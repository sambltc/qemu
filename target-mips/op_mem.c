/*
 *  MIPS emulation memory micro-operations for qemu.
 *
 *  Copyright (c) 2004-2005 Jocelyn Mayer
 *
 * This library is free software; you can redistribute it and/or
 * modify it under the terms of the GNU Lesser General Public
 * License as published by the Free Software Foundation; either
 * version 2 of the License, or (at your option) any later version.
 *
 * This library is distributed in the hope that it will be useful,
 * but WITHOUT ANY WARRANTY; without even the implied warranty of
 * MERCHANTABILITY or FITNESS FOR A PARTICULAR PURPOSE.  See the GNU
 * Lesser General Public License for more details.
 *
 * You should have received a copy of the GNU Lesser General Public
 * License along with this library; if not, write to the Free Software
 * Foundation, Inc., 59 Temple Place, Suite 330, Boston, MA  02111-1307  USA
 */

/* Standard loads and stores */
void glue(op_lb, MEMSUFFIX) (void)
{
    T0 = glue(ldsb, MEMSUFFIX)(T0);
    RETURN();
}

void glue(op_lbu, MEMSUFFIX) (void)
{
    T0 = glue(ldub, MEMSUFFIX)(T0);
    RETURN();
}

void glue(op_sb, MEMSUFFIX) (void)
{
    glue(stb, MEMSUFFIX)(T0, T1);
    RETURN();
}

void glue(op_lh, MEMSUFFIX) (void)
{
    T0 = glue(ldsw, MEMSUFFIX)(T0);
    RETURN();
}

void glue(op_lhu, MEMSUFFIX) (void)
{
    T0 = glue(lduw, MEMSUFFIX)(T0);
    RETURN();
}

void glue(op_sh, MEMSUFFIX) (void)
{
    glue(stw, MEMSUFFIX)(T0, T1);
    RETURN();
}

void glue(op_lw, MEMSUFFIX) (void)
{
    T0 = glue(ldl, MEMSUFFIX)(T0);
    RETURN();
}

void glue(op_lwu, MEMSUFFIX) (void)
{
<<<<<<< HEAD
    T0 = glue(ldl, MEMSUFFIX)(T0);
=======
    T0 = (uint32_t)glue(ldl, MEMSUFFIX)(T0);
>>>>>>> 5632a7b7
    RETURN();
}

void glue(op_sw, MEMSUFFIX) (void)
{
    glue(stl, MEMSUFFIX)(T0, T1);
    RETURN();
}

/* "half" load and stores.  We must do the memory access inline,
   or fault handling won't work.  */
/* XXX: This is broken, CP0_BADVADDR has the wrong (aligned) value. */
void glue(op_lwl, MEMSUFFIX) (void)
{
    uint32_t tmp = glue(ldl, MEMSUFFIX)(T0 & ~3);
    CALL_FROM_TB1(glue(do_lwl, MEMSUFFIX), tmp);
    RETURN();
}

void glue(op_lwr, MEMSUFFIX) (void)
{
    uint32_t tmp = glue(ldl, MEMSUFFIX)(T0 & ~3);
    CALL_FROM_TB1(glue(do_lwr, MEMSUFFIX), tmp);
    RETURN();
}

void glue(op_swl, MEMSUFFIX) (void)
{
    uint32_t tmp = glue(ldl, MEMSUFFIX)(T0 & ~3);
    tmp = CALL_FROM_TB1(glue(do_swl, MEMSUFFIX), tmp);
    glue(stl, MEMSUFFIX)(T0 & ~3, tmp);
    RETURN();
}

void glue(op_swr, MEMSUFFIX) (void)
{
    uint32_t tmp = glue(ldl, MEMSUFFIX)(T0 & ~3);
    tmp = CALL_FROM_TB1(glue(do_swr, MEMSUFFIX), tmp);
    glue(stl, MEMSUFFIX)(T0 & ~3, tmp);
    RETURN();
}

void glue(op_ll, MEMSUFFIX) (void)
{
    T1 = T0;
    T0 = glue(ldl, MEMSUFFIX)(T0);
    env->CP0_LLAddr = T1;
    RETURN();
}

void glue(op_sc, MEMSUFFIX) (void)
{
    CALL_FROM_TB0(dump_sc);
    if (T0 & 0x3) {
        env->CP0_BadVAddr = T0;
        CALL_FROM_TB1(do_raise_exception, EXCP_AdES);
    }
    if (T0 == env->CP0_LLAddr) {
        glue(stl, MEMSUFFIX)(T0, T1);
        T0 = 1;
    } else {
        T0 = 0;
    }
    RETURN();
}

<<<<<<< HEAD
#ifdef MIPS_HAS_MIPS64
=======
#if defined(TARGET_MIPSN32) || defined(TARGET_MIPS64)
>>>>>>> 5632a7b7
void glue(op_ld, MEMSUFFIX) (void)
{
    T0 = glue(ldq, MEMSUFFIX)(T0);
    RETURN();
}

void glue(op_sd, MEMSUFFIX) (void)
{
    glue(stq, MEMSUFFIX)(T0, T1);
    RETURN();
}

/* "half" load and stores.  We must do the memory access inline,
   or fault handling won't work.  */
void glue(op_ldl, MEMSUFFIX) (void)
{
    target_long tmp = glue(ldq, MEMSUFFIX)(T0 & ~7);
    CALL_FROM_TB1(glue(do_ldl, MEMSUFFIX), tmp);
    RETURN();
}

void glue(op_ldr, MEMSUFFIX) (void)
{
    target_long tmp = glue(ldq, MEMSUFFIX)(T0 & ~7);
    CALL_FROM_TB1(glue(do_ldr, MEMSUFFIX), tmp);
    RETURN();
}

void glue(op_sdl, MEMSUFFIX) (void)
{
    target_long tmp = glue(ldq, MEMSUFFIX)(T0 & ~7);
    tmp = CALL_FROM_TB1(glue(do_sdl, MEMSUFFIX), tmp);
    glue(stq, MEMSUFFIX)(T0 & ~7, tmp);
    RETURN();
}

void glue(op_sdr, MEMSUFFIX) (void)
{
    target_long tmp = glue(ldq, MEMSUFFIX)(T0 & ~7);
    tmp = CALL_FROM_TB1(glue(do_sdr, MEMSUFFIX), tmp);
    glue(stq, MEMSUFFIX)(T0 & ~7, tmp);
    RETURN();
}

void glue(op_lld, MEMSUFFIX) (void)
{
    T1 = T0;
    T0 = glue(ldq, MEMSUFFIX)(T0);
    env->CP0_LLAddr = T1;
    RETURN();
}

void glue(op_scd, MEMSUFFIX) (void)
{
    CALL_FROM_TB0(dump_sc);
<<<<<<< HEAD
=======
    if (T0 & 0x7) {
        env->CP0_BadVAddr = T0;
        CALL_FROM_TB1(do_raise_exception, EXCP_AdES);
    }
>>>>>>> 5632a7b7
    if (T0 == env->CP0_LLAddr) {
        glue(stq, MEMSUFFIX)(T0, T1);
        T0 = 1;
    } else {
        T0 = 0;
    }
    RETURN();
}
<<<<<<< HEAD
#endif /* MIPS_HAS_MIPS64 */

#ifdef MIPS_USES_FPU
=======
#endif /* TARGET_MIPSN32 || TARGET_MIPS64 */

>>>>>>> 5632a7b7
void glue(op_lwc1, MEMSUFFIX) (void)
{
    WT0 = glue(ldl, MEMSUFFIX)(T0);
    RETURN();
}
void glue(op_swc1, MEMSUFFIX) (void)
{
    glue(stl, MEMSUFFIX)(T0, WT0);
    RETURN();
}
void glue(op_ldc1, MEMSUFFIX) (void)
{
    DT0 = glue(ldq, MEMSUFFIX)(T0);
    RETURN();
}
void glue(op_sdc1, MEMSUFFIX) (void)
{
    glue(stq, MEMSUFFIX)(T0, DT0);
    RETURN();
}
<<<<<<< HEAD
#endif
=======
void glue(op_luxc1, MEMSUFFIX) (void)
{
    DT0 = glue(ldq, MEMSUFFIX)(T0 & ~0x7);
    RETURN();
}
void glue(op_suxc1, MEMSUFFIX) (void)
{
    glue(stq, MEMSUFFIX)(T0 & ~0x7, DT0);
    RETURN();
}
>>>>>>> 5632a7b7
<|MERGE_RESOLUTION|>--- conflicted
+++ resolved
@@ -63,11 +63,7 @@
 
 void glue(op_lwu, MEMSUFFIX) (void)
 {
-<<<<<<< HEAD
-    T0 = glue(ldl, MEMSUFFIX)(T0);
-=======
     T0 = (uint32_t)glue(ldl, MEMSUFFIX)(T0);
->>>>>>> 5632a7b7
     RETURN();
 }
 
@@ -134,11 +130,7 @@
     RETURN();
 }
 
-<<<<<<< HEAD
-#ifdef MIPS_HAS_MIPS64
-=======
 #if defined(TARGET_MIPSN32) || defined(TARGET_MIPS64)
->>>>>>> 5632a7b7
 void glue(op_ld, MEMSUFFIX) (void)
 {
     T0 = glue(ldq, MEMSUFFIX)(T0);
@@ -194,13 +186,10 @@
 void glue(op_scd, MEMSUFFIX) (void)
 {
     CALL_FROM_TB0(dump_sc);
-<<<<<<< HEAD
-=======
     if (T0 & 0x7) {
         env->CP0_BadVAddr = T0;
         CALL_FROM_TB1(do_raise_exception, EXCP_AdES);
     }
->>>>>>> 5632a7b7
     if (T0 == env->CP0_LLAddr) {
         glue(stq, MEMSUFFIX)(T0, T1);
         T0 = 1;
@@ -209,14 +198,8 @@
     }
     RETURN();
 }
-<<<<<<< HEAD
-#endif /* MIPS_HAS_MIPS64 */
-
-#ifdef MIPS_USES_FPU
-=======
 #endif /* TARGET_MIPSN32 || TARGET_MIPS64 */
 
->>>>>>> 5632a7b7
 void glue(op_lwc1, MEMSUFFIX) (void)
 {
     WT0 = glue(ldl, MEMSUFFIX)(T0);
@@ -237,9 +220,6 @@
     glue(stq, MEMSUFFIX)(T0, DT0);
     RETURN();
 }
-<<<<<<< HEAD
-#endif
-=======
 void glue(op_luxc1, MEMSUFFIX) (void)
 {
     DT0 = glue(ldq, MEMSUFFIX)(T0 & ~0x7);
@@ -249,5 +229,4 @@
 {
     glue(stq, MEMSUFFIX)(T0 & ~0x7, DT0);
     RETURN();
-}
->>>>>>> 5632a7b7
+}