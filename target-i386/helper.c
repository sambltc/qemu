/*
 *  i386 helpers (without register variable usage)
 *
 *  Copyright (c) 2003 Fabrice Bellard
 *
 * This library is free software; you can redistribute it and/or
 * modify it under the terms of the GNU Lesser General Public
 * License as published by the Free Software Foundation; either
 * version 2 of the License, or (at your option) any later version.
 *
 * This library is distributed in the hope that it will be useful,
 * but WITHOUT ANY WARRANTY; without even the implied warranty of
 * MERCHANTABILITY or FITNESS FOR A PARTICULAR PURPOSE.  See the GNU
 * Lesser General Public License for more details.
 *
 * You should have received a copy of the GNU Lesser General Public
 * License along with this library; if not, see <http://www.gnu.org/licenses/>.
 */
#include <stdarg.h>
#include <stdlib.h>
#include <stdio.h>
#include <string.h>
#include <inttypes.h>
#include <signal.h>

#include "cpu.h"
#include "exec-all.h"
#include "qemu-common.h"
#include "kvm.h"

#include "qemu-kvm.h"

//#define DEBUG_MMU

/* feature flags taken from "Intel Processor Identification and the CPUID
 * Instruction" and AMD's "CPUID Specification". In cases of disagreement
 * about feature names, the Linux name is used. */
static const char *feature_name[] = {
    "fpu", "vme", "de", "pse", "tsc", "msr", "pae", "mce",
    "cx8", "apic", NULL, "sep", "mtrr", "pge", "mca", "cmov",
    "pat", "pse36", "pn" /* Intel psn */, "clflush" /* Intel clfsh */, NULL, "ds" /* Intel dts */, "acpi", "mmx",
    "fxsr", "sse", "sse2", "ss", "ht" /* Intel htt */, "tm", "ia64", "pbe",
};
static const char *ext_feature_name[] = {
    "pni" /* Intel,AMD sse3 */, NULL, NULL, "monitor", "ds_cpl", "vmx", NULL /* Linux smx */, "est",
    "tm2", "ssse3", "cid", NULL, NULL, "cx16", "xtpr", NULL,
    NULL, NULL, "dca", NULL, NULL, "x2apic", NULL, "popcnt",
    NULL, NULL, NULL, NULL, NULL, NULL, NULL, "hypervisor",
};
static const char *ext2_feature_name[] = {
    "fpu", "vme", "de", "pse", "tsc", "msr", "pae", "mce",
    "cx8" /* AMD CMPXCHG8B */, "apic", NULL, "syscall", "mtrr", "pge", "mca", "cmov",
    "pat", "pse36", NULL, NULL /* Linux mp */, "nx" /* Intel xd */, NULL, "mmxext", "mmx",
    "fxsr", "fxsr_opt" /* AMD ffxsr */, "pdpe1gb" /* AMD Page1GB */, "rdtscp", NULL, "lm" /* Intel 64 */, "3dnowext", "3dnow",
};
static const char *ext3_feature_name[] = {
    "lahf_lm" /* AMD LahfSahf */, "cmp_legacy", "svm", "extapic" /* AMD ExtApicSpace */, "cr8legacy" /* AMD AltMovCr8 */, "abm", "sse4a", "misalignsse",
    "3dnowprefetch", "osvw", NULL /* Linux ibs */, NULL, "skinit", "wdt", NULL, NULL,
    NULL, NULL, NULL, NULL, NULL, NULL, NULL, NULL,
    NULL, NULL, NULL, NULL, NULL, NULL, NULL, NULL,
};

static void add_flagname_to_bitmaps(const char *flagname, uint32_t *features,
                                    uint32_t *ext_features,
                                    uint32_t *ext2_features,
                                    uint32_t *ext3_features)
{
    int i;
    int found = 0;

    for ( i = 0 ; i < 32 ; i++ )
        if (feature_name[i] && !strcmp (flagname, feature_name[i])) {
            *features |= 1 << i;
            found = 1;
        }
    for ( i = 0 ; i < 32 ; i++ )
        if (ext_feature_name[i] && !strcmp (flagname, ext_feature_name[i])) {
            *ext_features |= 1 << i;
            found = 1;
        }
    for ( i = 0 ; i < 32 ; i++ )
        if (ext2_feature_name[i] && !strcmp (flagname, ext2_feature_name[i])) {
            *ext2_features |= 1 << i;
            found = 1;
        }
    for ( i = 0 ; i < 32 ; i++ )
        if (ext3_feature_name[i] && !strcmp (flagname, ext3_feature_name[i])) {
            *ext3_features |= 1 << i;
            found = 1;
        }
    if (!found) {
        fprintf(stderr, "CPU feature %s not found\n", flagname);
    }
}

typedef struct x86_def_t {
    const char *name;
    uint32_t level;
    uint32_t vendor1, vendor2, vendor3;
    int family;
    int model;
    int stepping;
    uint32_t features, ext_features, ext2_features, ext3_features;
    uint32_t xlevel;
    char model_id[48];
    int vendor_override;
} x86_def_t;

#define I486_FEATURES (CPUID_FP87 | CPUID_VME | CPUID_PSE)
#define PENTIUM_FEATURES (I486_FEATURES | CPUID_DE | CPUID_TSC | \
          CPUID_MSR | CPUID_MCE | CPUID_CX8 | CPUID_MMX)
#define PENTIUM2_FEATURES (PENTIUM_FEATURES | CPUID_PAE | CPUID_SEP | \
          CPUID_MTRR | CPUID_PGE | CPUID_MCA | CPUID_CMOV | CPUID_PAT | \
          CPUID_PSE36 | CPUID_FXSR)
#define PENTIUM3_FEATURES (PENTIUM2_FEATURES | CPUID_SSE)
#define PPRO_FEATURES (CPUID_FP87 | CPUID_DE | CPUID_PSE | CPUID_TSC | \
          CPUID_MSR | CPUID_MCE | CPUID_CX8 | CPUID_PGE | CPUID_CMOV | \
          CPUID_PAT | CPUID_FXSR | CPUID_MMX | CPUID_SSE | CPUID_SSE2 | \
          CPUID_PAE | CPUID_SEP | CPUID_APIC)
static x86_def_t x86_defs[] = {
#ifdef TARGET_X86_64
    {
        .name = "qemu64",
        .level = 4,
        .vendor1 = CPUID_VENDOR_AMD_1,
        .vendor2 = CPUID_VENDOR_AMD_2,
        .vendor3 = CPUID_VENDOR_AMD_3,
        .family = 6,
        .model = 2,
        .stepping = 3,
        .features = PPRO_FEATURES | 
        /* these features are needed for Win64 and aren't fully implemented */
            CPUID_MTRR | CPUID_CLFLUSH | CPUID_MCA |
        /* this feature is needed for Solaris and isn't fully implemented */
            CPUID_PSE36,
        .ext_features = CPUID_EXT_SSE3,
        .ext2_features = (PPRO_FEATURES & 0x0183F3FF) | 
            CPUID_EXT2_LM | CPUID_EXT2_SYSCALL | CPUID_EXT2_NX,
        .ext3_features = CPUID_EXT3_SVM,
        .xlevel = 0x8000000A,
        .model_id = "QEMU Virtual CPU version " QEMU_VERSION,
    },
    {
        .name = "phenom",
        .level = 5,
        .vendor1 = CPUID_VENDOR_AMD_1,
        .vendor2 = CPUID_VENDOR_AMD_2,
        .vendor3 = CPUID_VENDOR_AMD_3,
        .family = 16,
        .model = 2,
        .stepping = 3,
        /* Missing: CPUID_VME, CPUID_HT */
        .features = PPRO_FEATURES | 
            CPUID_MTRR | CPUID_CLFLUSH | CPUID_MCA |
            CPUID_PSE36,
        /* Missing: CPUID_EXT_CX16, CPUID_EXT_POPCNT */
        .ext_features = CPUID_EXT_SSE3 | CPUID_EXT_MONITOR,
        /* Missing: CPUID_EXT2_PDPE1GB, CPUID_EXT2_RDTSCP */
        .ext2_features = (PPRO_FEATURES & 0x0183F3FF) | 
            CPUID_EXT2_LM | CPUID_EXT2_SYSCALL | CPUID_EXT2_NX |
            CPUID_EXT2_3DNOW | CPUID_EXT2_3DNOWEXT | CPUID_EXT2_MMXEXT |
            CPUID_EXT2_FFXSR,
        /* Missing: CPUID_EXT3_LAHF_LM, CPUID_EXT3_CMP_LEG, CPUID_EXT3_EXTAPIC,
                    CPUID_EXT3_CR8LEG, CPUID_EXT3_ABM, CPUID_EXT3_SSE4A,
                    CPUID_EXT3_MISALIGNSSE, CPUID_EXT3_3DNOWPREFETCH,
                    CPUID_EXT3_OSVW, CPUID_EXT3_IBS */
        .ext3_features = CPUID_EXT3_SVM,
        .xlevel = 0x8000001A,
        .model_id = "AMD Phenom(tm) 9550 Quad-Core Processor"
    },
    {
        .name = "core2duo",
        .level = 10,
        .family = 6,
        .model = 15,
        .stepping = 11,
	/* The original CPU also implements these features:
               CPUID_VME, CPUID_DTS, CPUID_ACPI, CPUID_SS, CPUID_HT,
               CPUID_TM, CPUID_PBE */
        .features = PPRO_FEATURES |
            CPUID_MTRR | CPUID_CLFLUSH | CPUID_MCA |
            CPUID_PSE36,
	/* The original CPU also implements these ext features:
               CPUID_EXT_DTES64, CPUID_EXT_DSCPL, CPUID_EXT_VMX, CPUID_EXT_EST,
               CPUID_EXT_TM2, CPUID_EXT_CX16, CPUID_EXT_XTPR, CPUID_EXT_PDCM */
        .ext_features = CPUID_EXT_SSE3 | CPUID_EXT_MONITOR | CPUID_EXT_SSSE3,
        .ext2_features = CPUID_EXT2_LM | CPUID_EXT2_SYSCALL | CPUID_EXT2_NX,
        /* Missing: .ext3_features = CPUID_EXT3_LAHF_LM */
        .xlevel = 0x80000008,
        .model_id = "Intel(R) Core(TM)2 Duo CPU     T7700  @ 2.40GHz",
    },
    {
        .name = "kvm64",
        .level = 5,
        .vendor1 = CPUID_VENDOR_INTEL_1,
        .vendor2 = CPUID_VENDOR_INTEL_2,
        .vendor3 = CPUID_VENDOR_INTEL_3,
        .family = 15,
        .model = 6,
        .stepping = 1,
        /* Missing: CPUID_VME, CPUID_HT */
        .features = PPRO_FEATURES |
            CPUID_MTRR | CPUID_CLFLUSH | CPUID_MCA |
            CPUID_PSE36,
        /* Missing: CPUID_EXT_POPCNT, CPUID_EXT_MONITOR */
        .ext_features = CPUID_EXT_SSE3 | CPUID_EXT_CX16,
        /* Missing: CPUID_EXT2_PDPE1GB, CPUID_EXT2_RDTSCP */
        .ext2_features = (PPRO_FEATURES & 0x0183F3FF) |
            CPUID_EXT2_LM | CPUID_EXT2_SYSCALL | CPUID_EXT2_NX,
        /* Missing: CPUID_EXT3_LAHF_LM, CPUID_EXT3_CMP_LEG, CPUID_EXT3_EXTAPIC,
                    CPUID_EXT3_CR8LEG, CPUID_EXT3_ABM, CPUID_EXT3_SSE4A,
                    CPUID_EXT3_MISALIGNSSE, CPUID_EXT3_3DNOWPREFETCH,
                    CPUID_EXT3_OSVW, CPUID_EXT3_IBS, CPUID_EXT3_SVM */
        .ext3_features = 0,
        .xlevel = 0x80000008,
        .model_id = "Common KVM processor"
    },
#endif
    {
        .name = "qemu32",
        .level = 4,
        .family = 6,
        .model = 3,
        .stepping = 3,
        .features = PPRO_FEATURES,
        .ext_features = CPUID_EXT_SSE3,
        .xlevel = 0,
        .model_id = "QEMU Virtual CPU version " QEMU_VERSION,
    },
    {
        .name = "coreduo",
        .level = 10,
        .family = 6,
        .model = 14,
        .stepping = 8,
        /* The original CPU also implements these features:
               CPUID_DTS, CPUID_ACPI, CPUID_SS, CPUID_HT,
               CPUID_TM, CPUID_PBE */
        .features = PPRO_FEATURES | CPUID_VME |
            CPUID_MTRR | CPUID_CLFLUSH | CPUID_MCA,
        /* The original CPU also implements these ext features:
               CPUID_EXT_VMX, CPUID_EXT_EST, CPUID_EXT_TM2, CPUID_EXT_XTPR,
               CPUID_EXT_PDCM */
        .ext_features = CPUID_EXT_SSE3 | CPUID_EXT_MONITOR,
        .ext2_features = CPUID_EXT2_NX,
        .xlevel = 0x80000008,
        .model_id = "Genuine Intel(R) CPU           T2600  @ 2.16GHz",
    },
    {
        .name = "486",
        .level = 0,
        .family = 4,
        .model = 0,
        .stepping = 0,
        .features = I486_FEATURES,
        .xlevel = 0,
    },
    {
        .name = "pentium",
        .level = 1,
        .family = 5,
        .model = 4,
        .stepping = 3,
        .features = PENTIUM_FEATURES,
        .xlevel = 0,
    },
    {
        .name = "pentium2",
        .level = 2,
        .family = 6,
        .model = 5,
        .stepping = 2,
        .features = PENTIUM2_FEATURES,
        .xlevel = 0,
    },
    {
        .name = "pentium3",
        .level = 2,
        .family = 6,
        .model = 7,
        .stepping = 3,
        .features = PENTIUM3_FEATURES,
        .xlevel = 0,
    },
    {
        .name = "athlon",
        .level = 2,
        .vendor1 = CPUID_VENDOR_AMD_1,
        .vendor2 = CPUID_VENDOR_AMD_2,
        .vendor3 = CPUID_VENDOR_AMD_3,
        .family = 6,
        .model = 2,
        .stepping = 3,
        .features = PPRO_FEATURES | CPUID_PSE36 | CPUID_VME | CPUID_MTRR | CPUID_MCA,
        .ext2_features = (PPRO_FEATURES & 0x0183F3FF) | CPUID_EXT2_MMXEXT | CPUID_EXT2_3DNOW | CPUID_EXT2_3DNOWEXT,
        .xlevel = 0x80000008,
        /* XXX: put another string ? */
        .model_id = "QEMU Virtual CPU version " QEMU_VERSION,
    },
    {
        .name = "n270",
        /* original is on level 10 */
        .level = 5,
        .family = 6,
        .model = 28,
        .stepping = 2,
        .features = PPRO_FEATURES |
            CPUID_MTRR | CPUID_CLFLUSH | CPUID_MCA | CPUID_VME,
            /* Missing: CPUID_DTS | CPUID_ACPI | CPUID_SS |
             * CPUID_HT | CPUID_TM | CPUID_PBE */
            /* Some CPUs got no CPUID_SEP */
        .ext_features = CPUID_EXT_MONITOR |
            CPUID_EXT_SSE3 /* PNI */ | CPUID_EXT_SSSE3,
            /* Missing: CPUID_EXT_DSCPL | CPUID_EXT_EST |
             * CPUID_EXT_TM2 | CPUID_EXT_XTPR */
        .ext2_features = (PPRO_FEATURES & 0x0183F3FF) | CPUID_EXT2_NX,
        /* Missing: .ext3_features = CPUID_EXT3_LAHF_LM */
        .xlevel = 0x8000000A,
        .model_id = "Intel(R) Atom(TM) CPU N270   @ 1.60GHz",
    },
};

static void host_cpuid(uint32_t function, uint32_t count, uint32_t *eax,
                               uint32_t *ebx, uint32_t *ecx, uint32_t *edx);

static int cpu_x86_fill_model_id(char *str)
{
    uint32_t eax = 0, ebx = 0, ecx = 0, edx = 0;
    int i;

    for (i = 0; i < 3; i++) {
        host_cpuid(0x80000002 + i, 0, &eax, &ebx, &ecx, &edx);
        memcpy(str + i * 16 +  0, &eax, 4);
        memcpy(str + i * 16 +  4, &ebx, 4);
        memcpy(str + i * 16 +  8, &ecx, 4);
        memcpy(str + i * 16 + 12, &edx, 4);
    }
    return 0;
}

static int cpu_x86_fill_host(x86_def_t *x86_cpu_def)
{
    uint32_t eax = 0, ebx = 0, ecx = 0, edx = 0;

    x86_cpu_def->name = "host";
    host_cpuid(0x0, 0, &eax, &ebx, &ecx, &edx);
    x86_cpu_def->level = eax;
    x86_cpu_def->vendor1 = ebx;
    x86_cpu_def->vendor2 = edx;
    x86_cpu_def->vendor3 = ecx;

    host_cpuid(0x1, 0, &eax, &ebx, &ecx, &edx);
    x86_cpu_def->family = ((eax >> 8) & 0x0F) + ((eax >> 20) & 0xFF);
    x86_cpu_def->model = ((eax >> 4) & 0x0F) | ((eax & 0xF0000) >> 12);
    x86_cpu_def->stepping = eax & 0x0F;
    x86_cpu_def->ext_features = ecx;
    x86_cpu_def->features = edx;

    host_cpuid(0x80000000, 0, &eax, &ebx, &ecx, &edx);
    x86_cpu_def->xlevel = eax;

    host_cpuid(0x80000001, 0, &eax, &ebx, &ecx, &edx);
    x86_cpu_def->ext2_features = edx;
    x86_cpu_def->ext3_features = ecx;
    cpu_x86_fill_model_id(x86_cpu_def->model_id);
    x86_cpu_def->vendor_override = 0;

    return 0;
}

static int cpu_x86_find_by_name(x86_def_t *x86_cpu_def, const char *cpu_model)
{
    unsigned int i;
    x86_def_t *def;

    char *s = strdup(cpu_model);
    char *featurestr, *name = strtok(s, ",");
    uint32_t plus_features = 0, plus_ext_features = 0, plus_ext2_features = 0, plus_ext3_features = 0;
    uint32_t minus_features = 0, minus_ext_features = 0, minus_ext2_features = 0, minus_ext3_features = 0;
    uint32_t numvalue;

    def = NULL;
    for (i = 0; i < ARRAY_SIZE(x86_defs); i++) {
        if (strcmp(name, x86_defs[i].name) == 0) {
            def = &x86_defs[i];
            break;
        }
    }
    if (kvm_enabled() && strcmp(name, "host") == 0) {
        cpu_x86_fill_host(x86_cpu_def);
    } else if (!def) {
        goto error;
    } else {
        memcpy(x86_cpu_def, def, sizeof(*def));
    }

    add_flagname_to_bitmaps("hypervisor", &plus_features,
        &plus_ext_features, &plus_ext2_features, &plus_ext3_features);

    featurestr = strtok(NULL, ",");

    while (featurestr) {
        char *val;
        if (featurestr[0] == '+') {
            add_flagname_to_bitmaps(featurestr + 1, &plus_features, &plus_ext_features, &plus_ext2_features, &plus_ext3_features);
        } else if (featurestr[0] == '-') {
            add_flagname_to_bitmaps(featurestr + 1, &minus_features, &minus_ext_features, &minus_ext2_features, &minus_ext3_features);
        } else if ((val = strchr(featurestr, '='))) {
            *val = 0; val++;
            if (!strcmp(featurestr, "family")) {
                char *err;
                numvalue = strtoul(val, &err, 0);
                if (!*val || *err) {
                    fprintf(stderr, "bad numerical value %s\n", val);
                    goto error;
                }
                x86_cpu_def->family = numvalue;
            } else if (!strcmp(featurestr, "model")) {
                char *err;
                numvalue = strtoul(val, &err, 0);
                if (!*val || *err || numvalue > 0xff) {
                    fprintf(stderr, "bad numerical value %s\n", val);
                    goto error;
                }
                x86_cpu_def->model = numvalue;
            } else if (!strcmp(featurestr, "stepping")) {
                char *err;
                numvalue = strtoul(val, &err, 0);
                if (!*val || *err || numvalue > 0xf) {
                    fprintf(stderr, "bad numerical value %s\n", val);
                    goto error;
                }
                x86_cpu_def->stepping = numvalue ;
            } else if (!strcmp(featurestr, "level")) {
                char *err;
                numvalue = strtoul(val, &err, 0);
                if (!*val || *err) {
                    fprintf(stderr, "bad numerical value %s\n", val);
                    goto error;
                }
                x86_cpu_def->level = numvalue;
            } else if (!strcmp(featurestr, "xlevel")) {
                char *err;
                numvalue = strtoul(val, &err, 0);
                if (!*val || *err) {
                    fprintf(stderr, "bad numerical value %s\n", val);
                    goto error;
                }
                if (numvalue < 0x80000000) {
                	numvalue += 0x80000000;
                }
                x86_cpu_def->xlevel = numvalue;
            } else if (!strcmp(featurestr, "vendor")) {
                if (strlen(val) != 12) {
                    fprintf(stderr, "vendor string must be 12 chars long\n");
                    goto error;
                }
                x86_cpu_def->vendor1 = 0;
                x86_cpu_def->vendor2 = 0;
                x86_cpu_def->vendor3 = 0;
                for(i = 0; i < 4; i++) {
                    x86_cpu_def->vendor1 |= ((uint8_t)val[i    ]) << (8 * i);
                    x86_cpu_def->vendor2 |= ((uint8_t)val[i + 4]) << (8 * i);
                    x86_cpu_def->vendor3 |= ((uint8_t)val[i + 8]) << (8 * i);
                }
                x86_cpu_def->vendor_override = 1;
            } else if (!strcmp(featurestr, "model_id")) {
                pstrcpy(x86_cpu_def->model_id, sizeof(x86_cpu_def->model_id),
                        val);
            } else {
                fprintf(stderr, "unrecognized feature %s\n", featurestr);
                goto error;
            }
        } else {
            fprintf(stderr, "feature string `%s' not in format (+feature|-feature|feature=xyz)\n", featurestr);
            goto error;
        }
        featurestr = strtok(NULL, ",");
    }
    x86_cpu_def->features |= plus_features;
    x86_cpu_def->ext_features |= plus_ext_features;
    x86_cpu_def->ext2_features |= plus_ext2_features;
    x86_cpu_def->ext3_features |= plus_ext3_features;
    x86_cpu_def->features &= ~minus_features;
    x86_cpu_def->ext_features &= ~minus_ext_features;
    x86_cpu_def->ext2_features &= ~minus_ext2_features;
    x86_cpu_def->ext3_features &= ~minus_ext3_features;
    free(s);
    return 0;

error:
    free(s);
    return -1;
}

void x86_cpu_list (FILE *f, int (*cpu_fprintf)(FILE *f, const char *fmt, ...))
{
    unsigned int i;

    for (i = 0; i < ARRAY_SIZE(x86_defs); i++)
        (*cpu_fprintf)(f, "x86 %16s\n", x86_defs[i].name);
}

static int cpu_x86_register (CPUX86State *env, const char *cpu_model)
{
    x86_def_t def1, *def = &def1;

    if (cpu_x86_find_by_name(def, cpu_model) < 0)
        return -1;
    if (def->vendor1) {
        env->cpuid_vendor1 = def->vendor1;
        env->cpuid_vendor2 = def->vendor2;
        env->cpuid_vendor3 = def->vendor3;
    } else {
        env->cpuid_vendor1 = CPUID_VENDOR_INTEL_1;
        env->cpuid_vendor2 = CPUID_VENDOR_INTEL_2;
        env->cpuid_vendor3 = CPUID_VENDOR_INTEL_3;
    }
    env->cpuid_vendor_override = def->vendor_override;
    env->cpuid_level = def->level;
    if (def->family > 0x0f)
        env->cpuid_version = 0xf00 | ((def->family - 0x0f) << 20);
    else
        env->cpuid_version = def->family << 8;
    env->cpuid_version |= ((def->model & 0xf) << 4) | ((def->model >> 4) << 16);
    env->cpuid_version |= def->stepping;
    env->cpuid_features = def->features;
    env->pat = 0x0007040600070406ULL;
    env->cpuid_ext_features = def->ext_features;
    env->cpuid_ext2_features = def->ext2_features;
    env->cpuid_xlevel = def->xlevel;
    env->cpuid_ext3_features = def->ext3_features;
    {
        const char *model_id = def->model_id;
        int c, len, i;
        if (!model_id)
            model_id = "";
        len = strlen(model_id);
        for(i = 0; i < 48; i++) {
            if (i >= len)
                c = '\0';
            else
                c = (uint8_t)model_id[i];
            env->cpuid_model[i >> 2] |= c << (8 * (i & 3));
        }
    }
    return 0;
}

/* NOTE: must be called outside the CPU execute loop */
void cpu_reset(CPUX86State *env)
{
    int i;

    if (qemu_loglevel_mask(CPU_LOG_RESET)) {
        qemu_log("CPU Reset (CPU %d)\n", env->cpu_index);
        log_cpu_state(env, X86_DUMP_FPU | X86_DUMP_CCOP);
    }

    memset(env, 0, offsetof(CPUX86State, breakpoints));

    tlb_flush(env, 1);

    env->old_exception = -1;

    /* init to reset state */

#ifdef CONFIG_SOFTMMU
    env->hflags |= HF_SOFTMMU_MASK;
#endif
    env->hflags2 |= HF2_GIF_MASK;

    cpu_x86_update_cr0(env, 0x60000010);
    env->a20_mask = ~0x0;
    env->smbase = 0x30000;

    env->idt.limit = 0xffff;
    env->gdt.limit = 0xffff;
    env->ldt.limit = 0xffff;
    env->ldt.flags = DESC_P_MASK | (2 << DESC_TYPE_SHIFT);
    env->tr.limit = 0xffff;
    env->tr.flags = DESC_P_MASK | (11 << DESC_TYPE_SHIFT);

    cpu_x86_load_seg_cache(env, R_CS, 0xf000, 0xffff0000, 0xffff,
                           DESC_P_MASK | DESC_S_MASK | DESC_CS_MASK |
                           DESC_R_MASK | DESC_A_MASK);
    cpu_x86_load_seg_cache(env, R_DS, 0, 0, 0xffff,
                           DESC_P_MASK | DESC_S_MASK | DESC_W_MASK |
                           DESC_A_MASK);
    cpu_x86_load_seg_cache(env, R_ES, 0, 0, 0xffff,
                           DESC_P_MASK | DESC_S_MASK | DESC_W_MASK |
                           DESC_A_MASK);
    cpu_x86_load_seg_cache(env, R_SS, 0, 0, 0xffff,
                           DESC_P_MASK | DESC_S_MASK | DESC_W_MASK |
                           DESC_A_MASK);
    cpu_x86_load_seg_cache(env, R_FS, 0, 0, 0xffff,
                           DESC_P_MASK | DESC_S_MASK | DESC_W_MASK |
                           DESC_A_MASK);
    cpu_x86_load_seg_cache(env, R_GS, 0, 0, 0xffff,
                           DESC_P_MASK | DESC_S_MASK | DESC_W_MASK |
                           DESC_A_MASK);

    env->eip = 0xfff0;
    env->regs[R_EDX] = env->cpuid_version;

    env->eflags = 0x2;

    /* FPU init */
    for(i = 0;i < 8; i++)
        env->fptags[i] = 1;
    env->fpuc = 0x37f;

    env->mxcsr = 0x1f80;

    memset(env->dr, 0, sizeof(env->dr));
    env->dr[6] = DR6_FIXED_1;
    env->dr[7] = DR7_FIXED_1;
    cpu_breakpoint_remove_all(env, BP_CPU);
    cpu_watchpoint_remove_all(env, BP_CPU);
}

void cpu_x86_close(CPUX86State *env)
{
    qemu_free(env);
}

/***********************************************************/
/* x86 debug */

static const char *cc_op_str[] = {
    "DYNAMIC",
    "EFLAGS",

    "MULB",
    "MULW",
    "MULL",
    "MULQ",

    "ADDB",
    "ADDW",
    "ADDL",
    "ADDQ",

    "ADCB",
    "ADCW",
    "ADCL",
    "ADCQ",

    "SUBB",
    "SUBW",
    "SUBL",
    "SUBQ",

    "SBBB",
    "SBBW",
    "SBBL",
    "SBBQ",

    "LOGICB",
    "LOGICW",
    "LOGICL",
    "LOGICQ",

    "INCB",
    "INCW",
    "INCL",
    "INCQ",

    "DECB",
    "DECW",
    "DECL",
    "DECQ",

    "SHLB",
    "SHLW",
    "SHLL",
    "SHLQ",

    "SARB",
    "SARW",
    "SARL",
    "SARQ",
};

static void
cpu_x86_dump_seg_cache(CPUState *env, FILE *f,
                       int (*cpu_fprintf)(FILE *f, const char *fmt, ...),
                       const char *name, struct SegmentCache *sc)
{
#ifdef TARGET_X86_64
    if (env->hflags & HF_CS64_MASK) {
        cpu_fprintf(f, "%-3s=%04x %016" PRIx64 " %08x %08x", name,
                    sc->selector, sc->base, sc->limit, sc->flags);
    } else
#endif
    {
        cpu_fprintf(f, "%-3s=%04x %08x %08x %08x", name, sc->selector,
                    (uint32_t)sc->base, sc->limit, sc->flags);
    }

    if (!(env->hflags & HF_PE_MASK) || !(sc->flags & DESC_P_MASK))
        goto done;

    cpu_fprintf(f, " DPL=%d ", (sc->flags & DESC_DPL_MASK) >> DESC_DPL_SHIFT);
    if (sc->flags & DESC_S_MASK) {
        if (sc->flags & DESC_CS_MASK) {
            cpu_fprintf(f, (sc->flags & DESC_L_MASK) ? "CS64" :
                           ((sc->flags & DESC_B_MASK) ? "CS32" : "CS16"));
            cpu_fprintf(f, " [%c%c", (sc->flags & DESC_C_MASK) ? 'C' : '-',
                        (sc->flags & DESC_R_MASK) ? 'R' : '-');
        } else {
            cpu_fprintf(f, (sc->flags & DESC_B_MASK) ? "DS  " : "DS16");
            cpu_fprintf(f, " [%c%c", (sc->flags & DESC_E_MASK) ? 'E' : '-',
                        (sc->flags & DESC_W_MASK) ? 'W' : '-');
        }
        cpu_fprintf(f, "%c]", (sc->flags & DESC_A_MASK) ? 'A' : '-');
    } else {
        static const char *sys_type_name[2][16] = {
            { /* 32 bit mode */
                "Reserved", "TSS16-avl", "LDT", "TSS16-busy",
                "CallGate16", "TaskGate", "IntGate16", "TrapGate16",
                "Reserved", "TSS32-avl", "Reserved", "TSS32-busy",
                "CallGate32", "Reserved", "IntGate32", "TrapGate32"
            },
            { /* 64 bit mode */
                "<hiword>", "Reserved", "LDT", "Reserved", "Reserved",
                "Reserved", "Reserved", "Reserved", "Reserved",
                "TSS64-avl", "Reserved", "TSS64-busy", "CallGate64",
                "Reserved", "IntGate64", "TrapGate64"
            }
        };
        cpu_fprintf(f, sys_type_name[(env->hflags & HF_LMA_MASK) ? 1 : 0]
                                    [(sc->flags & DESC_TYPE_MASK)
                                     >> DESC_TYPE_SHIFT]);
    }
done:
    cpu_fprintf(f, "\n");
}

void cpu_dump_state(CPUState *env, FILE *f,
                    int (*cpu_fprintf)(FILE *f, const char *fmt, ...),
                    int flags)
{
    int eflags, i, nb;
    char cc_op_name[32];
    static const char *seg_name[6] = { "ES", "CS", "SS", "DS", "FS", "GS" };

    if (kvm_enabled())
<<<<<<< HEAD
        kvm_cpu_synchronize_state(env);
=======
        cpu_synchronize_state(env);
>>>>>>> 2637c754

    eflags = env->eflags;
#ifdef TARGET_X86_64
    if (env->hflags & HF_CS64_MASK) {
        cpu_fprintf(f,
                    "RAX=%016" PRIx64 " RBX=%016" PRIx64 " RCX=%016" PRIx64 " RDX=%016" PRIx64 "\n"
                    "RSI=%016" PRIx64 " RDI=%016" PRIx64 " RBP=%016" PRIx64 " RSP=%016" PRIx64 "\n"
                    "R8 =%016" PRIx64 " R9 =%016" PRIx64 " R10=%016" PRIx64 " R11=%016" PRIx64 "\n"
                    "R12=%016" PRIx64 " R13=%016" PRIx64 " R14=%016" PRIx64 " R15=%016" PRIx64 "\n"
                    "RIP=%016" PRIx64 " RFL=%08x [%c%c%c%c%c%c%c] CPL=%d II=%d A20=%d SMM=%d HLT=%d\n",
                    env->regs[R_EAX],
                    env->regs[R_EBX],
                    env->regs[R_ECX],
                    env->regs[R_EDX],
                    env->regs[R_ESI],
                    env->regs[R_EDI],
                    env->regs[R_EBP],
                    env->regs[R_ESP],
                    env->regs[8],
                    env->regs[9],
                    env->regs[10],
                    env->regs[11],
                    env->regs[12],
                    env->regs[13],
                    env->regs[14],
                    env->regs[15],
                    env->eip, eflags,
                    eflags & DF_MASK ? 'D' : '-',
                    eflags & CC_O ? 'O' : '-',
                    eflags & CC_S ? 'S' : '-',
                    eflags & CC_Z ? 'Z' : '-',
                    eflags & CC_A ? 'A' : '-',
                    eflags & CC_P ? 'P' : '-',
                    eflags & CC_C ? 'C' : '-',
                    env->hflags & HF_CPL_MASK,
                    (env->hflags >> HF_INHIBIT_IRQ_SHIFT) & 1,
                    (int)(env->a20_mask >> 20) & 1,
                    (env->hflags >> HF_SMM_SHIFT) & 1,
                    env->halted);
    } else
#endif
    {
        cpu_fprintf(f, "EAX=%08x EBX=%08x ECX=%08x EDX=%08x\n"
                    "ESI=%08x EDI=%08x EBP=%08x ESP=%08x\n"
                    "EIP=%08x EFL=%08x [%c%c%c%c%c%c%c] CPL=%d II=%d A20=%d SMM=%d HLT=%d\n",
                    (uint32_t)env->regs[R_EAX],
                    (uint32_t)env->regs[R_EBX],
                    (uint32_t)env->regs[R_ECX],
                    (uint32_t)env->regs[R_EDX],
                    (uint32_t)env->regs[R_ESI],
                    (uint32_t)env->regs[R_EDI],
                    (uint32_t)env->regs[R_EBP],
                    (uint32_t)env->regs[R_ESP],
                    (uint32_t)env->eip, eflags,
                    eflags & DF_MASK ? 'D' : '-',
                    eflags & CC_O ? 'O' : '-',
                    eflags & CC_S ? 'S' : '-',
                    eflags & CC_Z ? 'Z' : '-',
                    eflags & CC_A ? 'A' : '-',
                    eflags & CC_P ? 'P' : '-',
                    eflags & CC_C ? 'C' : '-',
                    env->hflags & HF_CPL_MASK,
                    (env->hflags >> HF_INHIBIT_IRQ_SHIFT) & 1,
                    (int)(env->a20_mask >> 20) & 1,
                    (env->hflags >> HF_SMM_SHIFT) & 1,
                    env->halted);
    }

    for(i = 0; i < 6; i++) {
        cpu_x86_dump_seg_cache(env, f, cpu_fprintf, seg_name[i],
                               &env->segs[i]);
    }
    cpu_x86_dump_seg_cache(env, f, cpu_fprintf, "LDT", &env->ldt);
    cpu_x86_dump_seg_cache(env, f, cpu_fprintf, "TR", &env->tr);

#ifdef TARGET_X86_64
    if (env->hflags & HF_LMA_MASK) {
        cpu_fprintf(f, "GDT=     %016" PRIx64 " %08x\n",
                    env->gdt.base, env->gdt.limit);
        cpu_fprintf(f, "IDT=     %016" PRIx64 " %08x\n",
                    env->idt.base, env->idt.limit);
        cpu_fprintf(f, "CR0=%08x CR2=%016" PRIx64 " CR3=%016" PRIx64 " CR4=%08x\n",
                    (uint32_t)env->cr[0],
                    env->cr[2],
                    env->cr[3],
                    (uint32_t)env->cr[4]);
        for(i = 0; i < 4; i++)
            cpu_fprintf(f, "DR%d=%016" PRIx64 " ", i, env->dr[i]);
        cpu_fprintf(f, "\nDR6=%016" PRIx64 " DR7=%016" PRIx64 "\n",
                    env->dr[6], env->dr[7]);
    } else
#endif
    {
        cpu_fprintf(f, "GDT=     %08x %08x\n",
                    (uint32_t)env->gdt.base, env->gdt.limit);
        cpu_fprintf(f, "IDT=     %08x %08x\n",
                    (uint32_t)env->idt.base, env->idt.limit);
        cpu_fprintf(f, "CR0=%08x CR2=%08x CR3=%08x CR4=%08x\n",
                    (uint32_t)env->cr[0],
                    (uint32_t)env->cr[2],
                    (uint32_t)env->cr[3],
                    (uint32_t)env->cr[4]);
        for(i = 0; i < 4; i++)
            cpu_fprintf(f, "DR%d=%08x ", i, env->dr[i]);
        cpu_fprintf(f, "\nDR6=%08x DR7=%08x\n", env->dr[6], env->dr[7]);
    }
    if (flags & X86_DUMP_CCOP) {
        if ((unsigned)env->cc_op < CC_OP_NB)
            snprintf(cc_op_name, sizeof(cc_op_name), "%s", cc_op_str[env->cc_op]);
        else
            snprintf(cc_op_name, sizeof(cc_op_name), "[%d]", env->cc_op);
#ifdef TARGET_X86_64
        if (env->hflags & HF_CS64_MASK) {
            cpu_fprintf(f, "CCS=%016" PRIx64 " CCD=%016" PRIx64 " CCO=%-8s\n",
                        env->cc_src, env->cc_dst,
                        cc_op_name);
        } else
#endif
        {
            cpu_fprintf(f, "CCS=%08x CCD=%08x CCO=%-8s\n",
                        (uint32_t)env->cc_src, (uint32_t)env->cc_dst,
                        cc_op_name);
        }
    }
    if (flags & X86_DUMP_FPU) {
        int fptag;
        fptag = 0;
        for(i = 0; i < 8; i++) {
            fptag |= ((!env->fptags[i]) << i);
        }
        cpu_fprintf(f, "FCW=%04x FSW=%04x [ST=%d] FTW=%02x MXCSR=%08x\n",
                    env->fpuc,
                    (env->fpus & ~0x3800) | (env->fpstt & 0x7) << 11,
                    env->fpstt,
                    fptag,
                    env->mxcsr);
        for(i=0;i<8;i++) {
#if defined(USE_X86LDOUBLE)
            union {
                long double d;
                struct {
                    uint64_t lower;
                    uint16_t upper;
                } l;
            } tmp;
            tmp.d = env->fpregs[i].d;
            cpu_fprintf(f, "FPR%d=%016" PRIx64 " %04x",
                        i, tmp.l.lower, tmp.l.upper);
#else
            cpu_fprintf(f, "FPR%d=%016" PRIx64,
                        i, env->fpregs[i].mmx.q);
#endif
            if ((i & 1) == 1)
                cpu_fprintf(f, "\n");
            else
                cpu_fprintf(f, " ");
        }
        if (env->hflags & HF_CS64_MASK)
            nb = 16;
        else
            nb = 8;
        for(i=0;i<nb;i++) {
            cpu_fprintf(f, "XMM%02d=%08x%08x%08x%08x",
                        i,
                        env->xmm_regs[i].XMM_L(3),
                        env->xmm_regs[i].XMM_L(2),
                        env->xmm_regs[i].XMM_L(1),
                        env->xmm_regs[i].XMM_L(0));
            if ((i & 1) == 1)
                cpu_fprintf(f, "\n");
            else
                cpu_fprintf(f, " ");
        }
    }
}

/***********************************************************/
/* x86 mmu */
/* XXX: add PGE support */

void cpu_x86_set_a20(CPUX86State *env, int a20_state)
{
    a20_state = (a20_state != 0);
    if (a20_state != ((env->a20_mask >> 20) & 1)) {
#if defined(DEBUG_MMU)
        printf("A20 update: a20=%d\n", a20_state);
#endif
        /* if the cpu is currently executing code, we must unlink it and
           all the potentially executing TB */
        cpu_interrupt(env, CPU_INTERRUPT_EXITTB);

        /* when a20 is changed, all the MMU mappings are invalid, so
           we must flush everything */
        tlb_flush(env, 1);
        env->a20_mask = (~0x100000) | (a20_state << 20);
    }
}

void cpu_x86_update_cr0(CPUX86State *env, uint32_t new_cr0)
{
    int pe_state;

#if defined(DEBUG_MMU)
    printf("CR0 update: CR0=0x%08x\n", new_cr0);
#endif
    if ((new_cr0 & (CR0_PG_MASK | CR0_WP_MASK | CR0_PE_MASK)) !=
        (env->cr[0] & (CR0_PG_MASK | CR0_WP_MASK | CR0_PE_MASK))) {
        tlb_flush(env, 1);
    }

#ifdef TARGET_X86_64
    if (!(env->cr[0] & CR0_PG_MASK) && (new_cr0 & CR0_PG_MASK) &&
        (env->efer & MSR_EFER_LME)) {
        /* enter in long mode */
        /* XXX: generate an exception */
        if (!(env->cr[4] & CR4_PAE_MASK))
            return;
        env->efer |= MSR_EFER_LMA;
        env->hflags |= HF_LMA_MASK;
    } else if ((env->cr[0] & CR0_PG_MASK) && !(new_cr0 & CR0_PG_MASK) &&
               (env->efer & MSR_EFER_LMA)) {
        /* exit long mode */
        env->efer &= ~MSR_EFER_LMA;
        env->hflags &= ~(HF_LMA_MASK | HF_CS64_MASK);
        env->eip &= 0xffffffff;
    }
#endif
    env->cr[0] = new_cr0 | CR0_ET_MASK;

    /* update PE flag in hidden flags */
    pe_state = (env->cr[0] & CR0_PE_MASK);
    env->hflags = (env->hflags & ~HF_PE_MASK) | (pe_state << HF_PE_SHIFT);
    /* ensure that ADDSEG is always set in real mode */
    env->hflags |= ((pe_state ^ 1) << HF_ADDSEG_SHIFT);
    /* update FPU flags */
    env->hflags = (env->hflags & ~(HF_MP_MASK | HF_EM_MASK | HF_TS_MASK)) |
        ((new_cr0 << (HF_MP_SHIFT - 1)) & (HF_MP_MASK | HF_EM_MASK | HF_TS_MASK));
}

/* XXX: in legacy PAE mode, generate a GPF if reserved bits are set in
   the PDPT */
void cpu_x86_update_cr3(CPUX86State *env, target_ulong new_cr3)
{
    env->cr[3] = new_cr3;
    if (env->cr[0] & CR0_PG_MASK) {
#if defined(DEBUG_MMU)
        printf("CR3 update: CR3=" TARGET_FMT_lx "\n", new_cr3);
#endif
        tlb_flush(env, 0);
    }
}

void cpu_x86_update_cr4(CPUX86State *env, uint32_t new_cr4)
{
#if defined(DEBUG_MMU)
    printf("CR4 update: CR4=%08x\n", (uint32_t)env->cr[4]);
#endif
    if ((new_cr4 & (CR4_PGE_MASK | CR4_PAE_MASK | CR4_PSE_MASK)) !=
        (env->cr[4] & (CR4_PGE_MASK | CR4_PAE_MASK | CR4_PSE_MASK))) {
        tlb_flush(env, 1);
    }
    /* SSE handling */
    if (!(env->cpuid_features & CPUID_SSE))
        new_cr4 &= ~CR4_OSFXSR_MASK;
    if (new_cr4 & CR4_OSFXSR_MASK)
        env->hflags |= HF_OSFXSR_MASK;
    else
        env->hflags &= ~HF_OSFXSR_MASK;

    env->cr[4] = new_cr4;
}

#if defined(CONFIG_USER_ONLY)

int cpu_x86_handle_mmu_fault(CPUX86State *env, target_ulong addr,
                             int is_write, int mmu_idx, int is_softmmu)
{
    /* user mode only emulation */
    is_write &= 1;
    env->cr[2] = addr;
    env->error_code = (is_write << PG_ERROR_W_BIT);
    env->error_code |= PG_ERROR_U_MASK;
    env->exception_index = EXCP0E_PAGE;
    return 1;
}

target_phys_addr_t cpu_get_phys_page_debug(CPUState *env, target_ulong addr)
{
    return addr;
}

#else

/* XXX: This value should match the one returned by CPUID
 * and in exec.c */
# if defined(TARGET_X86_64)
# define PHYS_ADDR_MASK 0xfffffff000LL
# else
# define PHYS_ADDR_MASK 0xffffff000LL
# endif

/* return value:
   -1 = cannot handle fault
   0  = nothing more to do
   1  = generate PF fault
   2  = soft MMU activation required for this block
*/
int cpu_x86_handle_mmu_fault(CPUX86State *env, target_ulong addr,
                             int is_write1, int mmu_idx, int is_softmmu)
{
    uint64_t ptep, pte;
    target_ulong pde_addr, pte_addr;
    int error_code, is_dirty, prot, page_size, ret, is_write, is_user;
    target_phys_addr_t paddr;
    uint32_t page_offset;
    target_ulong vaddr, virt_addr;

    is_user = mmu_idx == MMU_USER_IDX;
#if defined(DEBUG_MMU)
    printf("MMU fault: addr=" TARGET_FMT_lx " w=%d u=%d eip=" TARGET_FMT_lx "\n",
           addr, is_write1, is_user, env->eip);
#endif
    is_write = is_write1 & 1;

    if (!(env->cr[0] & CR0_PG_MASK)) {
        pte = addr;
        virt_addr = addr & TARGET_PAGE_MASK;
        prot = PAGE_READ | PAGE_WRITE | PAGE_EXEC;
        page_size = 4096;
        goto do_mapping;
    }

    if (env->cr[4] & CR4_PAE_MASK) {
        uint64_t pde, pdpe;
        target_ulong pdpe_addr;

#ifdef TARGET_X86_64
        if (env->hflags & HF_LMA_MASK) {
            uint64_t pml4e_addr, pml4e;
            int32_t sext;

            /* test virtual address sign extension */
            sext = (int64_t)addr >> 47;
            if (sext != 0 && sext != -1) {
                env->error_code = 0;
                env->exception_index = EXCP0D_GPF;
                return 1;
            }

            pml4e_addr = ((env->cr[3] & ~0xfff) + (((addr >> 39) & 0x1ff) << 3)) &
                env->a20_mask;
            pml4e = ldq_phys(pml4e_addr);
            if (!(pml4e & PG_PRESENT_MASK)) {
                error_code = 0;
                goto do_fault;
            }
            if (!(env->efer & MSR_EFER_NXE) && (pml4e & PG_NX_MASK)) {
                error_code = PG_ERROR_RSVD_MASK;
                goto do_fault;
            }
            if (!(pml4e & PG_ACCESSED_MASK)) {
                pml4e |= PG_ACCESSED_MASK;
                stl_phys_notdirty(pml4e_addr, pml4e);
            }
            ptep = pml4e ^ PG_NX_MASK;
            pdpe_addr = ((pml4e & PHYS_ADDR_MASK) + (((addr >> 30) & 0x1ff) << 3)) &
                env->a20_mask;
            pdpe = ldq_phys(pdpe_addr);
            if (!(pdpe & PG_PRESENT_MASK)) {
                error_code = 0;
                goto do_fault;
            }
            if (!(env->efer & MSR_EFER_NXE) && (pdpe & PG_NX_MASK)) {
                error_code = PG_ERROR_RSVD_MASK;
                goto do_fault;
            }
            ptep &= pdpe ^ PG_NX_MASK;
            if (!(pdpe & PG_ACCESSED_MASK)) {
                pdpe |= PG_ACCESSED_MASK;
                stl_phys_notdirty(pdpe_addr, pdpe);
            }
        } else
#endif
        {
            /* XXX: load them when cr3 is loaded ? */
            pdpe_addr = ((env->cr[3] & ~0x1f) + ((addr >> 27) & 0x18)) &
                env->a20_mask;
            pdpe = ldq_phys(pdpe_addr);
            if (!(pdpe & PG_PRESENT_MASK)) {
                error_code = 0;
                goto do_fault;
            }
            ptep = PG_NX_MASK | PG_USER_MASK | PG_RW_MASK;
        }

        pde_addr = ((pdpe & PHYS_ADDR_MASK) + (((addr >> 21) & 0x1ff) << 3)) &
            env->a20_mask;
        pde = ldq_phys(pde_addr);
        if (!(pde & PG_PRESENT_MASK)) {
            error_code = 0;
            goto do_fault;
        }
        if (!(env->efer & MSR_EFER_NXE) && (pde & PG_NX_MASK)) {
            error_code = PG_ERROR_RSVD_MASK;
            goto do_fault;
        }
        ptep &= pde ^ PG_NX_MASK;
        if (pde & PG_PSE_MASK) {
            /* 2 MB page */
            page_size = 2048 * 1024;
            ptep ^= PG_NX_MASK;
            if ((ptep & PG_NX_MASK) && is_write1 == 2)
                goto do_fault_protect;
            if (is_user) {
                if (!(ptep & PG_USER_MASK))
                    goto do_fault_protect;
                if (is_write && !(ptep & PG_RW_MASK))
                    goto do_fault_protect;
            } else {
                if ((env->cr[0] & CR0_WP_MASK) &&
                    is_write && !(ptep & PG_RW_MASK))
                    goto do_fault_protect;
            }
            is_dirty = is_write && !(pde & PG_DIRTY_MASK);
            if (!(pde & PG_ACCESSED_MASK) || is_dirty) {
                pde |= PG_ACCESSED_MASK;
                if (is_dirty)
                    pde |= PG_DIRTY_MASK;
                stl_phys_notdirty(pde_addr, pde);
            }
            /* align to page_size */
            pte = pde & ((PHYS_ADDR_MASK & ~(page_size - 1)) | 0xfff);
            virt_addr = addr & ~(page_size - 1);
        } else {
            /* 4 KB page */
            if (!(pde & PG_ACCESSED_MASK)) {
                pde |= PG_ACCESSED_MASK;
                stl_phys_notdirty(pde_addr, pde);
            }
            pte_addr = ((pde & PHYS_ADDR_MASK) + (((addr >> 12) & 0x1ff) << 3)) &
                env->a20_mask;
            pte = ldq_phys(pte_addr);
            if (!(pte & PG_PRESENT_MASK)) {
                error_code = 0;
                goto do_fault;
            }
            if (!(env->efer & MSR_EFER_NXE) && (pte & PG_NX_MASK)) {
                error_code = PG_ERROR_RSVD_MASK;
                goto do_fault;
            }
            /* combine pde and pte nx, user and rw protections */
            ptep &= pte ^ PG_NX_MASK;
            ptep ^= PG_NX_MASK;
            if ((ptep & PG_NX_MASK) && is_write1 == 2)
                goto do_fault_protect;
            if (is_user) {
                if (!(ptep & PG_USER_MASK))
                    goto do_fault_protect;
                if (is_write && !(ptep & PG_RW_MASK))
                    goto do_fault_protect;
            } else {
                if ((env->cr[0] & CR0_WP_MASK) &&
                    is_write && !(ptep & PG_RW_MASK))
                    goto do_fault_protect;
            }
            is_dirty = is_write && !(pte & PG_DIRTY_MASK);
            if (!(pte & PG_ACCESSED_MASK) || is_dirty) {
                pte |= PG_ACCESSED_MASK;
                if (is_dirty)
                    pte |= PG_DIRTY_MASK;
                stl_phys_notdirty(pte_addr, pte);
            }
            page_size = 4096;
            virt_addr = addr & ~0xfff;
            pte = pte & (PHYS_ADDR_MASK | 0xfff);
        }
    } else {
        uint32_t pde;

        /* page directory entry */
        pde_addr = ((env->cr[3] & ~0xfff) + ((addr >> 20) & 0xffc)) &
            env->a20_mask;
        pde = ldl_phys(pde_addr);
        if (!(pde & PG_PRESENT_MASK)) {
            error_code = 0;
            goto do_fault;
        }
        /* if PSE bit is set, then we use a 4MB page */
        if ((pde & PG_PSE_MASK) && (env->cr[4] & CR4_PSE_MASK)) {
            page_size = 4096 * 1024;
            if (is_user) {
                if (!(pde & PG_USER_MASK))
                    goto do_fault_protect;
                if (is_write && !(pde & PG_RW_MASK))
                    goto do_fault_protect;
            } else {
                if ((env->cr[0] & CR0_WP_MASK) &&
                    is_write && !(pde & PG_RW_MASK))
                    goto do_fault_protect;
            }
            is_dirty = is_write && !(pde & PG_DIRTY_MASK);
            if (!(pde & PG_ACCESSED_MASK) || is_dirty) {
                pde |= PG_ACCESSED_MASK;
                if (is_dirty)
                    pde |= PG_DIRTY_MASK;
                stl_phys_notdirty(pde_addr, pde);
            }

            pte = pde & ~( (page_size - 1) & ~0xfff); /* align to page_size */
            ptep = pte;
            virt_addr = addr & ~(page_size - 1);
        } else {
            if (!(pde & PG_ACCESSED_MASK)) {
                pde |= PG_ACCESSED_MASK;
                stl_phys_notdirty(pde_addr, pde);
            }

            /* page directory entry */
            pte_addr = ((pde & ~0xfff) + ((addr >> 10) & 0xffc)) &
                env->a20_mask;
            pte = ldl_phys(pte_addr);
            if (!(pte & PG_PRESENT_MASK)) {
                error_code = 0;
                goto do_fault;
            }
            /* combine pde and pte user and rw protections */
            ptep = pte & pde;
            if (is_user) {
                if (!(ptep & PG_USER_MASK))
                    goto do_fault_protect;
                if (is_write && !(ptep & PG_RW_MASK))
                    goto do_fault_protect;
            } else {
                if ((env->cr[0] & CR0_WP_MASK) &&
                    is_write && !(ptep & PG_RW_MASK))
                    goto do_fault_protect;
            }
            is_dirty = is_write && !(pte & PG_DIRTY_MASK);
            if (!(pte & PG_ACCESSED_MASK) || is_dirty) {
                pte |= PG_ACCESSED_MASK;
                if (is_dirty)
                    pte |= PG_DIRTY_MASK;
                stl_phys_notdirty(pte_addr, pte);
            }
            page_size = 4096;
            virt_addr = addr & ~0xfff;
        }
    }
    /* the page can be put in the TLB */
    prot = PAGE_READ;
    if (!(ptep & PG_NX_MASK))
        prot |= PAGE_EXEC;
    if (pte & PG_DIRTY_MASK) {
        /* only set write access if already dirty... otherwise wait
           for dirty access */
        if (is_user) {
            if (ptep & PG_RW_MASK)
                prot |= PAGE_WRITE;
        } else {
            if (!(env->cr[0] & CR0_WP_MASK) ||
                (ptep & PG_RW_MASK))
                prot |= PAGE_WRITE;
        }
    }
 do_mapping:
    pte = pte & env->a20_mask;

    /* Even if 4MB pages, we map only one 4KB page in the cache to
       avoid filling it too fast */
    page_offset = (addr & TARGET_PAGE_MASK) & (page_size - 1);
    paddr = (pte & TARGET_PAGE_MASK) + page_offset;
    vaddr = virt_addr + page_offset;

    ret = tlb_set_page_exec(env, vaddr, paddr, prot, mmu_idx, is_softmmu);
    return ret;
 do_fault_protect:
    error_code = PG_ERROR_P_MASK;
 do_fault:
    error_code |= (is_write << PG_ERROR_W_BIT);
    if (is_user)
        error_code |= PG_ERROR_U_MASK;
    if (is_write1 == 2 &&
        (env->efer & MSR_EFER_NXE) &&
        (env->cr[4] & CR4_PAE_MASK))
        error_code |= PG_ERROR_I_D_MASK;
    if (env->intercept_exceptions & (1 << EXCP0E_PAGE)) {
        /* cr2 is not modified in case of exceptions */
        stq_phys(env->vm_vmcb + offsetof(struct vmcb, control.exit_info_2), 
                 addr);
    } else {
        env->cr[2] = addr;
    }
    env->error_code = error_code;
    env->exception_index = EXCP0E_PAGE;
    return 1;
}

target_phys_addr_t cpu_get_phys_page_debug(CPUState *env, target_ulong addr)
{
    target_ulong pde_addr, pte_addr;
    uint64_t pte;
    target_phys_addr_t paddr;
    uint32_t page_offset;
    int page_size;

    if (env->cr[4] & CR4_PAE_MASK) {
        target_ulong pdpe_addr;
        uint64_t pde, pdpe;

#ifdef TARGET_X86_64
        if (env->hflags & HF_LMA_MASK) {
            uint64_t pml4e_addr, pml4e;
            int32_t sext;

            /* test virtual address sign extension */
            sext = (int64_t)addr >> 47;
            if (sext != 0 && sext != -1)
                return -1;

            pml4e_addr = ((env->cr[3] & ~0xfff) + (((addr >> 39) & 0x1ff) << 3)) &
                env->a20_mask;
            pml4e = ldq_phys(pml4e_addr);
            if (!(pml4e & PG_PRESENT_MASK))
                return -1;

            pdpe_addr = ((pml4e & ~0xfff) + (((addr >> 30) & 0x1ff) << 3)) &
                env->a20_mask;
            pdpe = ldq_phys(pdpe_addr);
            if (!(pdpe & PG_PRESENT_MASK))
                return -1;
        } else
#endif
        {
            pdpe_addr = ((env->cr[3] & ~0x1f) + ((addr >> 27) & 0x18)) &
                env->a20_mask;
            pdpe = ldq_phys(pdpe_addr);
            if (!(pdpe & PG_PRESENT_MASK))
                return -1;
        }

        pde_addr = ((pdpe & ~0xfff) + (((addr >> 21) & 0x1ff) << 3)) &
            env->a20_mask;
        pde = ldq_phys(pde_addr);
        if (!(pde & PG_PRESENT_MASK)) {
            return -1;
        }
        if (pde & PG_PSE_MASK) {
            /* 2 MB page */
            page_size = 2048 * 1024;
            pte = pde & ~( (page_size - 1) & ~0xfff); /* align to page_size */
        } else {
            /* 4 KB page */
            pte_addr = ((pde & ~0xfff) + (((addr >> 12) & 0x1ff) << 3)) &
                env->a20_mask;
            page_size = 4096;
            pte = ldq_phys(pte_addr);
        }
        if (!(pte & PG_PRESENT_MASK))
            return -1;
    } else {
        uint32_t pde;

        if (!(env->cr[0] & CR0_PG_MASK)) {
            pte = addr;
            page_size = 4096;
        } else {
            /* page directory entry */
            pde_addr = ((env->cr[3] & ~0xfff) + ((addr >> 20) & 0xffc)) & env->a20_mask;
            pde = ldl_phys(pde_addr);
            if (!(pde & PG_PRESENT_MASK))
                return -1;
            if ((pde & PG_PSE_MASK) && (env->cr[4] & CR4_PSE_MASK)) {
                pte = pde & ~0x003ff000; /* align to 4MB */
                page_size = 4096 * 1024;
            } else {
                /* page directory entry */
                pte_addr = ((pde & ~0xfff) + ((addr >> 10) & 0xffc)) & env->a20_mask;
                pte = ldl_phys(pte_addr);
                if (!(pte & PG_PRESENT_MASK))
                    return -1;
                page_size = 4096;
            }
        }
        pte = pte & env->a20_mask;
    }

    page_offset = (addr & TARGET_PAGE_MASK) & (page_size - 1);
    paddr = (pte & TARGET_PAGE_MASK) + page_offset;
    return paddr;
}

void hw_breakpoint_insert(CPUState *env, int index)
{
    int type, err = 0;

    switch (hw_breakpoint_type(env->dr[7], index)) {
    case 0:
        if (hw_breakpoint_enabled(env->dr[7], index))
            err = cpu_breakpoint_insert(env, env->dr[index], BP_CPU,
                                        &env->cpu_breakpoint[index]);
        break;
    case 1:
        type = BP_CPU | BP_MEM_WRITE;
        goto insert_wp;
    case 2:
         /* No support for I/O watchpoints yet */
        break;
    case 3:
        type = BP_CPU | BP_MEM_ACCESS;
    insert_wp:
        err = cpu_watchpoint_insert(env, env->dr[index],
                                    hw_breakpoint_len(env->dr[7], index),
                                    type, &env->cpu_watchpoint[index]);
        break;
    }
    if (err)
        env->cpu_breakpoint[index] = NULL;
}

void hw_breakpoint_remove(CPUState *env, int index)
{
    if (!env->cpu_breakpoint[index])
        return;
    switch (hw_breakpoint_type(env->dr[7], index)) {
    case 0:
        if (hw_breakpoint_enabled(env->dr[7], index))
            cpu_breakpoint_remove_by_ref(env, env->cpu_breakpoint[index]);
        break;
    case 1:
    case 3:
        cpu_watchpoint_remove_by_ref(env, env->cpu_watchpoint[index]);
        break;
    case 2:
        /* No support for I/O watchpoints yet */
        break;
    }
}

int check_hw_breakpoints(CPUState *env, int force_dr6_update)
{
    target_ulong dr6;
    int reg, type;
    int hit_enabled = 0;

    dr6 = env->dr[6] & ~0xf;
    for (reg = 0; reg < 4; reg++) {
        type = hw_breakpoint_type(env->dr[7], reg);
        if ((type == 0 && env->dr[reg] == env->eip) ||
            ((type & 1) && env->cpu_watchpoint[reg] &&
             (env->cpu_watchpoint[reg]->flags & BP_WATCHPOINT_HIT))) {
            dr6 |= 1 << reg;
            if (hw_breakpoint_enabled(env->dr[7], reg))
                hit_enabled = 1;
        }
    }
    if (hit_enabled || force_dr6_update)
        env->dr[6] = dr6;
    return hit_enabled;
}

static CPUDebugExcpHandler *prev_debug_excp_handler;

void raise_exception(int exception_index);

static void breakpoint_handler(CPUState *env)
{
    CPUBreakpoint *bp;

    if (env->watchpoint_hit) {
        if (env->watchpoint_hit->flags & BP_CPU) {
            env->watchpoint_hit = NULL;
            if (check_hw_breakpoints(env, 0))
                raise_exception(EXCP01_DB);
            else
                cpu_resume_from_signal(env, NULL);
        }
    } else {
        TAILQ_FOREACH(bp, &env->breakpoints, entry)
            if (bp->pc == env->eip) {
                if (bp->flags & BP_CPU) {
                    check_hw_breakpoints(env, 1);
                    raise_exception(EXCP01_DB);
                }
                break;
            }
    }
    if (prev_debug_excp_handler)
        prev_debug_excp_handler(env);
}

/* This should come from sysemu.h - if we could include it here... */
void qemu_system_reset_request(void);

void cpu_inject_x86_mce(CPUState *cenv, int bank, uint64_t status,
                        uint64_t mcg_status, uint64_t addr, uint64_t misc)
{
    uint64_t mcg_cap = cenv->mcg_cap;
    unsigned bank_num = mcg_cap & 0xff;
    uint64_t *banks = cenv->mce_banks;

    if (kvm_enabled()) {
        kvm_inject_x86_mce(cenv, bank, status, mcg_status, addr, misc);
        return;
    }

    if (bank >= bank_num || !(status & MCI_STATUS_VAL))
        return;

    /*
     * if MSR_MCG_CTL is not all 1s, the uncorrected error
     * reporting is disabled
     */
    if ((status & MCI_STATUS_UC) && (mcg_cap & MCG_CTL_P) &&
        cenv->mcg_ctl != ~(uint64_t)0)
        return;
    banks += 4 * bank;
    /*
     * if MSR_MCi_CTL is not all 1s, the uncorrected error
     * reporting is disabled for the bank
     */
    if ((status & MCI_STATUS_UC) && banks[0] != ~(uint64_t)0)
        return;
    if (status & MCI_STATUS_UC) {
        if ((cenv->mcg_status & MCG_STATUS_MCIP) ||
            !(cenv->cr[4] & CR4_MCE_MASK)) {
            fprintf(stderr, "injects mce exception while previous "
                    "one is in progress!\n");
            qemu_log_mask(CPU_LOG_RESET, "Triple fault\n");
            qemu_system_reset_request();
            return;
        }
        if (banks[1] & MCI_STATUS_VAL)
            status |= MCI_STATUS_OVER;
        banks[2] = addr;
        banks[3] = misc;
        cenv->mcg_status = mcg_status;
        banks[1] = status;
        cpu_interrupt(cenv, CPU_INTERRUPT_MCE);
    } else if (!(banks[1] & MCI_STATUS_VAL)
               || !(banks[1] & MCI_STATUS_UC)) {
        if (banks[1] & MCI_STATUS_VAL)
            status |= MCI_STATUS_OVER;
        banks[2] = addr;
        banks[3] = misc;
        banks[1] = status;
    } else
        banks[1] |= MCI_STATUS_OVER;
}
#endif /* !CONFIG_USER_ONLY */

static void mce_init(CPUX86State *cenv)
{
    unsigned int bank, bank_num;

    if (((cenv->cpuid_version >> 8)&0xf) >= 6
        && (cenv->cpuid_features&(CPUID_MCE|CPUID_MCA)) == (CPUID_MCE|CPUID_MCA)) {
        cenv->mcg_cap = MCE_CAP_DEF | MCE_BANKS_DEF;
        cenv->mcg_ctl = ~(uint64_t)0;
        bank_num = cenv->mcg_cap & 0xff;
        cenv->mce_banks = qemu_mallocz(bank_num * sizeof(uint64_t) * 4);
        for (bank = 0; bank < bank_num; bank++)
            cenv->mce_banks[bank*4] = ~(uint64_t)0;
    }
}

static void host_cpuid(uint32_t function, uint32_t count,
                       uint32_t *eax, uint32_t *ebx,
                       uint32_t *ecx, uint32_t *edx)
{
#if defined(CONFIG_KVM) || defined(USE_KVM)
    uint32_t vec[4];

#ifdef __x86_64__
    asm volatile("cpuid"
                 : "=a"(vec[0]), "=b"(vec[1]),
                   "=c"(vec[2]), "=d"(vec[3])
                 : "0"(function), "c"(count) : "cc");
#else
    asm volatile("pusha \n\t"
                 "cpuid \n\t"
                 "mov %%eax, 0(%2) \n\t"
                 "mov %%ebx, 4(%2) \n\t"
                 "mov %%ecx, 8(%2) \n\t"
                 "mov %%edx, 12(%2) \n\t"
                 "popa"
                 : : "a"(function), "c"(count), "S"(vec)
                 : "memory", "cc");
#endif

    if (eax)
	*eax = vec[0];
    if (ebx)
	*ebx = vec[1];
    if (ecx)
	*ecx = vec[2];
    if (edx)
	*edx = vec[3];
#endif
}

void cpu_x86_cpuid(CPUX86State *env, uint32_t index, uint32_t count,
                   uint32_t *eax, uint32_t *ebx,
                   uint32_t *ecx, uint32_t *edx)
{
    /* test if maximum index reached */
    if (index & 0x80000000) {
        if (index > env->cpuid_xlevel)
            index = env->cpuid_level;
    } else {
        if (index > env->cpuid_level)
            index = env->cpuid_level;
    }

    switch(index) {
    case 0:
        *eax = env->cpuid_level;
        *ebx = env->cpuid_vendor1;
        *edx = env->cpuid_vendor2;
        *ecx = env->cpuid_vendor3;

        /* sysenter isn't supported on compatibility mode on AMD.  and syscall
         * isn't supported in compatibility mode on Intel.  so advertise the
         * actuall cpu, and say goodbye to migration between different vendors
         * is you use compatibility mode. */
        if (kvm_enabled() && !env->cpuid_vendor_override)
            host_cpuid(0, 0, NULL, ebx, ecx, edx);
        break;
    case 1:
        *eax = env->cpuid_version;
        *ebx = (env->cpuid_apic_id << 24) | 8 << 8; /* CLFLUSH size in quad words, Linux wants it. */
        *ecx = env->cpuid_ext_features;
        *edx = env->cpuid_features;
        if (env->nr_cores * env->nr_threads > 1) {
            *ebx |= (env->nr_cores * env->nr_threads) << 16;
            *edx |= 1 << 28;    /* HTT bit */
        }
        break;
    case 2:
        /* cache info: needed for Pentium Pro compatibility */
        *eax = 1;
        *ebx = 0;
        *ecx = 0;
        *edx = 0x2c307d;
        break;
    case 4:
        /* cache info: needed for Core compatibility */
        if (env->nr_cores > 1) {
        	*eax = (env->nr_cores - 1) << 26;
        } else {
        	*eax = 0;
        }
        switch (count) {
            case 0: /* L1 dcache info */
                *eax |= 0x0000121;
                *ebx = 0x1c0003f;
                *ecx = 0x000003f;
                *edx = 0x0000001;
                break;
            case 1: /* L1 icache info */
                *eax |= 0x0000122;
                *ebx = 0x1c0003f;
                *ecx = 0x000003f;
                *edx = 0x0000001;
                break;
            case 2: /* L2 cache info */
                *eax |= 0x0000143;
                if (env->nr_threads > 1) {
                    *eax |= (env->nr_threads - 1) << 14;
                }
                *ebx = 0x3c0003f;
                *ecx = 0x0000fff;
                *edx = 0x0000001;
                break;
            default: /* end of info */
                *eax = 0;
                *ebx = 0;
                *ecx = 0;
                *edx = 0;
                break;
        }
        break;
    case 5:
        /* mwait info: needed for Core compatibility */
        *eax = 0; /* Smallest monitor-line size in bytes */
        *ebx = 0; /* Largest monitor-line size in bytes */
        *ecx = CPUID_MWAIT_EMX | CPUID_MWAIT_IBE;
        *edx = 0;
        break;
    case 6:
        /* Thermal and Power Leaf */
        *eax = 0;
        *ebx = 0;
        *ecx = 0;
        *edx = 0;
        break;
    case 9:
        /* Direct Cache Access Information Leaf */
        *eax = 0; /* Bits 0-31 in DCA_CAP MSR */
        *ebx = 0;
        *ecx = 0;
        *edx = 0;
        break;
    case 0xA:
        /* Architectural Performance Monitoring Leaf */
        *eax = 0;
        *ebx = 0;
        *ecx = 0;
        *edx = 0;
        break;
    case 0x80000000:
        *eax = env->cpuid_xlevel;
        *ebx = env->cpuid_vendor1;
        *edx = env->cpuid_vendor2;
        *ecx = env->cpuid_vendor3;
        break;
    case 0x80000001:
        *eax = env->cpuid_version;
        *ebx = 0;
        *ecx = env->cpuid_ext3_features;
        *edx = env->cpuid_ext2_features;

        if (env->nr_cores * env->nr_threads > 1 &&
            env->cpuid_vendor1 == CPUID_VENDOR_AMD_1 &&
            env->cpuid_vendor2 == CPUID_VENDOR_AMD_2 &&
            env->cpuid_vendor3 == CPUID_VENDOR_AMD_3) {
            *ecx |= 1 << 1;    /* CmpLegacy bit */
        }

        if (kvm_enabled()) {
            uint32_t h_eax, h_edx;

            host_cpuid(index, 0, &h_eax, NULL, NULL, &h_edx);

            /* disable CPU features that the host does not support */

            /* long mode */
            if ((h_edx & 0x20000000) == 0 /* || !lm_capable_kernel */)
                *edx &= ~0x20000000;
            /* syscall */
            if ((h_edx & 0x00000800) == 0)
                *edx &= ~0x00000800;
            /* nx */
            if ((h_edx & 0x00100000) == 0)
                *edx &= ~0x00100000;

            /* disable CPU features that KVM cannot support */

            /* svm */
            if (!kvm_nested)
                *ecx &= ~CPUID_EXT3_SVM;
            /* 3dnow */
            *edx &= ~0xc0000000;
        } else {
            /* AMD 3DNow! is not supported in QEMU */
            *edx &= ~(CPUID_EXT2_3DNOW | CPUID_EXT2_3DNOWEXT);
        }
        break;
    case 0x80000002:
    case 0x80000003:
    case 0x80000004:
        *eax = env->cpuid_model[(index - 0x80000002) * 4 + 0];
        *ebx = env->cpuid_model[(index - 0x80000002) * 4 + 1];
        *ecx = env->cpuid_model[(index - 0x80000002) * 4 + 2];
        *edx = env->cpuid_model[(index - 0x80000002) * 4 + 3];
        break;
    case 0x80000005:
        /* cache info (L1 cache) */
        *eax = 0x01ff01ff;
        *ebx = 0x01ff01ff;
        *ecx = 0x40020140;
        *edx = 0x40020140;
        break;
    case 0x80000006:
        /* cache info (L2 cache) */
        *eax = 0;
        *ebx = 0x42004200;
        *ecx = 0x02008140;
        *edx = 0;
        break;
    case 0x80000008:
        /* virtual & phys address size in low 2 bytes. */
/* XXX: This value must match the one used in the MMU code. */ 
        if (env->cpuid_ext2_features & CPUID_EXT2_LM) {
            /* 64 bit processor */
/* XXX: The physical address space is limited to 42 bits in exec.c. */
            *eax = 0x00003028;	/* 48 bits virtual, 40 bits physical */
        } else {
            if (env->cpuid_features & CPUID_PSE36)
                *eax = 0x00000024; /* 36 bits physical */
            else
                *eax = 0x00000020; /* 32 bits physical */
        }
        *ebx = 0;
        *ecx = 0;
        *edx = 0;
        if (env->nr_cores * env->nr_threads > 1) {
            *ecx |= (env->nr_cores * env->nr_threads) - 1;
        }
        break;
    case 0x8000000A:
        *eax = 0x00000001; /* SVM Revision */
        *ebx = 0x00000010; /* nr of ASIDs */
        *ecx = 0;
        *edx = 0; /* optional features */
        break;
    default:
        /* reserved values: zero */
        *eax = 0;
        *ebx = 0;
        *ecx = 0;
        *edx = 0;
        break;
    }
}


int cpu_x86_get_descr_debug(CPUX86State *env, unsigned int selector,
                            target_ulong *base, unsigned int *limit,
                            unsigned int *flags)
{
    SegmentCache *dt;
    target_ulong ptr;
    uint32_t e1, e2;
    int index;

    if (selector & 0x4)
        dt = &env->ldt;
    else
        dt = &env->gdt;
    index = selector & ~7;
    ptr = dt->base + index;
    if ((index + 7) > dt->limit
        || cpu_memory_rw_debug(env, ptr, (uint8_t *)&e1, sizeof(e1), 0) != 0
        || cpu_memory_rw_debug(env, ptr+4, (uint8_t *)&e2, sizeof(e2), 0) != 0)
        return 0;

    *base = ((e1 >> 16) | ((e2 & 0xff) << 16) | (e2 & 0xff000000));
    *limit = (e1 & 0xffff) | (e2 & 0x000f0000);
    if (e2 & DESC_G_MASK)
        *limit = (*limit << 12) | 0xfff;
    *flags = e2;

    return 1;
}

CPUX86State *cpu_x86_init(const char *cpu_model)
{
    CPUX86State *env;
    static int inited;

    env = qemu_mallocz(sizeof(CPUX86State));
    cpu_exec_init(env);
    env->cpu_model_str = cpu_model;

    /* init various static tables */
    if (!inited) {
        inited = 1;
        optimize_flags_init();
#ifndef CONFIG_USER_ONLY
        prev_debug_excp_handler =
            cpu_set_debug_excp_handler(breakpoint_handler);
#endif
    }
    if (cpu_x86_register(env, cpu_model) < 0) {
        cpu_x86_close(env);
        return NULL;
    }
    mce_init(env);
    cpu_reset(env);

    return env;
}

#if !defined(CONFIG_USER_ONLY)
void do_cpu_init(CPUState *env)
{
    int sipi = env->interrupt_request & CPU_INTERRUPT_SIPI;
    cpu_reset(env);
    env->interrupt_request = sipi;
    apic_init_reset(env);
}

void do_cpu_sipi(CPUState *env)
{
    apic_sipi(env);
}
#else
void do_cpu_init(CPUState *env)
{
}
void do_cpu_sipi(CPUState *env)
{
}
#endif<|MERGE_RESOLUTION|>--- conflicted
+++ resolved
@@ -745,12 +745,7 @@
     char cc_op_name[32];
     static const char *seg_name[6] = { "ES", "CS", "SS", "DS", "FS", "GS" };
 
-    if (kvm_enabled())
-<<<<<<< HEAD
-        kvm_cpu_synchronize_state(env);
-=======
-        cpu_synchronize_state(env);
->>>>>>> 2637c754
+    cpu_synchronize_state(env);
 
     eflags = env->eflags;
 #ifdef TARGET_X86_64
