--- conflicted
+++ resolved
@@ -213,14 +213,10 @@
 pxe-rtl8139.bin pxe-virtio.bin \
 bamboo.dtb petalogix-s3adsp1800.dtb petalogix-ml605.dtb \
 multiboot.bin linuxboot.bin \
-<<<<<<< HEAD
-s390-zipl.rom
+s390-zipl.rom \
+spapr-rtas.bin
 BLOBS += extboot.bin
 BLOBS += vapic.bin
-=======
-s390-zipl.rom \
-spapr-rtas.bin
->>>>>>> 39ac8455
 else
 BLOBS=
 endif
