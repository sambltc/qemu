--- conflicted
+++ resolved
@@ -1958,8 +1958,10 @@
 DEF("writeconfig", HAS_ARG, QEMU_OPTION_writeconfig,
     "-writeconfig <file>\n"
     "                read/write config file\n")
-<<<<<<< HEAD
-
+STEXI
+@item -writeconfig @var{file}
+Write device configuration to @var{file}.
+ETEXI
 DEF("no-kvm", 0, QEMU_OPTION_no_kvm,
     "-no-kvm         disable KVM hardware virtualization\n")
 DEF("no-kvm-irqchip", 0, QEMU_OPTION_no_kvm_irqchip,
@@ -1991,14 +1993,8 @@
 DEF("mem-prealloc", 0, QEMU_OPTION_mem_prealloc,
     "-mem-prealloc   preallocate guest memory (use with -mempath)\n")
 #endif
-=======
-STEXI
-@item -writeconfig @var{file}
-Write device configuration to @var{file}.
-ETEXI
 
 HXCOMM This is the last statement. Insert new options before this line!
 STEXI
 @end table
-ETEXI
->>>>>>> 3dbf2c7f
+ETEXI