/*
 * QEMU System Emulator
 *
 * Copyright (c) 2003-2008 Fabrice Bellard
 *
 * Permission is hereby granted, free of charge, to any person obtaining a copy
 * of this software and associated documentation files (the "Software"), to deal
 * in the Software without restriction, including without limitation the rights
 * to use, copy, modify, merge, publish, distribute, sublicense, and/or sell
 * copies of the Software, and to permit persons to whom the Software is
 * furnished to do so, subject to the following conditions:
 *
 * The above copyright notice and this permission notice shall be included in
 * all copies or substantial portions of the Software.
 *
 * THE SOFTWARE IS PROVIDED "AS IS", WITHOUT WARRANTY OF ANY KIND, EXPRESS OR
 * IMPLIED, INCLUDING BUT NOT LIMITED TO THE WARRANTIES OF MERCHANTABILITY,
 * FITNESS FOR A PARTICULAR PURPOSE AND NONINFRINGEMENT. IN NO EVENT SHALL
 * THE AUTHORS OR COPYRIGHT HOLDERS BE LIABLE FOR ANY CLAIM, DAMAGES OR OTHER
 * LIABILITY, WHETHER IN AN ACTION OF CONTRACT, TORT OR OTHERWISE, ARISING FROM,
 * OUT OF OR IN CONNECTION WITH THE SOFTWARE OR THE USE OR OTHER DEALINGS IN
 * THE SOFTWARE.
 */
#include <unistd.h>
#include <fcntl.h>
#include <signal.h>
#include <time.h>
#include <errno.h>
#include <sys/time.h>
#include <zlib.h>

/* Needed early for CONFIG_BSD etc. */
#include "config-host.h"

#ifndef _WIN32
#include <sys/times.h>
#include <sys/wait.h>
#include <termios.h>
#include <sys/mman.h>
#include <sys/ioctl.h>
#include <sys/resource.h>
#include <sys/socket.h>
#include <netinet/in.h>
#include <net/if.h>
#ifdef __NetBSD__
#include <net/if_tap.h>
#endif
#ifdef __linux__
#include <linux/if_tun.h>
#endif
#include <arpa/inet.h>
#include <dirent.h>
#include <netdb.h>
#include <sys/select.h>
#ifdef CONFIG_BSD
#include <sys/stat.h>
#if defined(__FreeBSD__) || defined(__DragonFly__)
#include <libutil.h>
#else
#include <util.h>
#endif
#elif defined (__GLIBC__) && defined (__FreeBSD_kernel__)
#include <freebsd/stdlib.h>
#else
#ifdef __linux__
#include <pty.h>
#include <malloc.h>
#include <linux/rtc.h>

/* For the benefit of older linux systems which don't supply it,
   we use a local copy of hpet.h. */
/* #include <linux/hpet.h> */
#include "hpet.h"

#include <linux/ppdev.h>
#include <linux/parport.h>
#endif
#ifdef __sun__
#include <sys/stat.h>
#include <sys/ethernet.h>
#include <sys/sockio.h>
#include <netinet/arp.h>
#include <netinet/in.h>
#include <netinet/in_systm.h>
#include <netinet/ip.h>
#include <netinet/ip_icmp.h> // must come after ip.h
#include <netinet/udp.h>
#include <netinet/tcp.h>
#include <net/if.h>
#include <syslog.h>
#include <stropts.h>
#endif
#endif
#endif

#if defined(__OpenBSD__)
#include <util.h>
#endif

#if defined(CONFIG_VDE)
#include <libvdeplug.h>
#endif

// FIXME: #include "qemu-kvm.h"
#include "qemu-common.h"
#include "net.h"
#include "monitor.h"
#include "sysemu.h"
#include "qemu-timer.h"
#include "qemu-char.h"
#include "audio/audio.h"
#include "qemu_socket.h"
#include "qemu-log.h"
#include "qemu-config.h"

#include "slirp/libslirp.h"

static QTAILQ_HEAD(, VLANState) vlans;
static QTAILQ_HEAD(, VLANClientState) non_vlan_clients;

/***********************************************************/
/* network device redirectors */

#if defined(DEBUG_NET) || defined(DEBUG_SLIRP)
static void hex_dump(FILE *f, const uint8_t *buf, int size)
{
    int len, i, j, c;

    for(i=0;i<size;i+=16) {
        len = size - i;
        if (len > 16)
            len = 16;
        fprintf(f, "%08x ", i);
        for(j=0;j<16;j++) {
            if (j < len)
                fprintf(f, " %02x", buf[i+j]);
            else
                fprintf(f, "   ");
        }
        fprintf(f, " ");
        for(j=0;j<len;j++) {
            c = buf[i+j];
            if (c < ' ' || c > '~')
                c = '.';
            fprintf(f, "%c", c);
        }
        fprintf(f, "\n");
    }
}
#endif

static int parse_macaddr(uint8_t *macaddr, const char *p)
{
    int i;
    char *last_char;
    long int offset;

    errno = 0;
    offset = strtol(p, &last_char, 0);    
    if (0 == errno && '\0' == *last_char &&
            offset >= 0 && offset <= 0xFFFFFF) {
        macaddr[3] = (offset & 0xFF0000) >> 16;
        macaddr[4] = (offset & 0xFF00) >> 8;
        macaddr[5] = offset & 0xFF;
        return 0;
    } else {
        for(i = 0; i < 6; i++) {
            macaddr[i] = strtol(p, (char **)&p, 16);
            if (i == 5) {
                if (*p != '\0')
                    return -1;
            } else {
                if (*p != ':' && *p != '-')
                    return -1;
                p++;
            }
        }
        return 0;    
    }

    return -1;
}

static int get_str_sep(char *buf, int buf_size, const char **pp, int sep)
{
    const char *p, *p1;
    int len;
    p = *pp;
    p1 = strchr(p, sep);
    if (!p1)
        return -1;
    len = p1 - p;
    p1++;
    if (buf_size > 0) {
        if (len > buf_size - 1)
            len = buf_size - 1;
        memcpy(buf, p, len);
        buf[len] = '\0';
    }
    *pp = p1;
    return 0;
}

int parse_host_src_port(struct sockaddr_in *haddr,
                        struct sockaddr_in *saddr,
                        const char *input_str)
{
    char *str = strdup(input_str);
    char *host_str = str;
    char *src_str;
    const char *src_str2;
    char *ptr;

    /*
     * Chop off any extra arguments at the end of the string which
     * would start with a comma, then fill in the src port information
     * if it was provided else use the "any address" and "any port".
     */
    if ((ptr = strchr(str,',')))
        *ptr = '\0';

    if ((src_str = strchr(input_str,'@'))) {
        *src_str = '\0';
        src_str++;
    }

    if (parse_host_port(haddr, host_str) < 0)
        goto fail;

    src_str2 = src_str;
    if (!src_str || *src_str == '\0')
        src_str2 = ":0";

    if (parse_host_port(saddr, src_str2) < 0)
        goto fail;

    free(str);
    return(0);

fail:
    free(str);
    return -1;
}

int parse_host_port(struct sockaddr_in *saddr, const char *str)
{
    char buf[512];
    struct hostent *he;
    const char *p, *r;
    int port;

    p = str;
    if (get_str_sep(buf, sizeof(buf), &p, ':') < 0)
        return -1;
    saddr->sin_family = AF_INET;
    if (buf[0] == '\0') {
        saddr->sin_addr.s_addr = 0;
    } else {
        if (qemu_isdigit(buf[0])) {
            if (!inet_aton(buf, &saddr->sin_addr))
                return -1;
        } else {
            if ((he = gethostbyname(buf)) == NULL)
                return - 1;
            saddr->sin_addr = *(struct in_addr *)he->h_addr;
        }
    }
    port = strtol(p, (char **)&r, 0);
    if (r == p)
        return -1;
    saddr->sin_port = htons(port);
    return 0;
}

void qemu_format_nic_info_str(VLANClientState *vc, uint8_t macaddr[6])
{
    snprintf(vc->info_str, sizeof(vc->info_str),
             "model=%s,macaddr=%02x:%02x:%02x:%02x:%02x:%02x",
             vc->model,
             macaddr[0], macaddr[1], macaddr[2],
             macaddr[3], macaddr[4], macaddr[5]);
}

static char *assign_name(VLANClientState *vc1, const char *model)
{
    VLANState *vlan;
    char buf[256];
    int id = 0;

    QTAILQ_FOREACH(vlan, &vlans, next) {
        VLANClientState *vc;

        QTAILQ_FOREACH(vc, &vlan->clients, next) {
            if (vc != vc1 && strcmp(vc->model, model) == 0) {
                id++;
            }
        }
    }

    snprintf(buf, sizeof(buf), "%s.%d", model, id);

    return qemu_strdup(buf);
}

static ssize_t qemu_deliver_packet(VLANClientState *sender,
                                   const uint8_t *data,
                                   size_t size,
                                   void *opaque);
static ssize_t qemu_deliver_packet_iov(VLANClientState *sender,
                                       const struct iovec *iov,
                                       int iovcnt,
                                       void *opaque);

VLANClientState *qemu_new_vlan_client(VLANState *vlan,
                                      VLANClientState *peer,
                                      const char *model,
                                      const char *name,
                                      NetCanReceive *can_receive,
                                      NetReceive *receive,
                                      NetReceiveIOV *receive_iov,
                                      NetCleanup *cleanup,
                                      void *opaque)
{
    VLANClientState *vc;

    vc = qemu_mallocz(sizeof(VLANClientState));

    vc->model = qemu_strdup(model);
    if (name)
        vc->name = qemu_strdup(name);
    else
        vc->name = assign_name(vc, model);
    vc->can_receive = can_receive;
    vc->receive = receive;
    vc->receive_iov = receive_iov;
    vc->cleanup = cleanup;
    vc->opaque = opaque;

    if (vlan) {
        assert(!peer);
        vc->vlan = vlan;
        QTAILQ_INSERT_TAIL(&vc->vlan->clients, vc, next);
    } else {
        if (peer) {
            vc->peer = peer;
            peer->peer = vc;
        }
        QTAILQ_INSERT_TAIL(&non_vlan_clients, vc, next);

        vc->send_queue = qemu_new_net_queue(qemu_deliver_packet,
                                            qemu_deliver_packet_iov,
                                            vc);
    }

    return vc;
}

void qemu_del_vlan_client(VLANClientState *vc)
{
    if (vc->vlan) {
        QTAILQ_REMOVE(&vc->vlan->clients, vc, next);
    } else {
        if (vc->send_queue) {
            qemu_del_net_queue(vc->send_queue);
        }
        QTAILQ_REMOVE(&non_vlan_clients, vc, next);
        if (vc->peer) {
            vc->peer->peer = NULL;
        }
    }

    if (vc->cleanup) {
        vc->cleanup(vc);
    }

    qemu_free(vc->name);
    qemu_free(vc->model);
    qemu_free(vc);
}

VLANClientState *qemu_find_vlan_client(VLANState *vlan, void *opaque)
{
    VLANClientState *vc;

    QTAILQ_FOREACH(vc, &vlan->clients, next) {
        if (vc->opaque == opaque) {
            return vc;
        }
    }

    return NULL;
}

static VLANClientState *
qemu_find_vlan_client_by_name(Monitor *mon, int vlan_id,
                              const char *client_str)
{
    VLANState *vlan;
    VLANClientState *vc;

    vlan = qemu_find_vlan(vlan_id, 0);
    if (!vlan) {
        monitor_printf(mon, "unknown VLAN %d\n", vlan_id);
        return NULL;
    }

    QTAILQ_FOREACH(vc, &vlan->clients, next) {
        if (!strcmp(vc->name, client_str)) {
            break;
        }
    }
    if (!vc) {
        monitor_printf(mon, "can't find device %s on VLAN %d\n",
                       client_str, vlan_id);
    }

    return vc;
}

int qemu_can_send_packet(VLANClientState *sender)
{
    VLANState *vlan = sender->vlan;
    VLANClientState *vc;

    if (sender->peer) {
        if (!sender->peer->can_receive ||
            sender->peer->can_receive(sender->peer)) {
            return 1;
        } else {
            return 0;
        }
    }

    if (!sender->vlan) {
        return 1;
    }

    QTAILQ_FOREACH(vc, &vlan->clients, next) {
        if (vc == sender) {
            continue;
        }

        /* no can_receive() handler, they can always receive */
        if (!vc->can_receive || vc->can_receive(vc)) {
            return 1;
        }
    }
    return 0;
}

static ssize_t qemu_deliver_packet(VLANClientState *sender,
                                   const uint8_t *data,
                                   size_t size,
                                   void *opaque)
{
    VLANClientState *vc = opaque;

    if (vc->link_down) {
        return size;
    }

    return vc->receive(vc, data, size);
}

static ssize_t qemu_vlan_deliver_packet(VLANClientState *sender,
                                        const uint8_t *buf,
                                        size_t size,
                                        int raw,
                                        void *opaque)
{
    VLANState *vlan = opaque;
    VLANClientState *vc;
    int ret = -1;

    QTAILQ_FOREACH(vc, &vlan->clients, next) {
        ssize_t len;

        if (vc == sender) {
            continue;
        }

        if (vc->link_down) {
            ret = size;
            continue;
        }

        if (raw && vc->receive_raw) {
            len = vc->receive_raw(vc, buf, size);
        } else {
            len = vc->receive(vc, buf, size);
        }

        ret = (ret >= 0) ? ret : len;
    }

    return ret;
}

void qemu_purge_queued_packets(VLANClientState *vc)
{
    NetQueue *queue;

    if (!vc->peer && !vc->vlan) {
        return;
    }

    if (vc->peer) {
        queue = vc->peer->send_queue;
    } else {
        queue = vc->vlan->send_queue;
    }

    qemu_net_queue_purge(queue, vc);
}

void qemu_flush_queued_packets(VLANClientState *vc)
{
    NetQueue *queue;

    if (vc->vlan) {
        queue = vc->vlan->send_queue;
    } else {
        queue = vc->send_queue;
    }

    qemu_net_queue_flush(queue);
}

static ssize_t qemu_send_packet_async2(VLANClientState *sender,
                                       const uint8_t *buf, int size, int raw,
                                       NetPacketSent *sent_cb)
{
    NetQueue *queue;

#ifdef DEBUG_NET
    printf("qemu_send_packet_async:\n");
    hex_dump(stdout, buf, size);
#endif

<<<<<<< HEAD
    return qemu_net_queue_send(sender->vlan->send_queue,
                               sender, buf, size, raw, sent_cb);
}

ssize_t qemu_send_packet_async(VLANClientState *sender,
                               const uint8_t *buf, int size,
                               NetPacketSent *sent_cb)
{
    return qemu_send_packet_async2(sender, buf, size, 0, sent_cb);
}

ssize_t qemu_send_packet(VLANClientState *sender, const uint8_t *buf, int size)
{
    return qemu_send_packet_async2(sender, buf, size, 0, NULL);
=======
    if (sender->link_down || (!sender->peer && !sender->vlan)) {
        return size;
    }

    if (sender->peer) {
        queue = sender->peer->send_queue;
    } else {
        queue = sender->vlan->send_queue;
    }

    return qemu_net_queue_send(queue, sender, buf, size, sent_cb);
>>>>>>> 9a6ecb30
}

ssize_t qemu_send_packet_raw(VLANClientState *sender, const uint8_t *buf, int size)
{
    return qemu_send_packet_async2(sender, buf, size, 1, NULL);
}

static ssize_t vc_sendv_compat(VLANClientState *vc, const struct iovec *iov,
                               int iovcnt)
{
    uint8_t buffer[4096];
    size_t offset = 0;
    int i;

    for (i = 0; i < iovcnt; i++) {
        size_t len;

        len = MIN(sizeof(buffer) - offset, iov[i].iov_len);
        memcpy(buffer + offset, iov[i].iov_base, len);
        offset += len;
    }

    return vc->receive(vc, buffer, offset);
}

static ssize_t calc_iov_length(const struct iovec *iov, int iovcnt)
{
    size_t offset = 0;
    int i;

    for (i = 0; i < iovcnt; i++)
        offset += iov[i].iov_len;
    return offset;
}

static ssize_t qemu_deliver_packet_iov(VLANClientState *sender,
                                       const struct iovec *iov,
                                       int iovcnt,
                                       void *opaque)
{
    VLANClientState *vc = opaque;

    if (vc->link_down) {
        return calc_iov_length(iov, iovcnt);
    }

    if (vc->receive_iov) {
        return vc->receive_iov(vc, iov, iovcnt);
    } else {
        return vc_sendv_compat(vc, iov, iovcnt);
    }
}

static ssize_t qemu_vlan_deliver_packet_iov(VLANClientState *sender,
                                            const struct iovec *iov,
                                            int iovcnt,
                                            void *opaque)
{
    VLANState *vlan = opaque;
    VLANClientState *vc;
    ssize_t ret = -1;

    QTAILQ_FOREACH(vc, &vlan->clients, next) {
        ssize_t len;

        if (vc == sender) {
            continue;
        }

        if (vc->link_down) {
            ret = calc_iov_length(iov, iovcnt);
            continue;
        }

        if (vc->receive_iov) {
            len = vc->receive_iov(vc, iov, iovcnt);
        } else {
            len = vc_sendv_compat(vc, iov, iovcnt);
        }

        ret = (ret >= 0) ? ret : len;
    }

    return ret;
}

ssize_t qemu_sendv_packet_async(VLANClientState *sender,
                                const struct iovec *iov, int iovcnt,
                                NetPacketSent *sent_cb)
{
    NetQueue *queue;

    if (sender->link_down || (!sender->peer && !sender->vlan)) {
        return calc_iov_length(iov, iovcnt);
    }

    if (sender->peer) {
        queue = sender->peer->send_queue;
    } else {
        queue = sender->vlan->send_queue;
    }

    return qemu_net_queue_send_iov(queue, sender, iov, iovcnt, sent_cb);
}

ssize_t
qemu_sendv_packet(VLANClientState *vc, const struct iovec *iov, int iovcnt)
{
    return qemu_sendv_packet_async(vc, iov, iovcnt, NULL);
}

#if defined(CONFIG_SLIRP)

/* slirp network adapter */

#define SLIRP_CFG_HOSTFWD 1
#define SLIRP_CFG_LEGACY  2

struct slirp_config_str {
    struct slirp_config_str *next;
    int flags;
    char str[1024];
    int legacy_format;
};

typedef struct SlirpState {
    QTAILQ_ENTRY(SlirpState) entry;
    VLANClientState *vc;
    Slirp *slirp;
#ifndef _WIN32
    char smb_dir[128];
#endif
} SlirpState;

static struct slirp_config_str *slirp_configs;
const char *legacy_tftp_prefix;
const char *legacy_bootp_filename;
static QTAILQ_HEAD(slirp_stacks, SlirpState) slirp_stacks =
    QTAILQ_HEAD_INITIALIZER(slirp_stacks);

static int slirp_hostfwd(SlirpState *s, const char *redir_str,
                         int legacy_format);
static int slirp_guestfwd(SlirpState *s, const char *config_str,
                          int legacy_format);

#ifndef _WIN32
static const char *legacy_smb_export;

static int slirp_smb(SlirpState *s, const char *exported_dir,
                     struct in_addr vserver_addr);
static void slirp_smb_cleanup(SlirpState *s);
#else
static inline void slirp_smb_cleanup(SlirpState *s) { }
#endif

int slirp_can_output(void *opaque)
{
    SlirpState *s = opaque;

    return qemu_can_send_packet(s->vc);
}

void slirp_output(void *opaque, const uint8_t *pkt, int pkt_len)
{
    SlirpState *s = opaque;

#ifdef DEBUG_SLIRP
    printf("slirp output:\n");
    hex_dump(stdout, pkt, pkt_len);
#endif
    qemu_send_packet(s->vc, pkt, pkt_len);
}

static ssize_t slirp_receive(VLANClientState *vc, const uint8_t *buf, size_t size)
{
    SlirpState *s = vc->opaque;

#ifdef DEBUG_SLIRP
    printf("slirp input:\n");
    hex_dump(stdout, buf, size);
#endif
    slirp_input(s->slirp, buf, size);
    return size;
}

static void net_slirp_cleanup(VLANClientState *vc)
{
    SlirpState *s = vc->opaque;

    slirp_cleanup(s->slirp);
    slirp_smb_cleanup(s);
    QTAILQ_REMOVE(&slirp_stacks, s, entry);
    qemu_free(s);
}

static int net_slirp_init(VLANState *vlan, const char *model,
                          const char *name, int restricted,
                          const char *vnetwork, const char *vhost,
                          const char *vhostname, const char *tftp_export,
                          const char *bootfile, const char *vdhcp_start,
                          const char *vnameserver, const char *smb_export,
                          const char *vsmbserver)
{
    /* default settings according to historic slirp */
    struct in_addr net  = { .s_addr = htonl(0x0a000200) }; /* 10.0.2.0 */
    struct in_addr mask = { .s_addr = htonl(0xffffff00) }; /* 255.255.255.0 */
    struct in_addr host = { .s_addr = htonl(0x0a000202) }; /* 10.0.2.2 */
    struct in_addr dhcp = { .s_addr = htonl(0x0a00020f) }; /* 10.0.2.15 */
    struct in_addr dns  = { .s_addr = htonl(0x0a000203) }; /* 10.0.2.3 */
#ifndef _WIN32
    struct in_addr smbsrv = { .s_addr = 0 };
#endif
    SlirpState *s;
    char buf[20];
    uint32_t addr;
    int shift;
    char *end;
    struct slirp_config_str *config;

    if (!tftp_export) {
        tftp_export = legacy_tftp_prefix;
    }
    if (!bootfile) {
        bootfile = legacy_bootp_filename;
    }

    if (vnetwork) {
        if (get_str_sep(buf, sizeof(buf), &vnetwork, '/') < 0) {
            if (!inet_aton(vnetwork, &net)) {
                return -1;
            }
            addr = ntohl(net.s_addr);
            if (!(addr & 0x80000000)) {
                mask.s_addr = htonl(0xff000000); /* class A */
            } else if ((addr & 0xfff00000) == 0xac100000) {
                mask.s_addr = htonl(0xfff00000); /* priv. 172.16.0.0/12 */
            } else if ((addr & 0xc0000000) == 0x80000000) {
                mask.s_addr = htonl(0xffff0000); /* class B */
            } else if ((addr & 0xffff0000) == 0xc0a80000) {
                mask.s_addr = htonl(0xffff0000); /* priv. 192.168.0.0/16 */
            } else if ((addr & 0xffff0000) == 0xc6120000) {
                mask.s_addr = htonl(0xfffe0000); /* tests 198.18.0.0/15 */
            } else if ((addr & 0xe0000000) == 0xe0000000) {
                mask.s_addr = htonl(0xffffff00); /* class C */
            } else {
                mask.s_addr = htonl(0xfffffff0); /* multicast/reserved */
            }
        } else {
            if (!inet_aton(buf, &net)) {
                return -1;
            }
            shift = strtol(vnetwork, &end, 10);
            if (*end != '\0') {
                if (!inet_aton(vnetwork, &mask)) {
                    return -1;
                }
            } else if (shift < 4 || shift > 32) {
                return -1;
            } else {
                mask.s_addr = htonl(0xffffffff << (32 - shift));
            }
        }
        net.s_addr &= mask.s_addr;
        host.s_addr = net.s_addr | (htonl(0x0202) & ~mask.s_addr);
        dhcp.s_addr = net.s_addr | (htonl(0x020f) & ~mask.s_addr);
        dns.s_addr  = net.s_addr | (htonl(0x0203) & ~mask.s_addr);
    }

    if (vhost && !inet_aton(vhost, &host)) {
        return -1;
    }
    if ((host.s_addr & mask.s_addr) != net.s_addr) {
        return -1;
    }

    if (vdhcp_start && !inet_aton(vdhcp_start, &dhcp)) {
        return -1;
    }
    if ((dhcp.s_addr & mask.s_addr) != net.s_addr ||
        dhcp.s_addr == host.s_addr || dhcp.s_addr == dns.s_addr) {
        return -1;
    }

    if (vnameserver && !inet_aton(vnameserver, &dns)) {
        return -1;
    }
    if ((dns.s_addr & mask.s_addr) != net.s_addr ||
        dns.s_addr == host.s_addr) {
        return -1;
    }

#ifndef _WIN32
    if (vsmbserver && !inet_aton(vsmbserver, &smbsrv)) {
        return -1;
    }
#endif

    s = qemu_mallocz(sizeof(SlirpState));
    s->slirp = slirp_init(restricted, net, mask, host, vhostname,
                          tftp_export, bootfile, dhcp, dns, s);
    QTAILQ_INSERT_TAIL(&slirp_stacks, s, entry);

    for (config = slirp_configs; config; config = config->next) {
        if (config->flags & SLIRP_CFG_HOSTFWD) {
            if (slirp_hostfwd(s, config->str,
                              config->flags & SLIRP_CFG_LEGACY) < 0)
                return -1;
        } else {
            if (slirp_guestfwd(s, config->str,
                               config->flags & SLIRP_CFG_LEGACY) < 0)
                return -1;
        }
    }
#ifndef _WIN32
    if (!smb_export) {
        smb_export = legacy_smb_export;
    }
    if (smb_export) {
        if (slirp_smb(s, smb_export, smbsrv) < 0)
            return -1;
    }
#endif

    s->vc = qemu_new_vlan_client(vlan, NULL, model, name, NULL,
                                 slirp_receive, NULL,
                                 net_slirp_cleanup, s);
    snprintf(s->vc->info_str, sizeof(s->vc->info_str),
             "net=%s, restricted=%c", inet_ntoa(net), restricted ? 'y' : 'n');
    return 0;
}

static SlirpState *slirp_lookup(Monitor *mon, const char *vlan,
                                const char *stack)
{
    VLANClientState *vc;

    if (vlan) {
        vc = qemu_find_vlan_client_by_name(mon, strtol(vlan, NULL, 0), stack);
        if (!vc) {
            return NULL;
        }
        if (strcmp(vc->model, "user")) {
            monitor_printf(mon, "invalid device specified\n");
            return NULL;
        }
        return vc->opaque;
    } else {
        if (QTAILQ_EMPTY(&slirp_stacks)) {
            monitor_printf(mon, "user mode network stack not in use\n");
            return NULL;
        }
        return QTAILQ_FIRST(&slirp_stacks);
    }
}

void net_slirp_hostfwd_remove(Monitor *mon, const QDict *qdict)
{
    struct in_addr host_addr = { .s_addr = INADDR_ANY };
    int host_port;
    char buf[256] = "";
    const char *src_str, *p;
    SlirpState *s;
    int is_udp = 0;
    int err;
    const char *arg1 = qdict_get_str(qdict, "arg1");
    const char *arg2 = qdict_get_try_str(qdict, "arg2");
    const char *arg3 = qdict_get_try_str(qdict, "arg3");

    if (arg2) {
        s = slirp_lookup(mon, arg1, arg2);
        src_str = arg3;
    } else {
        s = slirp_lookup(mon, NULL, NULL);
        src_str = arg1;
    }
    if (!s) {
        return;
    }

    if (!src_str || !src_str[0])
        goto fail_syntax;

    p = src_str;
    get_str_sep(buf, sizeof(buf), &p, ':');

    if (!strcmp(buf, "tcp") || buf[0] == '\0') {
        is_udp = 0;
    } else if (!strcmp(buf, "udp")) {
        is_udp = 1;
    } else {
        goto fail_syntax;
    }

    if (get_str_sep(buf, sizeof(buf), &p, ':') < 0) {
        goto fail_syntax;
    }
    if (buf[0] != '\0' && !inet_aton(buf, &host_addr)) {
        goto fail_syntax;
    }

    host_port = atoi(p);

    err = slirp_remove_hostfwd(QTAILQ_FIRST(&slirp_stacks)->slirp, is_udp,
                               host_addr, host_port);

    monitor_printf(mon, "host forwarding rule for %s %s\n", src_str,
                   err ? "removed" : "not found");
    return;

 fail_syntax:
    monitor_printf(mon, "invalid format\n");
}

static int slirp_hostfwd(SlirpState *s, const char *redir_str,
                         int legacy_format)
{
    struct in_addr host_addr = { .s_addr = INADDR_ANY };
    struct in_addr guest_addr = { .s_addr = 0 };
    int host_port, guest_port;
    const char *p;
    char buf[256];
    int is_udp;
    char *end;

    p = redir_str;
    if (!p || get_str_sep(buf, sizeof(buf), &p, ':') < 0) {
        goto fail_syntax;
    }
    if (!strcmp(buf, "tcp") || buf[0] == '\0') {
        is_udp = 0;
    } else if (!strcmp(buf, "udp")) {
        is_udp = 1;
    } else {
        goto fail_syntax;
    }

    if (!legacy_format) {
        if (get_str_sep(buf, sizeof(buf), &p, ':') < 0) {
            goto fail_syntax;
        }
        if (buf[0] != '\0' && !inet_aton(buf, &host_addr)) {
            goto fail_syntax;
        }
    }

    if (get_str_sep(buf, sizeof(buf), &p, legacy_format ? ':' : '-') < 0) {
        goto fail_syntax;
    }
    host_port = strtol(buf, &end, 0);
    if (*end != '\0' || host_port < 1 || host_port > 65535) {
        goto fail_syntax;
    }

    if (get_str_sep(buf, sizeof(buf), &p, ':') < 0) {
        goto fail_syntax;
    }
    if (buf[0] != '\0' && !inet_aton(buf, &guest_addr)) {
        goto fail_syntax;
    }

    guest_port = strtol(p, &end, 0);
    if (*end != '\0' || guest_port < 1 || guest_port > 65535) {
        goto fail_syntax;
    }

    if (slirp_add_hostfwd(s->slirp, is_udp, host_addr, host_port, guest_addr,
                          guest_port) < 0) {
        qemu_error("could not set up host forwarding rule '%s'\n",
                   redir_str);
        return -1;
    }
    return 0;

 fail_syntax:
    qemu_error("invalid host forwarding rule '%s'\n", redir_str);
    return -1;
}

void net_slirp_hostfwd_add(Monitor *mon, const QDict *qdict)
{
    const char *redir_str;
    SlirpState *s;
    const char *arg1 = qdict_get_str(qdict, "arg1");
    const char *arg2 = qdict_get_try_str(qdict, "arg2");
    const char *arg3 = qdict_get_try_str(qdict, "arg3");

    if (arg2) {
        s = slirp_lookup(mon, arg1, arg2);
        redir_str = arg3;
    } else {
        s = slirp_lookup(mon, NULL, NULL);
        redir_str = arg1;
    }
    if (s) {
        slirp_hostfwd(s, redir_str, 0);
    }

}

int net_slirp_redir(const char *redir_str)
{
    struct slirp_config_str *config;

    if (QTAILQ_EMPTY(&slirp_stacks)) {
        config = qemu_malloc(sizeof(*config));
        pstrcpy(config->str, sizeof(config->str), redir_str);
        config->flags = SLIRP_CFG_HOSTFWD | SLIRP_CFG_LEGACY;
        config->next = slirp_configs;
        slirp_configs = config;
        return 0;
    }

    return slirp_hostfwd(QTAILQ_FIRST(&slirp_stacks), redir_str, 1);
}

#ifndef _WIN32

/* automatic user mode samba server configuration */
static void slirp_smb_cleanup(SlirpState *s)
{
    char cmd[128];

    if (s->smb_dir[0] != '\0') {
        snprintf(cmd, sizeof(cmd), "rm -rf %s", s->smb_dir);
        system(cmd);
        s->smb_dir[0] = '\0';
    }
}

static int slirp_smb(SlirpState* s, const char *exported_dir,
                     struct in_addr vserver_addr)
{
    static int instance;
    char smb_conf[128];
    char smb_cmdline[128];
    FILE *f;

    snprintf(s->smb_dir, sizeof(s->smb_dir), "/tmp/qemu-smb.%ld-%d",
             (long)getpid(), instance++);
    if (mkdir(s->smb_dir, 0700) < 0) {
        qemu_error("could not create samba server dir '%s'\n", s->smb_dir);
        return -1;
    }
    snprintf(smb_conf, sizeof(smb_conf), "%s/%s", s->smb_dir, "smb.conf");

    f = fopen(smb_conf, "w");
    if (!f) {
        slirp_smb_cleanup(s);
        qemu_error("could not create samba server configuration file '%s'\n",
                   smb_conf);
        return -1;
    }
    fprintf(f,
            "[global]\n"
            "private dir=%s\n"
            "smb ports=0\n"
            "socket address=127.0.0.1\n"
            "pid directory=%s\n"
            "lock directory=%s\n"
            "log file=%s/log.smbd\n"
            "smb passwd file=%s/smbpasswd\n"
            "security = share\n"
            "[qemu]\n"
            "path=%s\n"
            "read only=no\n"
            "guest ok=yes\n",
            s->smb_dir,
            s->smb_dir,
            s->smb_dir,
            s->smb_dir,
            s->smb_dir,
            exported_dir
            );
    fclose(f);

    snprintf(smb_cmdline, sizeof(smb_cmdline), "%s -s %s",
             SMBD_COMMAND, smb_conf);

    if (slirp_add_exec(s->slirp, 0, smb_cmdline, &vserver_addr, 139) < 0) {
        slirp_smb_cleanup(s);
        qemu_error("conflicting/invalid smbserver address\n");
        return -1;
    }
    return 0;
}

/* automatic user mode samba server configuration (legacy interface) */
int net_slirp_smb(const char *exported_dir)
{
    struct in_addr vserver_addr = { .s_addr = 0 };

    if (legacy_smb_export) {
        fprintf(stderr, "-smb given twice\n");
        return -1;
    }
    legacy_smb_export = exported_dir;
    if (!QTAILQ_EMPTY(&slirp_stacks)) {
        return slirp_smb(QTAILQ_FIRST(&slirp_stacks), exported_dir,
                         vserver_addr);
    }
    return 0;
}

#endif /* !defined(_WIN32) */

struct GuestFwd {
    CharDriverState *hd;
    struct in_addr server;
    int port;
    Slirp *slirp;
};

static int guestfwd_can_read(void *opaque)
{
    struct GuestFwd *fwd = opaque;
    return slirp_socket_can_recv(fwd->slirp, fwd->server, fwd->port);
}

static void guestfwd_read(void *opaque, const uint8_t *buf, int size)
{
    struct GuestFwd *fwd = opaque;
    slirp_socket_recv(fwd->slirp, fwd->server, fwd->port, buf, size);
}

static int slirp_guestfwd(SlirpState *s, const char *config_str,
                          int legacy_format)
{
    struct in_addr server = { .s_addr = 0 };
    struct GuestFwd *fwd;
    const char *p;
    char buf[128];
    char *end;
    int port;

    p = config_str;
    if (legacy_format) {
        if (get_str_sep(buf, sizeof(buf), &p, ':') < 0) {
            goto fail_syntax;
        }
    } else {
        if (get_str_sep(buf, sizeof(buf), &p, ':') < 0) {
            goto fail_syntax;
        }
        if (strcmp(buf, "tcp") && buf[0] != '\0') {
            goto fail_syntax;
        }
        if (get_str_sep(buf, sizeof(buf), &p, ':') < 0) {
            goto fail_syntax;
        }
        if (buf[0] != '\0' && !inet_aton(buf, &server)) {
            goto fail_syntax;
        }
        if (get_str_sep(buf, sizeof(buf), &p, '-') < 0) {
            goto fail_syntax;
        }
    }
    port = strtol(buf, &end, 10);
    if (*end != '\0' || port < 1 || port > 65535) {
        goto fail_syntax;
    }

    fwd = qemu_malloc(sizeof(struct GuestFwd));
    snprintf(buf, sizeof(buf), "guestfwd.tcp:%d", port);
    fwd->hd = qemu_chr_open(buf, p, NULL);
    if (!fwd->hd) {
        qemu_error("could not open guest forwarding device '%s'\n", buf);
        qemu_free(fwd);
        return -1;
    }

    if (slirp_add_exec(s->slirp, 3, fwd->hd, &server, port) < 0) {
        qemu_error("conflicting/invalid host:port in guest forwarding "
                   "rule '%s'\n", config_str);
        qemu_free(fwd);
        return -1;
    }
    fwd->server = server;
    fwd->port = port;
    fwd->slirp = s->slirp;

    qemu_chr_add_handlers(fwd->hd, guestfwd_can_read, guestfwd_read,
                          NULL, fwd);
    return 0;

 fail_syntax:
    qemu_error("invalid guest forwarding rule '%s'\n", config_str);
    return -1;
}

void do_info_usernet(Monitor *mon)
{
    SlirpState *s;

    QTAILQ_FOREACH(s, &slirp_stacks, entry) {
        monitor_printf(mon, "VLAN %d (%s):\n", s->vc->vlan->id, s->vc->name);
        slirp_connection_info(s->slirp, mon);
    }
}

#endif /* CONFIG_SLIRP */

#ifdef _WIN32

int tap_has_vnet_hdr(void *opaque)
{
    return 0;
}

void tap_using_vnet_hdr(void *opaque, int using_vnet_hdr)
{
}

int tap_has_ufo(void *opaque)
{
    return 0;
}

#else /* !defined(_WIN32) */

/* Maximum GSO packet size (64k) plus plenty of room for
 * the ethernet and virtio_net headers
 */
#define TAP_BUFSIZE (4096 + 65536)

#ifdef IFF_VNET_HDR
#include <linux/virtio_net.h>
#endif

typedef struct TAPState {
    VLANClientState *vc;
    int fd;
    char down_script[1024];
    char down_script_arg[128];
    uint8_t buf[TAP_BUFSIZE];
    unsigned int read_poll : 1;
    unsigned int write_poll : 1;
    unsigned int has_vnet_hdr : 1;
    unsigned int using_vnet_hdr : 1;
    unsigned int has_ufo: 1;
} TAPState;

static int launch_script(const char *setup_script, const char *ifname, int fd);

static int tap_can_send(void *opaque);
static void tap_send(void *opaque);
static void tap_writable(void *opaque);

static void tap_update_fd_handler(TAPState *s)
{
    qemu_set_fd_handler2(s->fd,
                         s->read_poll  ? tap_can_send : NULL,
                         s->read_poll  ? tap_send     : NULL,
                         s->write_poll ? tap_writable : NULL,
                         s);
}

static void tap_read_poll(TAPState *s, int enable)
{
    s->read_poll = !!enable;
    tap_update_fd_handler(s);
}

static void tap_write_poll(TAPState *s, int enable)
{
    s->write_poll = !!enable;
    tap_update_fd_handler(s);
}

static void tap_writable(void *opaque)
{
    TAPState *s = opaque;

    tap_write_poll(s, 0);

    qemu_flush_queued_packets(s->vc);
}

static ssize_t tap_receive_iov(VLANClientState *vc, const struct iovec *iov,
                               int iovcnt)
{
    TAPState *s = vc->opaque;
    ssize_t len;

    do {
        len = writev(s->fd, iov, iovcnt);
    } while (len == -1 && errno == EINTR);

    if (len == -1 && errno == EAGAIN) {
        tap_write_poll(s, 1);
        return 0;
    }

    return len;
}

static ssize_t tap_receive(VLANClientState *vc, const uint8_t *buf, size_t size)
{
    struct iovec iov[2];
    int i = 0;

#ifdef IFF_VNET_HDR
    TAPState *s = vc->opaque;
    struct virtio_net_hdr hdr = { 0, };

    if (s->has_vnet_hdr && !s->using_vnet_hdr) {
        iov[i].iov_base = &hdr;
        iov[i].iov_len  = sizeof(hdr);
        i++;
    }
#endif

    iov[i].iov_base = (char *) buf;
    iov[i].iov_len  = size;
    i++;

    return tap_receive_iov(vc, iov, i);
}

static ssize_t tap_receive_raw(VLANClientState *vc, const uint8_t *buf, size_t size)
{
    struct iovec iov[2];
    int i = 0;

#ifdef IFF_VNET_HDR
    TAPState *s = vc->opaque;
    struct virtio_net_hdr hdr = { 0, };

    if (s->has_vnet_hdr && s->using_vnet_hdr) {
        iov[i].iov_base = &hdr;
        iov[i].iov_len  = sizeof(hdr);
        i++;
    }
#endif

    iov[i].iov_base = (char *) buf;
    iov[i].iov_len  = size;
    i++;

    return tap_receive_iov(vc, iov, i);
}

static int tap_can_send(void *opaque)
{
    TAPState *s = opaque;

    return qemu_can_send_packet(s->vc);
}

#ifdef __sun__
static ssize_t tap_read_packet(int tapfd, uint8_t *buf, int maxlen)
{
    struct strbuf sbuf;
    int f = 0;

    sbuf.maxlen = maxlen;
    sbuf.buf = (char *)buf;

    return getmsg(tapfd, NULL, &sbuf, &f) >= 0 ? sbuf.len : -1;
}
#else
static ssize_t tap_read_packet(int tapfd, uint8_t *buf, int maxlen)
{
    return read(tapfd, buf, maxlen);
}
#endif

static void tap_send_completed(VLANClientState *vc, ssize_t len)
{
    TAPState *s = vc->opaque;
    tap_read_poll(s, 1);
}

static void tap_send(void *opaque)
{
    TAPState *s = opaque;
    int size;

    do {
        uint8_t *buf = s->buf;

        size = tap_read_packet(s->fd, s->buf, sizeof(s->buf));
        if (size <= 0) {
            break;
        }

#ifdef IFF_VNET_HDR
        if (s->has_vnet_hdr && !s->using_vnet_hdr) {
            buf += sizeof(struct virtio_net_hdr);
            size -= sizeof(struct virtio_net_hdr);
        }
#endif

        size = qemu_send_packet_async(s->vc, buf, size, tap_send_completed);
        if (size == 0) {
            tap_read_poll(s, 0);
        }
    } while (size > 0);
}

#ifdef TUNSETSNDBUF
/* sndbuf should be set to a value lower than the tx queue
 * capacity of any destination network interface.
 * Ethernet NICs generally have txqueuelen=1000, so 1Mb is
 * a good default, given a 1500 byte MTU.
 */
#define TAP_DEFAULT_SNDBUF 1024*1024

static int tap_set_sndbuf(TAPState *s, QemuOpts *opts)
{
    int sndbuf;

    sndbuf = qemu_opt_get_size(opts, "sndbuf", TAP_DEFAULT_SNDBUF);
    if (!sndbuf) {
        sndbuf = INT_MAX;
    }

    if (ioctl(s->fd, TUNSETSNDBUF, &sndbuf) == -1 && qemu_opt_get(opts, "sndbuf")) {
        qemu_error("TUNSETSNDBUF ioctl failed: %s\n", strerror(errno));
        return -1;
    }
    return 0;
}
#else
static int tap_set_sndbuf(TAPState *s, QemuOpts *opts)
{
    return 0;
}
#endif /* TUNSETSNDBUF */

int tap_has_vnet_hdr(void *opaque)
{
    VLANClientState *vc = opaque;
    TAPState *s = vc->opaque;

    if (vc->receive != tap_receive)
        return 0;

    return s ? s->has_vnet_hdr : 0;
}

void tap_using_vnet_hdr(void *opaque, int using_vnet_hdr)
{
    VLANClientState *vc = opaque;
    TAPState *s = vc->opaque;

    if (vc->receive != tap_receive)
        return;

    if (!s || !s->has_vnet_hdr)
        return;

    s->using_vnet_hdr = using_vnet_hdr != 0;
}

static int tap_probe_vnet_hdr(int fd)
{
#if defined(TUNGETIFF) && defined(IFF_VNET_HDR)
    struct ifreq ifr;

    if (ioctl(fd, TUNGETIFF, &ifr) != 0) {
        fprintf(stderr, "TUNGETIFF ioctl() failed: %s\n", strerror(errno));
        return 0;
    }

    return ifr.ifr_flags & IFF_VNET_HDR;
#else
    return 0;
#endif
}

int tap_has_ufo(void *opaque)
{
    VLANClientState *vc = opaque;
    TAPState *s = vc->opaque;

    return s ? s->has_ufo : 0;
}

#ifdef TUNSETOFFLOAD

#ifndef TUN_F_UFO
#define TUN_F_UFO	0x10
#endif

static void tap_set_offload(VLANClientState *vc, int csum, int tso4, int tso6,
			    int ecn, int ufo)
{
    TAPState *s = vc->opaque;
    unsigned int offload = 0;

    if (csum) {
	offload |= TUN_F_CSUM;
	if (tso4)
	    offload |= TUN_F_TSO4;
	if (tso6)
	    offload |= TUN_F_TSO6;
	if ((tso4 || tso6) && ecn)
	    offload |= TUN_F_TSO_ECN;
	if (ufo)
	    offload |= TUN_F_UFO;
    }

    if (ioctl(s->fd, TUNSETOFFLOAD, offload) != 0) {
        /* Try without UFO */
        offload &= ~TUN_F_UFO;
        if (ioctl(s->fd, TUNSETOFFLOAD, offload) != 0) {
	    fprintf(stderr, "TUNSETOFFLOAD ioctl() failed: %s\n",
		strerror(errno));
        }
    }
}
#endif /* TUNSETOFFLOAD */

static void tap_cleanup(VLANClientState *vc)
{
    TAPState *s = vc->opaque;

    qemu_purge_queued_packets(vc);

    if (s->down_script[0])
        launch_script(s->down_script, s->down_script_arg, s->fd);

    tap_read_poll(s, 0);
    tap_write_poll(s, 0);
    close(s->fd);
    qemu_free(s);
}

/* fd support */

static TAPState *net_tap_fd_init(VLANState *vlan,
                                 const char *model,
                                 const char *name,
                                 int fd,
                                 int vnet_hdr)
{
    TAPState *s;
    unsigned int offload;

    s = qemu_mallocz(sizeof(TAPState));
    s->fd = fd;
    s->has_vnet_hdr = vnet_hdr != 0;
    s->vc = qemu_new_vlan_client(vlan, NULL, model, name, NULL,
                                 tap_receive, tap_receive_iov,
                                 tap_cleanup, s);
    s->vc->receive_raw = tap_receive_raw;
#ifdef TUNSETOFFLOAD
    s->vc->set_offload = tap_set_offload;

    s->has_ufo = 0;
    /* Check if tap supports UFO */
    offload = TUN_F_CSUM | TUN_F_UFO;
    if (ioctl(s->fd, TUNSETOFFLOAD, offload) == 0)
       s->has_ufo = 1;

    tap_set_offload(s->vc, 0, 0, 0, 0, 0);
#endif
    tap_read_poll(s, 1);
    snprintf(s->vc->info_str, sizeof(s->vc->info_str), "fd=%d", fd);
    return s;
}

#if defined (CONFIG_BSD) || defined (__FreeBSD_kernel__)
static int tap_open(char *ifname, int ifname_size)
{
    int fd;
    char *dev;
    struct stat s;

    TFR(fd = open("/dev/tap", O_RDWR));
    if (fd < 0) {
        fprintf(stderr, "warning: could not open /dev/tap: no virtual network emulation\n");
        return -1;
    }

    fstat(fd, &s);
    dev = devname(s.st_rdev, S_IFCHR);
    pstrcpy(ifname, ifname_size, dev);

    fcntl(fd, F_SETFL, O_NONBLOCK);
    return fd;
}
#elif defined(__sun__)
#define TUNNEWPPA       (('T'<<16) | 0x0001)
/*
 * Allocate TAP device, returns opened fd.
 * Stores dev name in the first arg(must be large enough).
 */
static int tap_alloc(char *dev, size_t dev_size)
{
    int tap_fd, if_fd, ppa = -1;
    static int ip_fd = 0;
    char *ptr;

    static int arp_fd = 0;
    int ip_muxid, arp_muxid;
    struct strioctl  strioc_if, strioc_ppa;
    int link_type = I_PLINK;;
    struct lifreq ifr;
    char actual_name[32] = "";

    memset(&ifr, 0x0, sizeof(ifr));

    if( *dev ){
       ptr = dev;
       while( *ptr && !qemu_isdigit((int)*ptr) ) ptr++;
       ppa = atoi(ptr);
    }

    /* Check if IP device was opened */
    if( ip_fd )
       close(ip_fd);

    TFR(ip_fd = open("/dev/udp", O_RDWR, 0));
    if (ip_fd < 0) {
       syslog(LOG_ERR, "Can't open /dev/ip (actually /dev/udp)");
       return -1;
    }

    TFR(tap_fd = open("/dev/tap", O_RDWR, 0));
    if (tap_fd < 0) {
       syslog(LOG_ERR, "Can't open /dev/tap");
       return -1;
    }

    /* Assign a new PPA and get its unit number. */
    strioc_ppa.ic_cmd = TUNNEWPPA;
    strioc_ppa.ic_timout = 0;
    strioc_ppa.ic_len = sizeof(ppa);
    strioc_ppa.ic_dp = (char *)&ppa;
    if ((ppa = ioctl (tap_fd, I_STR, &strioc_ppa)) < 0)
       syslog (LOG_ERR, "Can't assign new interface");

    TFR(if_fd = open("/dev/tap", O_RDWR, 0));
    if (if_fd < 0) {
       syslog(LOG_ERR, "Can't open /dev/tap (2)");
       return -1;
    }
    if(ioctl(if_fd, I_PUSH, "ip") < 0){
       syslog(LOG_ERR, "Can't push IP module");
       return -1;
    }

    if (ioctl(if_fd, SIOCGLIFFLAGS, &ifr) < 0)
	syslog(LOG_ERR, "Can't get flags\n");

    snprintf (actual_name, 32, "tap%d", ppa);
    pstrcpy(ifr.lifr_name, sizeof(ifr.lifr_name), actual_name);

    ifr.lifr_ppa = ppa;
    /* Assign ppa according to the unit number returned by tun device */

    if (ioctl (if_fd, SIOCSLIFNAME, &ifr) < 0)
        syslog (LOG_ERR, "Can't set PPA %d", ppa);
    if (ioctl(if_fd, SIOCGLIFFLAGS, &ifr) <0)
        syslog (LOG_ERR, "Can't get flags\n");
    /* Push arp module to if_fd */
    if (ioctl (if_fd, I_PUSH, "arp") < 0)
        syslog (LOG_ERR, "Can't push ARP module (2)");

    /* Push arp module to ip_fd */
    if (ioctl (ip_fd, I_POP, NULL) < 0)
        syslog (LOG_ERR, "I_POP failed\n");
    if (ioctl (ip_fd, I_PUSH, "arp") < 0)
        syslog (LOG_ERR, "Can't push ARP module (3)\n");
    /* Open arp_fd */
    TFR(arp_fd = open ("/dev/tap", O_RDWR, 0));
    if (arp_fd < 0)
       syslog (LOG_ERR, "Can't open %s\n", "/dev/tap");

    /* Set ifname to arp */
    strioc_if.ic_cmd = SIOCSLIFNAME;
    strioc_if.ic_timout = 0;
    strioc_if.ic_len = sizeof(ifr);
    strioc_if.ic_dp = (char *)&ifr;
    if (ioctl(arp_fd, I_STR, &strioc_if) < 0){
        syslog (LOG_ERR, "Can't set ifname to arp\n");
    }

    if((ip_muxid = ioctl(ip_fd, I_LINK, if_fd)) < 0){
       syslog(LOG_ERR, "Can't link TAP device to IP");
       return -1;
    }

    if ((arp_muxid = ioctl (ip_fd, link_type, arp_fd)) < 0)
        syslog (LOG_ERR, "Can't link TAP device to ARP");

    close (if_fd);

    memset(&ifr, 0x0, sizeof(ifr));
    pstrcpy(ifr.lifr_name, sizeof(ifr.lifr_name), actual_name);
    ifr.lifr_ip_muxid  = ip_muxid;
    ifr.lifr_arp_muxid = arp_muxid;

    if (ioctl (ip_fd, SIOCSLIFMUXID, &ifr) < 0)
    {
      ioctl (ip_fd, I_PUNLINK , arp_muxid);
      ioctl (ip_fd, I_PUNLINK, ip_muxid);
      syslog (LOG_ERR, "Can't set multiplexor id");
    }

    snprintf(dev, dev_size, "tap%d", ppa);
    return tap_fd;
}

static int tap_open(char *ifname, int ifname_size, int *vnet_hdr)
{
    char  dev[10]="";
    int fd;
    if( (fd = tap_alloc(dev, sizeof(dev))) < 0 ){
       fprintf(stderr, "Cannot allocate TAP device\n");
       return -1;
    }
    pstrcpy(ifname, ifname_size, dev);
    fcntl(fd, F_SETFL, O_NONBLOCK);
    return fd;
}
#elif defined (_AIX)
static int tap_open(char *ifname, int ifname_size)
{
    fprintf (stderr, "no tap on AIX\n");
    return -1;
}
#else
static int tap_open(char *ifname, int ifname_size, int *vnet_hdr)
{
    struct ifreq ifr;
    int fd, ret;

    TFR(fd = open("/dev/net/tun", O_RDWR));
    if (fd < 0) {
        fprintf(stderr, "warning: could not open /dev/net/tun: no virtual network emulation\n");
        return -1;
    }
    memset(&ifr, 0, sizeof(ifr));
    ifr.ifr_flags = IFF_TAP | IFF_NO_PI;

#if defined(TUNGETFEATURES) && defined(IFF_VNET_HDR)
    {
        unsigned int features;

        if (ioctl(fd, TUNGETFEATURES, &features) == 0 &&
            features & IFF_VNET_HDR) {
            *vnet_hdr = 1;
            ifr.ifr_flags |= IFF_VNET_HDR;
        }
    }
#endif

    if (ifname[0] != '\0')
        pstrcpy(ifr.ifr_name, IFNAMSIZ, ifname);
    else
        pstrcpy(ifr.ifr_name, IFNAMSIZ, "tap%d");
    ret = ioctl(fd, TUNSETIFF, (void *) &ifr);
    if (ret != 0) {
        fprintf(stderr, "warning: could not configure /dev/net/tun: no virtual network emulation\n");
        close(fd);
        return -1;
    }
    pstrcpy(ifname, ifname_size, ifr.ifr_name);
    fcntl(fd, F_SETFL, O_NONBLOCK);
    return fd;
}
#endif

static int launch_script(const char *setup_script, const char *ifname, int fd)
{
    sigset_t oldmask, mask;
    int pid, status;
    char *args[3];
    char **parg;

    sigemptyset(&mask);
    sigaddset(&mask, SIGCHLD);
    sigprocmask(SIG_BLOCK, &mask, &oldmask);

    /* try to launch network script */
    pid = fork();
    if (pid == 0) {
        int open_max = sysconf(_SC_OPEN_MAX), i;

        for (i = 0; i < open_max; i++) {
            if (i != STDIN_FILENO &&
                i != STDOUT_FILENO &&
                i != STDERR_FILENO &&
                i != fd) {
                close(i);
            }
        }
        parg = args;
        *parg++ = (char *)setup_script;
        *parg++ = (char *)ifname;
        *parg++ = NULL;
        execv(setup_script, args);
        _exit(1);
    } else if (pid > 0) {
        while (waitpid(pid, &status, 0) != pid) {
            /* loop */
        }
        sigprocmask(SIG_SETMASK, &oldmask, NULL);

        if (WIFEXITED(status) && WEXITSTATUS(status) == 0) {
            return 0;
        }
    }
    fprintf(stderr, "%s: could not launch network script\n", setup_script);
    return -1;
}

static TAPState *net_tap_init(VLANState *vlan, const char *model,
                              const char *name, const char *ifname1,
                              const char *setup_script, const char *down_script)
{
    TAPState *s;
    int fd;
    int vnet_hdr;
    char ifname[128];

    if (ifname1 != NULL)
        pstrcpy(ifname, sizeof(ifname), ifname1);
    else
        ifname[0] = '\0';
    vnet_hdr = 0;
    TFR(fd = tap_open(ifname, sizeof(ifname), &vnet_hdr));
    if (fd < 0)
        return NULL;

    if (!setup_script || !strcmp(setup_script, "no"))
        setup_script = "";
    if (setup_script[0] != '\0' &&
        launch_script(setup_script, ifname, fd)) {
        return NULL;
    }
    s = net_tap_fd_init(vlan, model, name, fd, vnet_hdr);
    snprintf(s->vc->info_str, sizeof(s->vc->info_str),
             "ifname=%s,script=%s,downscript=%s",
             ifname, setup_script, down_script);
    if (down_script && strcmp(down_script, "no")) {
        snprintf(s->down_script, sizeof(s->down_script), "%s", down_script);
        snprintf(s->down_script_arg, sizeof(s->down_script_arg), "%s", ifname);
    }
    return s;
}

#endif /* !_WIN32 */

#if defined(CONFIG_VDE)
typedef struct VDEState {
    VLANClientState *vc;
    VDECONN *vde;
} VDEState;

static void vde_to_qemu(void *opaque)
{
    VDEState *s = opaque;
    uint8_t buf[4096];
    int size;

    size = vde_recv(s->vde, (char *)buf, sizeof(buf), 0);
    if (size > 0) {
        qemu_send_packet(s->vc, buf, size);
    }
}

static ssize_t vde_receive(VLANClientState *vc, const uint8_t *buf, size_t size)
{
    VDEState *s = vc->opaque;
    ssize_t ret;

    do {
      ret = vde_send(s->vde, (const char *)buf, size, 0);
    } while (ret < 0 && errno == EINTR);

    return ret;
}

static void vde_cleanup(VLANClientState *vc)
{
    VDEState *s = vc->opaque;
    qemu_set_fd_handler(vde_datafd(s->vde), NULL, NULL, NULL);
    vde_close(s->vde);
    qemu_free(s);
}

static int net_vde_init(VLANState *vlan, const char *model,
                        const char *name, const char *sock,
                        int port, const char *group, int mode)
{
    VDEState *s;
    char *init_group = (char *)group;
    char *init_sock = (char *)sock;

    struct vde_open_args args = {
        .port = port,
        .group = init_group,
        .mode = mode,
    };

    s = qemu_mallocz(sizeof(VDEState));
    s->vde = vde_open(init_sock, (char *)"QEMU", &args);
    if (!s->vde){
        free(s);
        return -1;
    }
    s->vc = qemu_new_vlan_client(vlan, NULL, model, name, NULL,
                                 vde_receive, NULL,
                                 vde_cleanup, s);
    qemu_set_fd_handler(vde_datafd(s->vde), vde_to_qemu, NULL, s);
    snprintf(s->vc->info_str, sizeof(s->vc->info_str), "sock=%s,fd=%d",
             sock, vde_datafd(s->vde));
    return 0;
}
#endif

/* network connection */
typedef struct NetSocketState {
    VLANClientState *vc;
    int fd;
    int state; /* 0 = getting length, 1 = getting data */
    unsigned int index;
    unsigned int packet_len;
    uint8_t buf[4096];
    struct sockaddr_in dgram_dst; /* contains inet host and port destination iff connectionless (SOCK_DGRAM) */
} NetSocketState;

typedef struct NetSocketListenState {
    VLANState *vlan;
    char *model;
    char *name;
    int fd;
} NetSocketListenState;

/* XXX: we consider we can send the whole packet without blocking */
static ssize_t net_socket_receive(VLANClientState *vc, const uint8_t *buf, size_t size)
{
    NetSocketState *s = vc->opaque;
    uint32_t len;
    len = htonl(size);

    send_all(s->fd, (const uint8_t *)&len, sizeof(len));
    return send_all(s->fd, buf, size);
}

static ssize_t net_socket_receive_dgram(VLANClientState *vc, const uint8_t *buf, size_t size)
{
    NetSocketState *s = vc->opaque;

    return sendto(s->fd, (const void *)buf, size, 0,
                  (struct sockaddr *)&s->dgram_dst, sizeof(s->dgram_dst));
}

static void net_socket_send(void *opaque)
{
    NetSocketState *s = opaque;
    int size, err;
    unsigned l;
    uint8_t buf1[4096];
    const uint8_t *buf;

    size = recv(s->fd, (void *)buf1, sizeof(buf1), 0);
    if (size < 0) {
        err = socket_error();
        if (err != EWOULDBLOCK)
            goto eoc;
    } else if (size == 0) {
        /* end of connection */
    eoc:
        qemu_set_fd_handler(s->fd, NULL, NULL, NULL);
        closesocket(s->fd);
        return;
    }
    buf = buf1;
    while (size > 0) {
        /* reassemble a packet from the network */
        switch(s->state) {
        case 0:
            l = 4 - s->index;
            if (l > size)
                l = size;
            memcpy(s->buf + s->index, buf, l);
            buf += l;
            size -= l;
            s->index += l;
            if (s->index == 4) {
                /* got length */
                s->packet_len = ntohl(*(uint32_t *)s->buf);
                s->index = 0;
                s->state = 1;
            }
            break;
        case 1:
            l = s->packet_len - s->index;
            if (l > size)
                l = size;
            if (s->index + l <= sizeof(s->buf)) {
                memcpy(s->buf + s->index, buf, l);
            } else {
                fprintf(stderr, "serious error: oversized packet received,"
                    "connection terminated.\n");
                s->state = 0;
                goto eoc;
            }

            s->index += l;
            buf += l;
            size -= l;
            if (s->index >= s->packet_len) {
                qemu_send_packet(s->vc, s->buf, s->packet_len);
                s->index = 0;
                s->state = 0;
            }
            break;
        }
    }
}

static void net_socket_send_dgram(void *opaque)
{
    NetSocketState *s = opaque;
    int size;

    size = recv(s->fd, (void *)s->buf, sizeof(s->buf), 0);
    if (size < 0)
        return;
    if (size == 0) {
        /* end of connection */
        qemu_set_fd_handler(s->fd, NULL, NULL, NULL);
        return;
    }
    qemu_send_packet(s->vc, s->buf, size);
}

static int net_socket_mcast_create(struct sockaddr_in *mcastaddr)
{
    struct ip_mreq imr;
    int fd;
    int val, ret;
    if (!IN_MULTICAST(ntohl(mcastaddr->sin_addr.s_addr))) {
	fprintf(stderr, "qemu: error: specified mcastaddr \"%s\" (0x%08x) does not contain a multicast address\n",
		inet_ntoa(mcastaddr->sin_addr),
                (int)ntohl(mcastaddr->sin_addr.s_addr));
	return -1;

    }
    fd = socket(PF_INET, SOCK_DGRAM, 0);
    if (fd < 0) {
        perror("socket(PF_INET, SOCK_DGRAM)");
        return -1;
    }

    val = 1;
    ret=setsockopt(fd, SOL_SOCKET, SO_REUSEADDR,
                   (const char *)&val, sizeof(val));
    if (ret < 0) {
	perror("setsockopt(SOL_SOCKET, SO_REUSEADDR)");
	goto fail;
    }

    ret = bind(fd, (struct sockaddr *)mcastaddr, sizeof(*mcastaddr));
    if (ret < 0) {
        perror("bind");
        goto fail;
    }

    /* Add host to multicast group */
    imr.imr_multiaddr = mcastaddr->sin_addr;
    imr.imr_interface.s_addr = htonl(INADDR_ANY);

    ret = setsockopt(fd, IPPROTO_IP, IP_ADD_MEMBERSHIP,
                     (const char *)&imr, sizeof(struct ip_mreq));
    if (ret < 0) {
	perror("setsockopt(IP_ADD_MEMBERSHIP)");
	goto fail;
    }

    /* Force mcast msgs to loopback (eg. several QEMUs in same host */
    val = 1;
    ret=setsockopt(fd, IPPROTO_IP, IP_MULTICAST_LOOP,
                   (const char *)&val, sizeof(val));
    if (ret < 0) {
	perror("setsockopt(SOL_IP, IP_MULTICAST_LOOP)");
	goto fail;
    }

    socket_set_nonblock(fd);
    return fd;
fail:
    if (fd >= 0)
        closesocket(fd);
    return -1;
}

static void net_socket_cleanup(VLANClientState *vc)
{
    NetSocketState *s = vc->opaque;
    qemu_set_fd_handler(s->fd, NULL, NULL, NULL);
    close(s->fd);
    qemu_free(s);
}

static NetSocketState *net_socket_fd_init_dgram(VLANState *vlan,
                                                const char *model,
                                                const char *name,
                                                int fd, int is_connected)
{
    struct sockaddr_in saddr;
    int newfd;
    socklen_t saddr_len;
    NetSocketState *s;

    /* fd passed: multicast: "learn" dgram_dst address from bound address and save it
     * Because this may be "shared" socket from a "master" process, datagrams would be recv()
     * by ONLY ONE process: we must "clone" this dgram socket --jjo
     */

    if (is_connected) {
	if (getsockname(fd, (struct sockaddr *) &saddr, &saddr_len) == 0) {
	    /* must be bound */
	    if (saddr.sin_addr.s_addr==0) {
		fprintf(stderr, "qemu: error: init_dgram: fd=%d unbound, cannot setup multicast dst addr\n",
			fd);
		return NULL;
	    }
	    /* clone dgram socket */
	    newfd = net_socket_mcast_create(&saddr);
	    if (newfd < 0) {
		/* error already reported by net_socket_mcast_create() */
		close(fd);
		return NULL;
	    }
	    /* clone newfd to fd, close newfd */
	    dup2(newfd, fd);
	    close(newfd);

	} else {
	    fprintf(stderr, "qemu: error: init_dgram: fd=%d failed getsockname(): %s\n",
		    fd, strerror(errno));
	    return NULL;
	}
    }

    s = qemu_mallocz(sizeof(NetSocketState));
    s->fd = fd;

    s->vc = qemu_new_vlan_client(vlan, NULL, model, name, NULL,
                                 net_socket_receive_dgram, NULL,
                                 net_socket_cleanup, s);
    qemu_set_fd_handler(s->fd, net_socket_send_dgram, NULL, s);

    /* mcast: save bound address as dst */
    if (is_connected) s->dgram_dst=saddr;

    snprintf(s->vc->info_str, sizeof(s->vc->info_str),
	    "socket: fd=%d (%s mcast=%s:%d)",
	    fd, is_connected? "cloned" : "",
	    inet_ntoa(saddr.sin_addr), ntohs(saddr.sin_port));
    return s;
}

static void net_socket_connect(void *opaque)
{
    NetSocketState *s = opaque;
    qemu_set_fd_handler(s->fd, net_socket_send, NULL, s);
}

static NetSocketState *net_socket_fd_init_stream(VLANState *vlan,
                                                 const char *model,
                                                 const char *name,
                                                 int fd, int is_connected)
{
    NetSocketState *s;
    s = qemu_mallocz(sizeof(NetSocketState));
    s->fd = fd;
    s->vc = qemu_new_vlan_client(vlan, NULL, model, name, NULL,
                                 net_socket_receive, NULL,
                                 net_socket_cleanup, s);
    snprintf(s->vc->info_str, sizeof(s->vc->info_str),
             "socket: fd=%d", fd);
    if (is_connected) {
        net_socket_connect(s);
    } else {
        qemu_set_fd_handler(s->fd, NULL, net_socket_connect, s);
    }
    return s;
}

static NetSocketState *net_socket_fd_init(VLANState *vlan,
                                          const char *model, const char *name,
                                          int fd, int is_connected)
{
    int so_type = -1, optlen=sizeof(so_type);

    if(getsockopt(fd, SOL_SOCKET, SO_TYPE, (char *)&so_type,
        (socklen_t *)&optlen)< 0) {
	fprintf(stderr, "qemu: error: getsockopt(SO_TYPE) for fd=%d failed\n", fd);
	return NULL;
    }
    switch(so_type) {
    case SOCK_DGRAM:
        return net_socket_fd_init_dgram(vlan, model, name, fd, is_connected);
    case SOCK_STREAM:
        return net_socket_fd_init_stream(vlan, model, name, fd, is_connected);
    default:
        /* who knows ... this could be a eg. a pty, do warn and continue as stream */
        fprintf(stderr, "qemu: warning: socket type=%d for fd=%d is not SOCK_DGRAM or SOCK_STREAM\n", so_type, fd);
        return net_socket_fd_init_stream(vlan, model, name, fd, is_connected);
    }
    return NULL;
}

static void net_socket_accept(void *opaque)
{
    NetSocketListenState *s = opaque;
    NetSocketState *s1;
    struct sockaddr_in saddr;
    socklen_t len;
    int fd;

    for(;;) {
        len = sizeof(saddr);
        fd = accept(s->fd, (struct sockaddr *)&saddr, &len);
        if (fd < 0 && errno != EINTR) {
            return;
        } else if (fd >= 0) {
            break;
        }
    }
    s1 = net_socket_fd_init(s->vlan, s->model, s->name, fd, 1);
    if (!s1) {
        closesocket(fd);
    } else {
        snprintf(s1->vc->info_str, sizeof(s1->vc->info_str),
                 "socket: connection from %s:%d",
                 inet_ntoa(saddr.sin_addr), ntohs(saddr.sin_port));
    }
}

static int net_socket_listen_init(VLANState *vlan,
                                  const char *model,
                                  const char *name,
                                  const char *host_str)
{
    NetSocketListenState *s;
    int fd, val, ret;
    struct sockaddr_in saddr;

    if (parse_host_port(&saddr, host_str) < 0)
        return -1;

    s = qemu_mallocz(sizeof(NetSocketListenState));

    fd = socket(PF_INET, SOCK_STREAM, 0);
    if (fd < 0) {
        perror("socket");
        return -1;
    }
    socket_set_nonblock(fd);

    /* allow fast reuse */
    val = 1;
    setsockopt(fd, SOL_SOCKET, SO_REUSEADDR, (const char *)&val, sizeof(val));

    ret = bind(fd, (struct sockaddr *)&saddr, sizeof(saddr));
    if (ret < 0) {
        perror("bind");
        return -1;
    }
    ret = listen(fd, 0);
    if (ret < 0) {
        perror("listen");
        return -1;
    }
    s->vlan = vlan;
    s->model = qemu_strdup(model);
    s->name = name ? qemu_strdup(name) : NULL;
    s->fd = fd;
    qemu_set_fd_handler(fd, net_socket_accept, NULL, s);
    return 0;
}

static int net_socket_connect_init(VLANState *vlan,
                                   const char *model,
                                   const char *name,
                                   const char *host_str)
{
    NetSocketState *s;
    int fd, connected, ret, err;
    struct sockaddr_in saddr;

    if (parse_host_port(&saddr, host_str) < 0)
        return -1;

    fd = socket(PF_INET, SOCK_STREAM, 0);
    if (fd < 0) {
        perror("socket");
        return -1;
    }
    socket_set_nonblock(fd);

    connected = 0;
    for(;;) {
        ret = connect(fd, (struct sockaddr *)&saddr, sizeof(saddr));
        if (ret < 0) {
            err = socket_error();
            if (err == EINTR || err == EWOULDBLOCK) {
            } else if (err == EINPROGRESS) {
                break;
#ifdef _WIN32
            } else if (err == WSAEALREADY) {
                break;
#endif
            } else {
                perror("connect");
                closesocket(fd);
                return -1;
            }
        } else {
            connected = 1;
            break;
        }
    }
    s = net_socket_fd_init(vlan, model, name, fd, connected);
    if (!s)
        return -1;
    snprintf(s->vc->info_str, sizeof(s->vc->info_str),
             "socket: connect to %s:%d",
             inet_ntoa(saddr.sin_addr), ntohs(saddr.sin_port));
    return 0;
}

static int net_socket_mcast_init(VLANState *vlan,
                                 const char *model,
                                 const char *name,
                                 const char *host_str)
{
    NetSocketState *s;
    int fd;
    struct sockaddr_in saddr;

    if (parse_host_port(&saddr, host_str) < 0)
        return -1;


    fd = net_socket_mcast_create(&saddr);
    if (fd < 0)
	return -1;

    s = net_socket_fd_init(vlan, model, name, fd, 0);
    if (!s)
        return -1;

    s->dgram_dst = saddr;

    snprintf(s->vc->info_str, sizeof(s->vc->info_str),
             "socket: mcast=%s:%d",
             inet_ntoa(saddr.sin_addr), ntohs(saddr.sin_port));
    return 0;

}

typedef struct DumpState {
    VLANClientState *pcap_vc;
    int fd;
    int pcap_caplen;
} DumpState;

#define PCAP_MAGIC 0xa1b2c3d4

struct pcap_file_hdr {
    uint32_t magic;
    uint16_t version_major;
    uint16_t version_minor;
    int32_t thiszone;
    uint32_t sigfigs;
    uint32_t snaplen;
    uint32_t linktype;
};

struct pcap_sf_pkthdr {
    struct {
        int32_t tv_sec;
        int32_t tv_usec;
    } ts;
    uint32_t caplen;
    uint32_t len;
};

static ssize_t dump_receive(VLANClientState *vc, const uint8_t *buf, size_t size)
{
    DumpState *s = vc->opaque;
    struct pcap_sf_pkthdr hdr;
    int64_t ts;
    int caplen;

    /* Early return in case of previous error. */
    if (s->fd < 0) {
        return size;
    }

    ts = muldiv64(qemu_get_clock(vm_clock), 1000000, get_ticks_per_sec());
    caplen = size > s->pcap_caplen ? s->pcap_caplen : size;

    hdr.ts.tv_sec = ts / 1000000;
    hdr.ts.tv_usec = ts % 1000000;
    hdr.caplen = caplen;
    hdr.len = size;
    if (write(s->fd, &hdr, sizeof(hdr)) != sizeof(hdr) ||
        write(s->fd, buf, caplen) != caplen) {
        qemu_log("-net dump write error - stop dump\n");
        close(s->fd);
        s->fd = -1;
    }

    return size;
}

static void net_dump_cleanup(VLANClientState *vc)
{
    DumpState *s = vc->opaque;

    close(s->fd);
    qemu_free(s);
}

static int net_dump_init(VLANState *vlan, const char *device,
                         const char *name, const char *filename, int len)
{
    struct pcap_file_hdr hdr;
    DumpState *s;

    s = qemu_malloc(sizeof(DumpState));

    s->fd = open(filename, O_CREAT | O_WRONLY | O_BINARY, 0644);
    if (s->fd < 0) {
        qemu_error("-net dump: can't open %s\n", filename);
        return -1;
    }

    s->pcap_caplen = len;

    hdr.magic = PCAP_MAGIC;
    hdr.version_major = 2;
    hdr.version_minor = 4;
    hdr.thiszone = 0;
    hdr.sigfigs = 0;
    hdr.snaplen = s->pcap_caplen;
    hdr.linktype = 1;

    if (write(s->fd, &hdr, sizeof(hdr)) < sizeof(hdr)) {
        qemu_error("-net dump write error: %s\n", strerror(errno));
        close(s->fd);
        qemu_free(s);
        return -1;
    }

    s->pcap_vc = qemu_new_vlan_client(vlan, NULL, device, name, NULL,
                                      dump_receive, NULL,
                                      net_dump_cleanup, s);
    snprintf(s->pcap_vc->info_str, sizeof(s->pcap_vc->info_str),
             "dump to %s (len=%d)", filename, len);
    return 0;
}

/* find or alloc a new VLAN */
VLANState *qemu_find_vlan(int id, int allocate)
{
    VLANState *vlan;

    QTAILQ_FOREACH(vlan, &vlans, next) {
        if (vlan->id == id) {
            return vlan;
        }
    }

    if (!allocate) {
        return NULL;
    }

    vlan = qemu_mallocz(sizeof(VLANState));
    vlan->id = id;
    QTAILQ_INIT(&vlan->clients);

    vlan->send_queue = qemu_new_net_queue(qemu_vlan_deliver_packet,
                                          qemu_vlan_deliver_packet_iov,
                                          vlan);

    QTAILQ_INSERT_TAIL(&vlans, vlan, next);

    return vlan;
}

static VLANClientState *qemu_find_netdev(const char *id)
{
    VLANClientState *vc;

    QTAILQ_FOREACH(vc, &non_vlan_clients, next) {
        if (!strcmp(vc->name, id)) {
            return vc;
        }
    }

    return NULL;
}

static int nic_get_free_idx(void)
{
    int index;

    for (index = 0; index < MAX_NICS; index++)
        if (!nd_table[index].used)
            return index;
    return -1;
}

int qemu_show_nic_models(const char *arg, const char *const *models)
{
    int i;

    if (!arg || strcmp(arg, "?"))
        return 0;

    fprintf(stderr, "qemu: Supported NIC models: ");
    for (i = 0 ; models[i]; i++)
        fprintf(stderr, "%s%c", models[i], models[i+1] ? ',' : '\n');
    return 1;
}

void qemu_check_nic_model(NICInfo *nd, const char *model)
{
    const char *models[2];

    models[0] = model;
    models[1] = NULL;

    if (qemu_show_nic_models(nd->model, models))
        exit(0);
    if (qemu_find_nic_model(nd, models, model) < 0)
        exit(1);
}

int qemu_find_nic_model(NICInfo *nd, const char * const *models,
                        const char *default_model)
{
    int i;

    if (!nd->model)
        nd->model = qemu_strdup(default_model);

    for (i = 0 ; models[i]; i++) {
        if (strcmp(nd->model, models[i]) == 0)
            return i;
    }

    qemu_error("qemu: Unsupported NIC model: %s\n", nd->model);
    return -1;
}

static int net_handle_fd_param(Monitor *mon, const char *param)
{
    if (!qemu_isdigit(param[0])) {
        int fd;

        fd = monitor_get_fd(mon, param);
        if (fd == -1) {
            qemu_error("No file descriptor named %s found", param);
            return -1;
        }

        return fd;
    } else {
        return strtol(param, NULL, 0);
    }
}

static int net_init_nic(QemuOpts *opts,
                        Monitor *mon,
                        const char *name,
                        VLANState *vlan)
{
    int idx;
    NICInfo *nd;
    const char *netdev;

    idx = nic_get_free_idx();
    if (idx == -1 || nb_nics >= MAX_NICS) {
        qemu_error("Too Many NICs\n");
        return -1;
    }

    nd = &nd_table[idx];

    memset(nd, 0, sizeof(*nd));

    if ((netdev = qemu_opt_get(opts, "netdev"))) {
        nd->netdev = qemu_find_netdev(netdev);
        if (!nd->netdev) {
            qemu_error("netdev '%s' not found\n", netdev);
            return -1;
        }
    } else {
        assert(vlan);
        nd->vlan = vlan;
    }
    if (name) {
        nd->name = qemu_strdup(name);
    }
    if (qemu_opt_get(opts, "model")) {
        nd->model = qemu_strdup(qemu_opt_get(opts, "model"));
    }
    if (qemu_opt_get(opts, "addr")) {
        nd->devaddr = qemu_strdup(qemu_opt_get(opts, "addr"));
    }

    nd->macaddr[0] = 0x52;
    nd->macaddr[1] = 0x54;
    nd->macaddr[2] = 0x00;
    nd->macaddr[3] = 0x12;
    nd->macaddr[4] = 0x34;
    nd->macaddr[5] = 0x56 + idx;

    if (qemu_opt_get(opts, "macaddr") &&
        parse_macaddr(nd->macaddr, qemu_opt_get(opts, "macaddr")) < 0) {
        qemu_error("invalid syntax for ethernet address\n");
        return -1;
    }

    nd->nvectors = qemu_opt_get_number(opts, "vectors", NIC_NVECTORS_UNSPECIFIED);
    if (nd->nvectors != NIC_NVECTORS_UNSPECIFIED &&
        (nd->nvectors < 0 || nd->nvectors > 0x7ffffff)) {
        qemu_error("invalid # of vectors: %d\n", nd->nvectors);
        return -1;
    }

    nd->used = 1;
    if (vlan) {
        nd->vlan->nb_guest_devs++;
    }
    nb_nics++;

    return idx;
}

#if defined(CONFIG_SLIRP)
static int net_init_slirp_configs(const char *name, const char *value, void *opaque)
{
    struct slirp_config_str *config;

    if (strcmp(name, "hostfwd") != 0 && strcmp(name, "guestfwd") != 0) {
        return 0;
    }

    config = qemu_mallocz(sizeof(*config));

    pstrcpy(config->str, sizeof(config->str), value);

    if (!strcmp(name, "hostfwd")) {
        config->flags = SLIRP_CFG_HOSTFWD;
    }

    config->next = slirp_configs;
    slirp_configs = config;

    return 0;
}

static int net_init_slirp(QemuOpts *opts,
                          Monitor *mon,
                          const char *name,
                          VLANState *vlan)
{
    struct slirp_config_str *config;
    const char *vhost;
    const char *vhostname;
    const char *vdhcp_start;
    const char *vnamesrv;
    const char *tftp_export;
    const char *bootfile;
    const char *smb_export;
    const char *vsmbsrv;
    char *vnet = NULL;
    int restricted = 0;
    int ret;

    vhost       = qemu_opt_get(opts, "host");
    vhostname   = qemu_opt_get(opts, "hostname");
    vdhcp_start = qemu_opt_get(opts, "dhcpstart");
    vnamesrv    = qemu_opt_get(opts, "dns");
    tftp_export = qemu_opt_get(opts, "tftp");
    bootfile    = qemu_opt_get(opts, "bootfile");
    smb_export  = qemu_opt_get(opts, "smb");
    vsmbsrv     = qemu_opt_get(opts, "smbserver");

    if (qemu_opt_get(opts, "ip")) {
        const char *ip = qemu_opt_get(opts, "ip");
        int l = strlen(ip) + strlen("/24") + 1;

        vnet = qemu_malloc(l);

        /* emulate legacy ip= parameter */
        pstrcpy(vnet, l, ip);
        pstrcat(vnet, l, "/24");
    }

    if (qemu_opt_get(opts, "net")) {
        if (vnet) {
            qemu_free(vnet);
        }
        vnet = qemu_strdup(qemu_opt_get(opts, "net"));
    }

    if (qemu_opt_get(opts, "restrict") &&
        qemu_opt_get(opts, "restrict")[0] == 'y') {
        restricted = 1;
    }

    qemu_opt_foreach(opts, net_init_slirp_configs, NULL, 0);

    ret = net_slirp_init(vlan, "user", name, restricted, vnet, vhost,
                         vhostname, tftp_export, bootfile, vdhcp_start,
                         vnamesrv, smb_export, vsmbsrv);

    while (slirp_configs) {
        config = slirp_configs;
        slirp_configs = config->next;
        qemu_free(config);
    }

    if (ret != -1 && vlan) {
        vlan->nb_host_devs++;
    }

    qemu_free(vnet);

    return ret;
}
#endif /* CONFIG_SLIRP */

#ifdef _WIN32
static int net_init_tap_win32(QemuOpts *opts,
                              Monitor *mon,
                              const char *name,
                              VLANState *vlan)
{
    const char *ifname;

    ifname = qemu_opt_get(opts, "ifname");

    if (!ifname) {
        qemu_error("tap: no interface name\n");
        return -1;
    }

    if (tap_win32_init(vlan, "tap", name, ifname) == -1) {
        return -1;
    }

    if (vlan) {
        vlan->nb_host_devs++;
    }

    return 0;
}
#elif !defined(_AIX)
static int net_init_tap(QemuOpts *opts,
                        Monitor *mon,
                        const char *name,
                        VLANState *vlan)
{
    TAPState *s;

    if (qemu_opt_get(opts, "fd")) {
        int fd;

        if (qemu_opt_get(opts, "ifname") ||
            qemu_opt_get(opts, "script") ||
            qemu_opt_get(opts, "downscript")) {
            qemu_error("ifname=, script= and downscript= is invalid with fd=\n");
            return -1;
        }

        fd = net_handle_fd_param(mon, qemu_opt_get(opts, "fd"));
        if (fd == -1) {
            return -1;
        }

        fcntl(fd, F_SETFL, O_NONBLOCK);

        s = net_tap_fd_init(vlan, "tap", name, fd, tap_probe_vnet_hdr(fd));
        if (!s) {
            close(fd);
        }
    } else {
        const char *ifname, *script, *downscript;

        ifname     = qemu_opt_get(opts, "ifname");
        script     = qemu_opt_get(opts, "script");
        downscript = qemu_opt_get(opts, "downscript");

        if (!script) {
            script = DEFAULT_NETWORK_SCRIPT;
        }
        if (!downscript) {
            downscript = DEFAULT_NETWORK_DOWN_SCRIPT;
        }

        s = net_tap_init(vlan, "tap", name, ifname, script, downscript);
    }

    if (!s) {
        return -1;
    }

    if (tap_set_sndbuf(s, opts) < 0) {
        return -1;
    }

    if (vlan) {
        vlan->nb_host_devs++;
    }

    return 0;
}
#endif

static int net_init_socket(QemuOpts *opts,
                           Monitor *mon,
                           const char *name,
                           VLANState *vlan)
{
    if (qemu_opt_get(opts, "fd")) {
        int fd;

        if (qemu_opt_get(opts, "listen") ||
            qemu_opt_get(opts, "connect") ||
            qemu_opt_get(opts, "mcast")) {
            qemu_error("listen=, connect= and mcast= is invalid with fd=\n");
            return -1;
        }

        fd = net_handle_fd_param(mon, qemu_opt_get(opts, "fd"));
        if (fd == -1) {
            return -1;
        }

        if (!net_socket_fd_init(vlan, "socket", name, fd, 1)) {
            close(fd);
            return -1;
        }
    } else if (qemu_opt_get(opts, "listen")) {
        const char *listen;

        if (qemu_opt_get(opts, "fd") ||
            qemu_opt_get(opts, "connect") ||
            qemu_opt_get(opts, "mcast")) {
            qemu_error("fd=, connect= and mcast= is invalid with listen=\n");
            return -1;
        }

        listen = qemu_opt_get(opts, "listen");

        if (net_socket_listen_init(vlan, "socket", name, listen) == -1) {
            return -1;
        }
    } else if (qemu_opt_get(opts, "connect")) {
        const char *connect;

        if (qemu_opt_get(opts, "fd") ||
            qemu_opt_get(opts, "listen") ||
            qemu_opt_get(opts, "mcast")) {
            qemu_error("fd=, listen= and mcast= is invalid with connect=\n");
            return -1;
        }

        connect = qemu_opt_get(opts, "connect");

        if (net_socket_connect_init(vlan, "socket", name, connect) == -1) {
            return -1;
        }
    } else if (qemu_opt_get(opts, "mcast")) {
        const char *mcast;

        if (qemu_opt_get(opts, "fd") ||
            qemu_opt_get(opts, "connect") ||
            qemu_opt_get(opts, "listen")) {
            qemu_error("fd=, connect= and listen= is invalid with mcast=\n");
            return -1;
        }

        mcast = qemu_opt_get(opts, "mcast");

        if (net_socket_mcast_init(vlan, "socket", name, mcast) == -1) {
            return -1;
        }
    } else {
        qemu_error("-socket requires fd=, listen=, connect= or mcast=\n");
        return -1;
    }

    if (vlan) {
        vlan->nb_host_devs++;
    }

    return 0;
}

#ifdef CONFIG_VDE
static int net_init_vde(QemuOpts *opts,
                        Monitor *mon,
                        const char *name,
                        VLANState *vlan)
{
    const char *sock;
    const char *group;
    int port, mode;

    sock  = qemu_opt_get(opts, "sock");
    group = qemu_opt_get(opts, "group");

    port = qemu_opt_get_number(opts, "port", 0);
    mode = qemu_opt_get_number(opts, "mode", 0700);

    if (net_vde_init(vlan, "vde", name, sock, port, group, mode) == -1) {
        return -1;
    }

    if (vlan) {
        vlan->nb_host_devs++;
    }

    return 0;
}
#endif

static int net_init_dump(QemuOpts *opts,
                         Monitor *mon,
                         const char *name,
                         VLANState *vlan)
{
    int len;
    const char *file;
    char def_file[128];

    assert(vlan);

    file = qemu_opt_get(opts, "file");
    if (!file) {
        snprintf(def_file, sizeof(def_file), "qemu-vlan%d.pcap", vlan->id);
        file = def_file;
    }

    len = qemu_opt_get_size(opts, "len", 65536);

    return net_dump_init(vlan, "dump", name, file, len);
}

#define NET_COMMON_PARAMS_DESC                     \
    {                                              \
        .name = "type",                            \
        .type = QEMU_OPT_STRING,                   \
        .help = "net client type (nic, tap etc.)", \
     }, {                                          \
        .name = "vlan",                            \
        .type = QEMU_OPT_NUMBER,                   \
        .help = "vlan number",                     \
     }, {                                          \
        .name = "name",                            \
        .type = QEMU_OPT_STRING,                   \
        .help = "identifier for monitor commands", \
     }

typedef int (*net_client_init_func)(QemuOpts *opts,
                                    Monitor *mon,
                                    const char *name,
                                    VLANState *vlan);

/* magic number, but compiler will warn if too small */
#define NET_MAX_DESC 20

static struct {
    const char *type;
    net_client_init_func init;
    QemuOptDesc desc[NET_MAX_DESC];
} net_client_types[] = {
    {
        .type = "none",
        .desc = {
            NET_COMMON_PARAMS_DESC,
            { /* end of list */ }
        },
    }, {
        .type = "nic",
        .init = net_init_nic,
        .desc = {
            NET_COMMON_PARAMS_DESC,
            {
                .name = "netdev",
                .type = QEMU_OPT_STRING,
                .help = "id of -netdev to connect to",
            },
            {
                .name = "macaddr",
                .type = QEMU_OPT_STRING,
                .help = "MAC address",
            }, {
                .name = "model",
                .type = QEMU_OPT_STRING,
                .help = "device model (e1000, rtl8139, virtio etc.)",
            }, {
                .name = "addr",
                .type = QEMU_OPT_STRING,
                .help = "PCI device address",
            }, {
                .name = "vectors",
                .type = QEMU_OPT_NUMBER,
                .help = "number of MSI-x vectors, 0 to disable MSI-X",
            },
            { /* end of list */ }
        },
#ifdef CONFIG_SLIRP
    }, {
        .type = "user",
        .init = net_init_slirp,
        .desc = {
            NET_COMMON_PARAMS_DESC,
            {
                .name = "hostname",
                .type = QEMU_OPT_STRING,
                .help = "client hostname reported by the builtin DHCP server",
            }, {
                .name = "restrict",
                .type = QEMU_OPT_STRING,
                .help = "isolate the guest from the host (y|yes|n|no)",
            }, {
                .name = "ip",
                .type = QEMU_OPT_STRING,
                .help = "legacy parameter, use net= instead",
            }, {
                .name = "net",
                .type = QEMU_OPT_STRING,
                .help = "IP address and optional netmask",
            }, {
                .name = "host",
                .type = QEMU_OPT_STRING,
                .help = "guest-visible address of the host",
            }, {
                .name = "tftp",
                .type = QEMU_OPT_STRING,
                .help = "root directory of the built-in TFTP server",
            }, {
                .name = "bootfile",
                .type = QEMU_OPT_STRING,
                .help = "BOOTP filename, for use with tftp=",
            }, {
                .name = "dhcpstart",
                .type = QEMU_OPT_STRING,
                .help = "the first of the 16 IPs the built-in DHCP server can assign",
            }, {
                .name = "dns",
                .type = QEMU_OPT_STRING,
                .help = "guest-visible address of the virtual nameserver",
            }, {
                .name = "smb",
                .type = QEMU_OPT_STRING,
                .help = "root directory of the built-in SMB server",
            }, {
                .name = "smbserver",
                .type = QEMU_OPT_STRING,
                .help = "IP address of the built-in SMB server",
            }, {
                .name = "hostfwd",
                .type = QEMU_OPT_STRING,
                .help = "guest port number to forward incoming TCP or UDP connections",
            }, {
                .name = "guestfwd",
                .type = QEMU_OPT_STRING,
                .help = "IP address and port to forward guest TCP connections",
            },
            { /* end of list */ }
        },
#endif
#ifdef _WIN32
    }, {
        .type = "tap",
        .init = net_init_tap_win32,
        .desc = {
            NET_COMMON_PARAMS_DESC,
            {
                .name = "ifname",
                .type = QEMU_OPT_STRING,
                .help = "interface name",
            },
            { /* end of list */ }
        },
#elif !defined(_AIX)
    }, {
        .type = "tap",
        .init = net_init_tap,
        .desc = {
            NET_COMMON_PARAMS_DESC,
            {
                .name = "fd",
                .type = QEMU_OPT_STRING,
                .help = "file descriptor of an already opened tap",
            }, {
                .name = "ifname",
                .type = QEMU_OPT_STRING,
                .help = "interface name",
            }, {
                .name = "script",
                .type = QEMU_OPT_STRING,
                .help = "script to initialize the interface",
            }, {
                .name = "downscript",
                .type = QEMU_OPT_STRING,
                .help = "script to shut down the interface",
#ifdef TUNSETSNDBUF
            }, {
                .name = "sndbuf",
                .type = QEMU_OPT_SIZE,
                .help = "send buffer limit"
#endif
            },
            { /* end of list */ }
        },
#endif
    }, {
        .type = "socket",
        .init = net_init_socket,
        .desc = {
            NET_COMMON_PARAMS_DESC,
            {
                .name = "fd",
                .type = QEMU_OPT_STRING,
                .help = "file descriptor of an already opened socket",
            }, {
                .name = "listen",
                .type = QEMU_OPT_STRING,
                .help = "port number, and optional hostname, to listen on",
            }, {
                .name = "connect",
                .type = QEMU_OPT_STRING,
                .help = "port number, and optional hostname, to connect to",
            }, {
                .name = "mcast",
                .type = QEMU_OPT_STRING,
                .help = "UDP multicast address and port number",
            },
            { /* end of list */ }
        },
#ifdef CONFIG_VDE
    }, {
        .type = "vde",
        .init = net_init_vde,
        .desc = {
            NET_COMMON_PARAMS_DESC,
            {
                .name = "sock",
                .type = QEMU_OPT_STRING,
                .help = "socket path",
            }, {
                .name = "port",
                .type = QEMU_OPT_NUMBER,
                .help = "port number",
            }, {
                .name = "group",
                .type = QEMU_OPT_STRING,
                .help = "group owner of socket",
            }, {
                .name = "mode",
                .type = QEMU_OPT_NUMBER,
                .help = "permissions for socket",
            },
            { /* end of list */ }
        },
#endif
    }, {
        .type = "dump",
        .init = net_init_dump,
        .desc = {
            NET_COMMON_PARAMS_DESC,
            {
                .name = "len",
                .type = QEMU_OPT_SIZE,
                .help = "per-packet size limit (64k default)",
            }, {
                .name = "file",
                .type = QEMU_OPT_STRING,
                .help = "dump file path (default is qemu-vlan0.pcap)",
            },
            { /* end of list */ }
        },
    },
    { /* end of list */ }
};

int net_client_init(Monitor *mon, QemuOpts *opts, int is_netdev)
{
    const char *name;
    const char *type;
    int i;

    type = qemu_opt_get(opts, "type");
    if (!type) {
        qemu_error("No type specified for -net\n");
        return -1;
    }

    if (is_netdev) {
        if (strcmp(type, "tap") != 0 &&
#ifdef CONFIG_SLIRP
            strcmp(type, "user") != 0 &&
#endif
#ifdef CONFIG_VDE
            strcmp(type, "vde") != 0 &&
#endif
            strcmp(type, "socket") != 0) {
            qemu_error("The '%s' network backend type is not valid with -netdev\n",
                       type);
            return -1;
        }

        if (qemu_opt_get(opts, "vlan")) {
            qemu_error("The 'vlan' parameter is not valid with -netdev\n");
            return -1;
        }
        if (qemu_opt_get(opts, "name")) {
            qemu_error("The 'name' parameter is not valid with -netdev\n");
            return -1;
        }
        if (!qemu_opts_id(opts)) {
            qemu_error("The id= parameter is required with -netdev\n");
            return -1;
        }
    }

    name = qemu_opts_id(opts);
    if (!name) {
        name = qemu_opt_get(opts, "name");
    }

    for (i = 0; net_client_types[i].type != NULL; i++) {
        if (!strcmp(net_client_types[i].type, type)) {
            VLANState *vlan = NULL;

            if (qemu_opts_validate(opts, &net_client_types[i].desc[0]) == -1) {
                return -1;
            }

            /* Do not add to a vlan if it's a -netdev or a nic with a
             * netdev= parameter. */
            if (!(is_netdev ||
                  (strcmp(type, "nic") == 0 && qemu_opt_get(opts, "netdev")))) {
                vlan = qemu_find_vlan(qemu_opt_get_number(opts, "vlan", 0), 1);
            }

            if (net_client_types[i].init) {
                return net_client_types[i].init(opts, mon, name, vlan);
            } else {
                return 0;
            }
        }
    }

    qemu_error("Invalid -net type '%s'\n", type);
    return -1;
}

void net_client_uninit(NICInfo *nd)
{
    if (nd->vlan) {
        nd->vlan->nb_guest_devs--;
    }
    nb_nics--;

    qemu_free(nd->model);
    qemu_free(nd->name);
    qemu_free(nd->devaddr);

    nd->used = 0;
}

static int net_host_check_device(const char *device)
{
    int i;
    const char *valid_param_list[] = { "tap", "socket", "dump"
#ifdef CONFIG_SLIRP
                                       ,"user"
#endif
#ifdef CONFIG_VDE
                                       ,"vde"
#endif
    };
    for (i = 0; i < sizeof(valid_param_list) / sizeof(char *); i++) {
        if (!strncmp(valid_param_list[i], device,
                     strlen(valid_param_list[i])))
            return 1;
    }

    return 0;
}

void net_host_device_add(Monitor *mon, const QDict *qdict)
{
    const char *device = qdict_get_str(qdict, "device");
    const char *opts_str = qdict_get_try_str(qdict, "opts");
    QemuOpts *opts;

    if (!net_host_check_device(device)) {
        monitor_printf(mon, "invalid host network device %s\n", device);
        return;
    }

    opts = qemu_opts_parse(&qemu_net_opts, opts_str ? opts_str : "", NULL);
    if (!opts) {
        monitor_printf(mon, "parsing network options '%s' failed\n",
                       opts_str ? opts_str : "");
        return;
    }

    qemu_opt_set(opts, "type", device);

    if (net_client_init(mon, opts, 0) < 0) {
        monitor_printf(mon, "adding host network device %s failed\n", device);
    }
}

void net_host_device_remove(Monitor *mon, const QDict *qdict)
{
    VLANClientState *vc;
    int vlan_id = qdict_get_int(qdict, "vlan_id");
    const char *device = qdict_get_str(qdict, "device");

    vc = qemu_find_vlan_client_by_name(mon, vlan_id, device);
    if (!vc) {
        return;
    }
    if (!net_host_check_device(vc->model)) {
        monitor_printf(mon, "invalid host network device %s\n", device);
        return;
    }
    qemu_del_vlan_client(vc);
}

void net_set_boot_mask(int net_boot_mask)
{
    int i;

    /* Only the first four NICs may be bootable */
    net_boot_mask = net_boot_mask & 0xF;

    for (i = 0; i < nb_nics; i++) {
        if (net_boot_mask & (1 << i)) {
            nd_table[i].bootable = 1;
            net_boot_mask &= ~(1 << i);
        }
    }

    if (net_boot_mask) {
        fprintf(stderr, "Cannot boot from non-existent NIC\n");
        exit(1);
    }
}

void do_info_network(Monitor *mon)
{
    VLANState *vlan;

    QTAILQ_FOREACH(vlan, &vlans, next) {
        VLANClientState *vc;

        monitor_printf(mon, "VLAN %d devices:\n", vlan->id);

        QTAILQ_FOREACH(vc, &vlan->clients, next) {
            monitor_printf(mon, "  %s: %s\n", vc->name, vc->info_str);
        }
    }
}

void do_set_link(Monitor *mon, const QDict *qdict)
{
    VLANState *vlan;
    VLANClientState *vc = NULL;
    const char *name = qdict_get_str(qdict, "name");
    const char *up_or_down = qdict_get_str(qdict, "up_or_down");

    QTAILQ_FOREACH(vlan, &vlans, next) {
        QTAILQ_FOREACH(vc, &vlan->clients, next) {
            if (strcmp(vc->name, name) == 0) {
                goto done;
            }
        }
    }
done:

    if (!vc) {
        monitor_printf(mon, "could not find network device '%s'\n", name);
        return;
    }

    if (strcmp(up_or_down, "up") == 0)
        vc->link_down = 0;
    else if (strcmp(up_or_down, "down") == 0)
        vc->link_down = 1;
    else
        monitor_printf(mon, "invalid link status '%s'; only 'up' or 'down' "
                       "valid\n", up_or_down);

    if (vc->link_status_changed)
        vc->link_status_changed(vc);
}

void net_cleanup(void)
{
    VLANState *vlan;
    VLANClientState *vc, *next_vc;

    QTAILQ_FOREACH(vlan, &vlans, next) {
        QTAILQ_FOREACH_SAFE(vc, &vlan->clients, next, next_vc) {
            qemu_del_vlan_client(vc);
        }
    }

    QTAILQ_FOREACH_SAFE(vc, &non_vlan_clients, next, next_vc) {
        qemu_del_vlan_client(vc);
    }
}

static void net_check_clients(void)
{
    VLANState *vlan;

    QTAILQ_FOREACH(vlan, &vlans, next) {
        if (vlan->nb_guest_devs == 0 && vlan->nb_host_devs == 0)
            continue;
        if (vlan->nb_guest_devs == 0)
            fprintf(stderr, "Warning: vlan %d with no nics\n", vlan->id);
        if (vlan->nb_host_devs == 0)
            fprintf(stderr,
                    "Warning: vlan %d is not connected to host network\n",
                    vlan->id);
    }
}

static int net_init_client(QemuOpts *opts, void *dummy)
{
    return net_client_init(NULL, opts, 0);
}

static int net_init_netdev(QemuOpts *opts, void *dummy)
{
    return net_client_init(NULL, opts, 1);
}

int net_init_clients(void)
{
    if (QTAILQ_EMPTY(&qemu_net_opts.head)) {
        /* if no clients, we use a default config */
        qemu_opts_set(&qemu_net_opts, NULL, "type", "nic");
#ifdef CONFIG_SLIRP
        qemu_opts_set(&qemu_net_opts, NULL, "type", "user");
#endif
    }

    QTAILQ_INIT(&vlans);
    QTAILQ_INIT(&non_vlan_clients);

    if (qemu_opts_foreach(&qemu_netdev_opts, net_init_netdev, NULL, 1) == -1)
        return -1;

    if (qemu_opts_foreach(&qemu_net_opts, net_init_client, NULL, 1) == -1) {
        return -1;
    }

    net_check_clients();

    return 0;
}

int net_client_parse(QemuOptsList *opts_list, const char *optarg)
{
#if defined(CONFIG_SLIRP)
    /* handle legacy -net channel,port:chr */
    if (!strcmp(opts_list->name, "net") &&
        !strncmp(optarg, "channel,", strlen("channel,"))) {
        int ret;

        optarg += strlen("channel,");

        if (QTAILQ_EMPTY(&slirp_stacks)) {
            struct slirp_config_str *config;

            config = qemu_malloc(sizeof(*config));
            pstrcpy(config->str, sizeof(config->str), optarg);
            config->flags = SLIRP_CFG_LEGACY;
            config->next = slirp_configs;
            slirp_configs = config;
            ret = 0;
        } else {
            ret = slirp_guestfwd(QTAILQ_FIRST(&slirp_stacks), optarg, 1);
        }

        return ret;
    }
#endif
    if (!qemu_opts_parse(opts_list, optarg, "type")) {
        return -1;
    }

    return 0;
}<|MERGE_RESOLUTION|>--- conflicted
+++ resolved
@@ -305,6 +305,7 @@
 static ssize_t qemu_deliver_packet(VLANClientState *sender,
                                    const uint8_t *data,
                                    size_t size,
+                                   int raw,
                                    void *opaque);
 static ssize_t qemu_deliver_packet_iov(VLANClientState *sender,
                                        const struct iovec *iov,
@@ -451,6 +452,7 @@
 static ssize_t qemu_deliver_packet(VLANClientState *sender,
                                    const uint8_t *data,
                                    size_t size,
+                                   int raw,
                                    void *opaque)
 {
     VLANClientState *vc = opaque;
@@ -459,7 +461,11 @@
         return size;
     }
 
-    return vc->receive(vc, data, size);
+    if (raw && vc->receive_raw) {
+        return vc->receive_raw(vc, data, size);
+    } else {
+        return vc->receive(vc, data, size);
+    }
 }
 
 static ssize_t qemu_vlan_deliver_packet(VLANClientState *sender,
@@ -537,22 +543,6 @@
     hex_dump(stdout, buf, size);
 #endif
 
-<<<<<<< HEAD
-    return qemu_net_queue_send(sender->vlan->send_queue,
-                               sender, buf, size, raw, sent_cb);
-}
-
-ssize_t qemu_send_packet_async(VLANClientState *sender,
-                               const uint8_t *buf, int size,
-                               NetPacketSent *sent_cb)
-{
-    return qemu_send_packet_async2(sender, buf, size, 0, sent_cb);
-}
-
-ssize_t qemu_send_packet(VLANClientState *sender, const uint8_t *buf, int size)
-{
-    return qemu_send_packet_async2(sender, buf, size, 0, NULL);
-=======
     if (sender->link_down || (!sender->peer && !sender->vlan)) {
         return size;
     }
@@ -563,8 +553,19 @@
         queue = sender->vlan->send_queue;
     }
 
-    return qemu_net_queue_send(queue, sender, buf, size, sent_cb);
->>>>>>> 9a6ecb30
+    return qemu_net_queue_send(queue, sender, buf, size, raw, sent_cb);
+}
+
+ssize_t qemu_send_packet_async(VLANClientState *sender,
+                               const uint8_t *buf, int size,
+                               NetPacketSent *sent_cb)
+{
+    return qemu_send_packet_async2(sender, buf, size, 0, sent_cb);
+}
+
+ssize_t qemu_send_packet(VLANClientState *sender, const uint8_t *buf, int size)
+{
+    return qemu_send_packet_async2(sender, buf, size, 0, NULL);
 }
 
 ssize_t qemu_send_packet_raw(VLANClientState *sender, const uint8_t *buf, int size)
