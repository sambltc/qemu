/*
 * QEMU System Emulator
 *
 * Copyright (c) 2003-2008 Fabrice Bellard
 *
 * Permission is hereby granted, free of charge, to any person obtaining a copy
 * of this software and associated documentation files (the "Software"), to deal
 * in the Software without restriction, including without limitation the rights
 * to use, copy, modify, merge, publish, distribute, sublicense, and/or sell
 * copies of the Software, and to permit persons to whom the Software is
 * furnished to do so, subject to the following conditions:
 *
 * The above copyright notice and this permission notice shall be included in
 * all copies or substantial portions of the Software.
 *
 * THE SOFTWARE IS PROVIDED "AS IS", WITHOUT WARRANTY OF ANY KIND, EXPRESS OR
 * IMPLIED, INCLUDING BUT NOT LIMITED TO THE WARRANTIES OF MERCHANTABILITY,
 * FITNESS FOR A PARTICULAR PURPOSE AND NONINFRINGEMENT. IN NO EVENT SHALL
 * THE AUTHORS OR COPYRIGHT HOLDERS BE LIABLE FOR ANY CLAIM, DAMAGES OR OTHER
 * LIABILITY, WHETHER IN AN ACTION OF CONTRACT, TORT OR OTHERWISE, ARISING FROM,
 * OUT OF OR IN CONNECTION WITH THE SOFTWARE OR THE USE OR OTHER DEALINGS IN
 * THE SOFTWARE.
 */
#include <unistd.h>
#include <fcntl.h>
#include <signal.h>
#include <time.h>
#include <errno.h>
#include <sys/time.h>
#include <zlib.h>

/* Needed early for HOST_BSD etc. */
#include "config-host.h"

#ifndef _WIN32
#include <sys/times.h>
#include <sys/wait.h>
#include <termios.h>
#include <sys/mman.h>
#include <sys/ioctl.h>
#include <sys/resource.h>
#include <sys/socket.h>
#include <netinet/in.h>
#include <net/if.h>
#ifdef __NetBSD__
#include <net/if_tap.h>
#endif
#ifdef __linux__
#include <linux/if_tun.h>
#endif
#include <arpa/inet.h>
#include <dirent.h>
#include <netdb.h>
#include <sys/select.h>
#ifdef HOST_BSD
#include <sys/stat.h>
#if defined(__FreeBSD__) || defined(__DragonFly__)
#include <libutil.h>
#else
#include <util.h>
#endif
#elif defined (__GLIBC__) && defined (__FreeBSD_kernel__)
#include <freebsd/stdlib.h>
#else
#ifdef __linux__
#include <pty.h>
#include <malloc.h>
#include <linux/rtc.h>

/* For the benefit of older linux systems which don't supply it,
   we use a local copy of hpet.h. */
/* #include <linux/hpet.h> */
#include "hpet.h"

#include <linux/ppdev.h>
#include <linux/parport.h>
#endif
#ifdef __sun__
#include <sys/stat.h>
#include <sys/ethernet.h>
#include <sys/sockio.h>
#include <netinet/arp.h>
#include <netinet/in.h>
#include <netinet/in_systm.h>
#include <netinet/ip.h>
#include <netinet/ip_icmp.h> // must come after ip.h
#include <netinet/udp.h>
#include <netinet/tcp.h>
#include <net/if.h>
#include <syslog.h>
#include <stropts.h>
#endif
#endif
#endif

#if defined(__OpenBSD__)
#include <util.h>
#endif

#if defined(CONFIG_VDE)
#include <libvdeplug.h>
#endif

#ifdef _WIN32
#include <windows.h>
#include <malloc.h>
#include <sys/timeb.h>
#include <mmsystem.h>
#define getopt_long_only getopt_long
#define memalign(align, size) malloc(size)
#endif

// FIXME: #include "qemu-kvm.h"
#include "qemu-common.h"
#include "net.h"
#include "monitor.h"
#include "sysemu.h"
#include "qemu-timer.h"
#include "qemu-char.h"
#include "audio/audio.h"
#include "qemu_socket.h"
#include "qemu-log.h"

#if defined(CONFIG_SLIRP)
#include "libslirp.h"
#endif


static VLANState *first_vlan;

/***********************************************************/
/* network device redirectors */

#if defined(DEBUG_NET) || defined(DEBUG_SLIRP)
static void hex_dump(FILE *f, const uint8_t *buf, int size)
{
    int len, i, j, c;

    for(i=0;i<size;i+=16) {
        len = size - i;
        if (len > 16)
            len = 16;
        fprintf(f, "%08x ", i);
        for(j=0;j<16;j++) {
            if (j < len)
                fprintf(f, " %02x", buf[i+j]);
            else
                fprintf(f, "   ");
        }
        fprintf(f, " ");
        for(j=0;j<len;j++) {
            c = buf[i+j];
            if (c < ' ' || c > '~')
                c = '.';
            fprintf(f, "%c", c);
        }
        fprintf(f, "\n");
    }
}
#endif

static int parse_macaddr(uint8_t *macaddr, const char *p)
{
    int i;
    char *last_char;
    long int offset;

    errno = 0;
    offset = strtol(p, &last_char, 0);    
    if (0 == errno && '\0' == *last_char &&
            offset >= 0 && offset <= 0xFFFFFF) {
        macaddr[3] = (offset & 0xFF0000) >> 16;
        macaddr[4] = (offset & 0xFF00) >> 8;
        macaddr[5] = offset & 0xFF;
        return 0;
    } else {
        for(i = 0; i < 6; i++) {
            macaddr[i] = strtol(p, (char **)&p, 16);
            if (i == 5) {
                if (*p != '\0')
                    return -1;
            } else {
                if (*p != ':' && *p != '-')
                    return -1;
                p++;
            }
        }
        return 0;    
    }

    return -1;
}

static int get_str_sep(char *buf, int buf_size, const char **pp, int sep)
{
    const char *p, *p1;
    int len;
    p = *pp;
    p1 = strchr(p, sep);
    if (!p1)
        return -1;
    len = p1 - p;
    p1++;
    if (buf_size > 0) {
        if (len > buf_size - 1)
            len = buf_size - 1;
        memcpy(buf, p, len);
        buf[len] = '\0';
    }
    *pp = p1;
    return 0;
}

int parse_host_src_port(struct sockaddr_in *haddr,
                        struct sockaddr_in *saddr,
                        const char *input_str)
{
    char *str = strdup(input_str);
    char *host_str = str;
    char *src_str;
    const char *src_str2;
    char *ptr;

    /*
     * Chop off any extra arguments at the end of the string which
     * would start with a comma, then fill in the src port information
     * if it was provided else use the "any address" and "any port".
     */
    if ((ptr = strchr(str,',')))
        *ptr = '\0';

    if ((src_str = strchr(input_str,'@'))) {
        *src_str = '\0';
        src_str++;
    }

    if (parse_host_port(haddr, host_str) < 0)
        goto fail;

    src_str2 = src_str;
    if (!src_str || *src_str == '\0')
        src_str2 = ":0";

    if (parse_host_port(saddr, src_str2) < 0)
        goto fail;

    free(str);
    return(0);

fail:
    free(str);
    return -1;
}

int parse_host_port(struct sockaddr_in *saddr, const char *str)
{
    char buf[512];
    struct hostent *he;
    const char *p, *r;
    int port;

    p = str;
    if (get_str_sep(buf, sizeof(buf), &p, ':') < 0)
        return -1;
    saddr->sin_family = AF_INET;
    if (buf[0] == '\0') {
        saddr->sin_addr.s_addr = 0;
    } else {
        if (qemu_isdigit(buf[0])) {
            if (!inet_aton(buf, &saddr->sin_addr))
                return -1;
        } else {
            if ((he = gethostbyname(buf)) == NULL)
                return - 1;
            saddr->sin_addr = *(struct in_addr *)he->h_addr;
        }
    }
    port = strtol(p, (char **)&r, 0);
    if (r == p)
        return -1;
    saddr->sin_port = htons(port);
    return 0;
}

#if !defined(_WIN32) && 0
static int parse_unix_path(struct sockaddr_un *uaddr, const char *str)
{
    const char *p;
    int len;

    len = MIN(108, strlen(str));
    p = strchr(str, ',');
    if (p)
	len = MIN(len, p - str);

    memset(uaddr, 0, sizeof(*uaddr));

    uaddr->sun_family = AF_UNIX;
    memcpy(uaddr->sun_path, str, len);

    return 0;
}
#endif

void qemu_format_nic_info_str(VLANClientState *vc, uint8_t macaddr[6])
{
    snprintf(vc->info_str, sizeof(vc->info_str),
             "model=%s,macaddr=%02x:%02x:%02x:%02x:%02x:%02x",
             vc->model,
             macaddr[0], macaddr[1], macaddr[2],
             macaddr[3], macaddr[4], macaddr[5]);
}

static char *assign_name(VLANClientState *vc1, const char *model)
{
    VLANState *vlan;
    char buf[256];
    int id = 0;

    for (vlan = first_vlan; vlan; vlan = vlan->next) {
        VLANClientState *vc;

        for (vc = vlan->first_client; vc; vc = vc->next)
            if (vc != vc1 && strcmp(vc->model, model) == 0)
                id++;
    }

    snprintf(buf, sizeof(buf), "%s.%d", model, id);

    return strdup(buf);
}

VLANClientState *qemu_new_vlan_client(VLANState *vlan,
                                      const char *model,
                                      const char *name,
                                      IOReadHandler *fd_read,
                                      IOCanRWHandler *fd_can_read,
                                      NetCleanup *cleanup,
                                      void *opaque)
{
    VLANClientState *vc, **pvc;
    vc = qemu_mallocz(sizeof(VLANClientState));
    vc->model = strdup(model);
    if (name)
        vc->name = strdup(name);
    else
        vc->name = assign_name(vc, model);
    vc->fd_read = fd_read;
    vc->fd_can_read = fd_can_read;
    vc->cleanup = cleanup;
    vc->opaque = opaque;
    vc->vlan = vlan;

    vc->next = NULL;
    pvc = &vlan->first_client;
    while (*pvc != NULL)
        pvc = &(*pvc)->next;
    *pvc = vc;
    return vc;
}

void qemu_del_vlan_client(VLANClientState *vc)
{
    VLANClientState **pvc = &vc->vlan->first_client;

    while (*pvc != NULL)
        if (*pvc == vc) {
            *pvc = vc->next;
            if (vc->cleanup) {
                vc->cleanup(vc);
            }
            free(vc->name);
            free(vc->model);
            qemu_free(vc);
            break;
        } else
            pvc = &(*pvc)->next;
}

VLANClientState *qemu_find_vlan_client(VLANState *vlan, void *opaque)
{
    VLANClientState **pvc = &vlan->first_client;

    while (*pvc != NULL)
        if ((*pvc)->opaque == opaque)
            return *pvc;
        else
            pvc = &(*pvc)->next;

    return NULL;
}

int qemu_can_send_packet(VLANClientState *vc1)
{
    VLANState *vlan = vc1->vlan;
    VLANClientState *vc;

    for(vc = vlan->first_client; vc != NULL; vc = vc->next) {
        if (vc != vc1) {
            if (vc->fd_can_read && vc->fd_can_read(vc->opaque))
                return 1;
        }
    }
    return 0;
}

<<<<<<< HEAD
int qemu_send_packet(VLANClientState *vc1, const uint8_t *buf, int size)
=======
static void
qemu_deliver_packet(VLANClientState *sender, const uint8_t *buf, int size)
>>>>>>> 94909d9f
{
    VLANClientState *vc;
    int ret = -EAGAIN;

<<<<<<< HEAD
    if (vc1->link_down)
        return 0;
=======
    for (vc = sender->vlan->first_client; vc != NULL; vc = vc->next) {
        if (vc != sender && !vc->link_down) {
            vc->fd_read(vc->opaque, buf, size);
        }
    }
}

void qemu_send_packet(VLANClientState *vc, const uint8_t *buf, int size)
{
    VLANState *vlan = vc->vlan;
    VLANPacket *packet;

    if (vc->link_down)
        return;
>>>>>>> 94909d9f

#ifdef DEBUG_NET
    printf("vlan %d send:\n", vlan->id);
    hex_dump(stdout, buf, size);
#endif
<<<<<<< HEAD
    for(vc = vlan->first_client; vc != NULL; vc = vc->next) {
        if (vc != vc1 && !vc->link_down) {
            if (!vc->fd_can_read || vc->fd_can_read(vc->opaque)) {
                vc->fd_read(vc->opaque, buf, size);
                ret = 0;
            }
=======
    if (vlan->delivering) {
        packet = qemu_malloc(sizeof(VLANPacket) + size);
        packet->next = vlan->send_queue;
        packet->sender = vc;
        packet->size = size;
        memcpy(packet->data, buf, size);
        vlan->send_queue = packet;
    } else {
        vlan->delivering = 1;
        qemu_deliver_packet(vc, buf, size);
        while ((packet = vlan->send_queue) != NULL) {
            qemu_deliver_packet(packet->sender, packet->data, packet->size);
            vlan->send_queue = packet->next;
            qemu_free(packet);
>>>>>>> 94909d9f
        }
        vlan->delivering = 0;
    }
    return ret;
}

static ssize_t vc_sendv_compat(VLANClientState *vc, const struct iovec *iov,
                               int iovcnt)
{
    uint8_t buffer[4096];
    size_t offset = 0;
    int i;

    for (i = 0; i < iovcnt; i++) {
        size_t len;

        len = MIN(sizeof(buffer) - offset, iov[i].iov_len);
        memcpy(buffer + offset, iov[i].iov_base, len);
        offset += len;
    }

    vc->fd_read(vc->opaque, buffer, offset);

    return offset;
}

static ssize_t calc_iov_length(const struct iovec *iov, int iovcnt)
{
    size_t offset = 0;
    int i;

    for (i = 0; i < iovcnt; i++)
        offset += iov[i].iov_len;
    return offset;
}

ssize_t qemu_sendv_packet(VLANClientState *vc1, const struct iovec *iov,
                          int iovcnt)
{
    VLANState *vlan = vc1->vlan;
    VLANClientState *vc;
    ssize_t max_len = 0;

    if (vc1->link_down)
        return calc_iov_length(iov, iovcnt);

    for (vc = vlan->first_client; vc != NULL; vc = vc->next) {
        ssize_t len = 0;

        if (vc == vc1)
            continue;

        if (vc->link_down)
            len = calc_iov_length(iov, iovcnt);
        if (vc->fd_readv)
            len = vc->fd_readv(vc->opaque, iov, iovcnt);
        else if (vc->fd_read)
            len = vc_sendv_compat(vc, iov, iovcnt);

        max_len = MAX(max_len, len);
    }

    return max_len;
}

#if defined(CONFIG_SLIRP)

/* slirp network adapter */

static int slirp_inited;
static int slirp_restrict;
static char *slirp_ip;
static VLANClientState *slirp_vc;

int slirp_can_output(void)
{
    return !slirp_vc || qemu_can_send_packet(slirp_vc);
}

void slirp_output(const uint8_t *pkt, int pkt_len)
{
#ifdef DEBUG_SLIRP
    printf("slirp output:\n");
    hex_dump(stdout, pkt, pkt_len);
#endif
    if (!slirp_vc)
        return;
    qemu_send_packet(slirp_vc, pkt, pkt_len);
}

int slirp_is_inited(void)
{
    return slirp_inited;
}

static void slirp_receive(void *opaque, const uint8_t *buf, int size)
{
#ifdef DEBUG_SLIRP
    printf("slirp input:\n");
    hex_dump(stdout, buf, size);
#endif
    slirp_input(buf, size);
}

static int slirp_in_use;

static void net_slirp_cleanup(VLANClientState *vc)
{
    slirp_in_use = 0;
}

static int net_slirp_init(VLANState *vlan, const char *model, const char *name)
{
    if (slirp_in_use) {
        /* slirp only supports a single instance so far */
        return -1;
    }
    if (!slirp_inited) {
        slirp_inited = 1;
        slirp_init(slirp_restrict, slirp_ip);
    }
    slirp_vc = qemu_new_vlan_client(vlan, model, name,
                                    slirp_receive, NULL, net_slirp_cleanup, NULL);
    slirp_vc->info_str[0] = '\0';
    slirp_in_use = 1;
    return 0;
}

void net_slirp_redir(Monitor *mon, const char *redir_str)
{
    int is_udp;
    char buf[256], *r;
    const char *p, *errmsg;
    struct in_addr guest_addr;
    int host_port, guest_port;

    if (!slirp_inited) {
        slirp_inited = 1;
        slirp_init(slirp_restrict, slirp_ip);
    }

    p = redir_str;
    if (get_str_sep(buf, sizeof(buf), &p, ':') < 0)
        goto fail_syntax;
    if (!strcmp(buf, "tcp") || buf[0] == '\0') {
        is_udp = 0;
    } else if (!strcmp(buf, "udp")) {
        is_udp = 1;
    } else {
        goto fail_syntax;
    }

    if (get_str_sep(buf, sizeof(buf), &p, ':') < 0)
        goto fail_syntax;
    host_port = strtol(buf, &r, 0);
    if (r == buf)
        goto fail_syntax;

    if (get_str_sep(buf, sizeof(buf), &p, ':') < 0)
        goto fail_syntax;
    if (buf[0] == '\0') {
        pstrcpy(buf, sizeof(buf), "10.0.2.15");
    }
    if (!inet_aton(buf, &guest_addr))
        goto fail_syntax;

    guest_port = strtol(p, &r, 0);
    if (r == p)
        goto fail_syntax;

    if (slirp_redir(is_udp, host_port, guest_addr, guest_port) < 0) {
        errmsg = "could not set up redirection\n";
        goto fail;
    }
    return;

 fail_syntax:
    errmsg = "invalid redirection format\n";
 fail:
    if (mon) {
        monitor_printf(mon, errmsg);
    } else {
        fprintf(stderr, "qemu: %s", errmsg);
        exit(1);
    }
}

#ifndef _WIN32

static char smb_dir[1024];

static void erase_dir(char *dir_name)
{
    DIR *d;
    struct dirent *de;
    char filename[1024];

    /* erase all the files in the directory */
    if ((d = opendir(dir_name)) != NULL) {
        for(;;) {
            de = readdir(d);
            if (!de)
                break;
            if (strcmp(de->d_name, ".") != 0 &&
                strcmp(de->d_name, "..") != 0) {
                snprintf(filename, sizeof(filename), "%s/%s",
                         smb_dir, de->d_name);
                if (unlink(filename) != 0)  /* is it a directory? */
                    erase_dir(filename);
            }
        }
        closedir(d);
        rmdir(dir_name);
    }
}

/* automatic user mode samba server configuration */
static void smb_exit(void)
{
    erase_dir(smb_dir);
}

/* automatic user mode samba server configuration */
void net_slirp_smb(const char *exported_dir)
{
    char smb_conf[1024];
    char smb_cmdline[1024];
    FILE *f;

    if (!slirp_inited) {
        slirp_inited = 1;
        slirp_init(slirp_restrict, slirp_ip);
    }

    /* XXX: better tmp dir construction */
    snprintf(smb_dir, sizeof(smb_dir), "/tmp/qemu-smb.%ld", (long)getpid());
    if (mkdir(smb_dir, 0700) < 0) {
        fprintf(stderr, "qemu: could not create samba server dir '%s'\n", smb_dir);
        exit(1);
    }
    snprintf(smb_conf, sizeof(smb_conf), "%s/%s", smb_dir, "smb.conf");

    f = fopen(smb_conf, "w");
    if (!f) {
        fprintf(stderr, "qemu: could not create samba server configuration file '%s'\n", smb_conf);
        exit(1);
    }
    fprintf(f,
            "[global]\n"
            "private dir=%s\n"
            "smb ports=0\n"
            "socket address=127.0.0.1\n"
            "pid directory=%s\n"
            "lock directory=%s\n"
            "log file=%s/log.smbd\n"
            "smb passwd file=%s/smbpasswd\n"
            "security = share\n"
            "[qemu]\n"
            "path=%s\n"
            "read only=no\n"
            "guest ok=yes\n",
            smb_dir,
            smb_dir,
            smb_dir,
            smb_dir,
            smb_dir,
            exported_dir
            );
    fclose(f);
    atexit(smb_exit);

    snprintf(smb_cmdline, sizeof(smb_cmdline), "%s -s %s",
             SMBD_COMMAND, smb_conf);

    slirp_add_exec(0, smb_cmdline, 4, 139);
}

#endif /* !defined(_WIN32) */
void do_info_slirp(Monitor *mon)
{
    slirp_stats();
}

struct VMChannel {
    CharDriverState *hd;
    int port;
};

static int vmchannel_can_read(void *opaque)
{
    struct VMChannel *vmc = (struct VMChannel*)opaque;
    return slirp_socket_can_recv(4, vmc->port);
}

static void vmchannel_read(void *opaque, const uint8_t *buf, int size)
{
    struct VMChannel *vmc = (struct VMChannel*)opaque;
    slirp_socket_recv(4, vmc->port, buf, size);
}

#endif /* CONFIG_SLIRP */

#ifdef _WIN32

int tap_has_vnet_hdr(void *opaque)
{
    return 0;
}

void tap_using_vnet_hdr(void *opaque, int using_vnet_hdr)
{
}

#else /* !defined(_WIN32) */

/* Maximum GSO packet size (64k) plus plenty of room for
 * the ethernet and virtio_net headers
 */
#define TAP_BUFSIZE (4096 + 65536)

#ifdef IFF_VNET_HDR
#include <linux/virtio_net.h>
#endif

typedef struct TAPState {
    VLANClientState *vc;
    int fd;
    char down_script[1024];
    char down_script_arg[128];
    char buf[TAP_BUFSIZE];
    int size;
    unsigned int has_vnet_hdr : 1;
    unsigned int using_vnet_hdr : 1;
} TAPState;

static int launch_script(const char *setup_script, const char *ifname, int fd);

static ssize_t tap_receive_iov(void *opaque, const struct iovec *iov,
                               int iovcnt)
{
    TAPState *s = opaque;
    ssize_t len;

    do {
        len = writev(s->fd, iov, iovcnt);
    } while (len == -1 && (errno == EINTR || errno == EAGAIN));

    return len;
}

static void tap_receive(void *opaque, const uint8_t *buf, int size)
{
    struct iovec iov[2];
    int i = 0;

#ifdef IFF_VNET_HDR
    TAPState *s = opaque;
    struct virtio_net_hdr hdr = { 0, };

    if (s->has_vnet_hdr && !s->using_vnet_hdr) {
        iov[i].iov_base = &hdr;
        iov[i].iov_len  = sizeof(hdr);
        i++;
    }
#endif

    iov[i].iov_base = (char *) buf;
    iov[i].iov_len  = size;
    i++;

    tap_receive_iov(opaque, iov, i);
}

static int tap_can_send(void *opaque)
{
    TAPState *s = opaque;
    VLANClientState *vc;
    int can_receive = 0;

    /* Check to see if any of our clients can receive a packet */
    for (vc = s->vc->vlan->first_client; vc; vc = vc->next) {
	/* Skip ourselves */
	if (vc == s->vc)
	    continue;

	if (!vc->fd_can_read) {
	    /* no fd_can_read handler, they always can receive */
	    can_receive = 1;
	} else
	    can_receive = vc->fd_can_read(vc->opaque);

	/* Once someone can receive, we try to send a packet */
	if (can_receive)
	    break;
    }

    return can_receive;
}

static int tap_send_packet(TAPState *s)
{
    uint8_t *buf = (uint8_t *)s->buf;
    int size = s->size;

#ifdef IFF_VNET_HDR
    if (s->has_vnet_hdr && !s->using_vnet_hdr) {
	buf += sizeof(struct virtio_net_hdr);
	size -= sizeof(struct virtio_net_hdr);
    }
#endif

    return qemu_send_packet(s->vc, buf, size);
}

static void tap_send(void *opaque)
{
    TAPState *s = opaque;

    /* First try to send any buffered packet */
    if (s->size > 0) {
	int err;

	/* If noone can receive the packet, buffer it */
	err = tap_send_packet(s);
	if (err == -EAGAIN)
	    return;
    }

    /* Read packets until we hit EAGAIN */
    do {
#ifdef __sun__
<<<<<<< HEAD
	struct strbuf sbuf;
	int f = 0;
	sbuf.maxlen = sizeof(s->buf);
	sbuf.buf = s->buf;
	s->size = getmsg(s->fd, NULL, &sbuf, &f) >=0 ? sbuf.len : -1;
=======
    struct strbuf sbuf;
    int f = 0;
    sbuf.maxlen = sizeof(buf);
    sbuf.buf = (char *)buf;
    size = getmsg(s->fd, NULL, &sbuf, &f) >=0 ? sbuf.len : -1;
>>>>>>> 94909d9f
#else
	// FIXME: kvm_sleep_begin();
	s->size = read(s->fd, s->buf, sizeof(s->buf));
	// FIXME: kvm_sleep_end();
#endif

	if (s->size == -1 && errno == EINTR)
	    continue;

	if (s->size > 0) {
	    int err;

	    /* If noone can receive the packet, buffer it */
	    err = tap_send_packet(s);
	    if (err == -EAGAIN)
		break;
	}
    } while (s->size > 0);
}

int tap_has_vnet_hdr(void *opaque)
{
    VLANClientState *vc = opaque;
    TAPState *s = vc->opaque;

    return s ? s->has_vnet_hdr : 0;
}

void tap_using_vnet_hdr(void *opaque, int using_vnet_hdr)
{
    VLANClientState *vc = opaque;
    TAPState *s = vc->opaque;

    if (!s || !s->has_vnet_hdr)
        return;

    s->using_vnet_hdr = using_vnet_hdr != 0;
}

static int tap_probe_vnet_hdr(int fd)
{
#if defined(TUNGETIFF) && defined(IFF_VNET_HDR)
    struct ifreq ifr;

    if (ioctl(fd, TUNGETIFF, &ifr) != 0) {
        fprintf(stderr, "TUNGETIFF ioctl() failed: %s\n", strerror(errno));
        return 0;
    }

    return ifr.ifr_flags & IFF_VNET_HDR;
#else
    return 0;
#endif
}

#ifdef TUNSETOFFLOAD
static void tap_set_offload(VLANClientState *vc, int csum, int tso4, int tso6,
			    int ecn)
{
    TAPState *s = vc->opaque;
    unsigned int offload = 0;

    if (csum) {
	offload |= TUN_F_CSUM;
	if (tso4)
	    offload |= TUN_F_TSO4;
	if (tso6)
	    offload |= TUN_F_TSO6;
	if ((tso4 || tso6) && ecn)
	    offload |= TUN_F_TSO_ECN;
    }

    if (ioctl(s->fd, TUNSETOFFLOAD, offload) != 0)
	fprintf(stderr, "TUNSETOFFLOAD ioctl() failed: %s\n",
		strerror(errno));
}
#endif /* TUNSETOFFLOAD */

static void tap_cleanup(VLANClientState *vc)
{
    TAPState *s = vc->opaque;

    if (s->down_script[0])
        launch_script(s->down_script, s->down_script_arg, s->fd);

    qemu_set_fd_handler(s->fd, NULL, NULL, NULL);
    close(s->fd);
    qemu_free(s);
}

/* fd support */

static TAPState *net_tap_fd_init(VLANState *vlan,
                                 const char *model,
                                 const char *name,
                                 int fd,
                                 int vnet_hdr)
{
    TAPState *s;

    s = qemu_mallocz(sizeof(TAPState));
    s->fd = fd;
<<<<<<< HEAD
    s->has_vnet_hdr = vnet_hdr != 0;
    s->vc = qemu_new_vlan_client(vlan, model, name, tap_receive, NULL, s);
#ifdef HAVE_IOVEC
    s->vc->fd_readv = tap_receive_iov;
#endif
#ifdef TUNSETOFFLOAD
    s->vc->set_offload = tap_set_offload;
    tap_set_offload(s->vc, 0, 0, 0, 0);
#endif
    qemu_set_fd_handler2(s->fd, tap_can_send, tap_send, NULL, s);
=======
    s->vc = qemu_new_vlan_client(vlan, model, name, tap_receive,
                                 NULL, tap_cleanup, s);
    s->vc->fd_readv = tap_receive_iov;
    qemu_set_fd_handler(s->fd, tap_send, NULL, s);
>>>>>>> 94909d9f
    snprintf(s->vc->info_str, sizeof(s->vc->info_str), "fd=%d", fd);
    return s;
}

#if defined (HOST_BSD) || defined (__FreeBSD_kernel__)
static int tap_open(char *ifname, int ifname_size)
{
    int fd;
    char *dev;
    struct stat s;

    TFR(fd = open("/dev/tap", O_RDWR));
    if (fd < 0) {
        fprintf(stderr, "warning: could not open /dev/tap: no virtual network emulation\n");
        return -1;
    }

    fstat(fd, &s);
    dev = devname(s.st_rdev, S_IFCHR);
    pstrcpy(ifname, ifname_size, dev);

    fcntl(fd, F_SETFL, O_NONBLOCK);
    return fd;
}
#elif defined(__sun__)
#define TUNNEWPPA       (('T'<<16) | 0x0001)
/*
 * Allocate TAP device, returns opened fd.
 * Stores dev name in the first arg(must be large enough).
 */
static int tap_alloc(char *dev, size_t dev_size)
{
    int tap_fd, if_fd, ppa = -1;
    static int ip_fd = 0;
    char *ptr;

    static int arp_fd = 0;
    int ip_muxid, arp_muxid;
    struct strioctl  strioc_if, strioc_ppa;
    int link_type = I_PLINK;;
    struct lifreq ifr;
    char actual_name[32] = "";

    memset(&ifr, 0x0, sizeof(ifr));

    if( *dev ){
       ptr = dev;
       while( *ptr && !qemu_isdigit((int)*ptr) ) ptr++;
       ppa = atoi(ptr);
    }

    /* Check if IP device was opened */
    if( ip_fd )
       close(ip_fd);

    TFR(ip_fd = open("/dev/udp", O_RDWR, 0));
    if (ip_fd < 0) {
       syslog(LOG_ERR, "Can't open /dev/ip (actually /dev/udp)");
       return -1;
    }

    TFR(tap_fd = open("/dev/tap", O_RDWR, 0));
    if (tap_fd < 0) {
       syslog(LOG_ERR, "Can't open /dev/tap");
       return -1;
    }

    /* Assign a new PPA and get its unit number. */
    strioc_ppa.ic_cmd = TUNNEWPPA;
    strioc_ppa.ic_timout = 0;
    strioc_ppa.ic_len = sizeof(ppa);
    strioc_ppa.ic_dp = (char *)&ppa;
    if ((ppa = ioctl (tap_fd, I_STR, &strioc_ppa)) < 0)
       syslog (LOG_ERR, "Can't assign new interface");

    TFR(if_fd = open("/dev/tap", O_RDWR, 0));
    if (if_fd < 0) {
       syslog(LOG_ERR, "Can't open /dev/tap (2)");
       return -1;
    }
    if(ioctl(if_fd, I_PUSH, "ip") < 0){
       syslog(LOG_ERR, "Can't push IP module");
       return -1;
    }

    if (ioctl(if_fd, SIOCGLIFFLAGS, &ifr) < 0)
	syslog(LOG_ERR, "Can't get flags\n");

    snprintf (actual_name, 32, "tap%d", ppa);
    pstrcpy(ifr.lifr_name, sizeof(ifr.lifr_name), actual_name);

    ifr.lifr_ppa = ppa;
    /* Assign ppa according to the unit number returned by tun device */

    if (ioctl (if_fd, SIOCSLIFNAME, &ifr) < 0)
        syslog (LOG_ERR, "Can't set PPA %d", ppa);
    if (ioctl(if_fd, SIOCGLIFFLAGS, &ifr) <0)
        syslog (LOG_ERR, "Can't get flags\n");
    /* Push arp module to if_fd */
    if (ioctl (if_fd, I_PUSH, "arp") < 0)
        syslog (LOG_ERR, "Can't push ARP module (2)");

    /* Push arp module to ip_fd */
    if (ioctl (ip_fd, I_POP, NULL) < 0)
        syslog (LOG_ERR, "I_POP failed\n");
    if (ioctl (ip_fd, I_PUSH, "arp") < 0)
        syslog (LOG_ERR, "Can't push ARP module (3)\n");
    /* Open arp_fd */
    TFR(arp_fd = open ("/dev/tap", O_RDWR, 0));
    if (arp_fd < 0)
       syslog (LOG_ERR, "Can't open %s\n", "/dev/tap");

    /* Set ifname to arp */
    strioc_if.ic_cmd = SIOCSLIFNAME;
    strioc_if.ic_timout = 0;
    strioc_if.ic_len = sizeof(ifr);
    strioc_if.ic_dp = (char *)&ifr;
    if (ioctl(arp_fd, I_STR, &strioc_if) < 0){
        syslog (LOG_ERR, "Can't set ifname to arp\n");
    }

    if((ip_muxid = ioctl(ip_fd, I_LINK, if_fd)) < 0){
       syslog(LOG_ERR, "Can't link TAP device to IP");
       return -1;
    }

    if ((arp_muxid = ioctl (ip_fd, link_type, arp_fd)) < 0)
        syslog (LOG_ERR, "Can't link TAP device to ARP");

    close (if_fd);

    memset(&ifr, 0x0, sizeof(ifr));
    pstrcpy(ifr.lifr_name, sizeof(ifr.lifr_name), actual_name);
    ifr.lifr_ip_muxid  = ip_muxid;
    ifr.lifr_arp_muxid = arp_muxid;

    if (ioctl (ip_fd, SIOCSLIFMUXID, &ifr) < 0)
    {
      ioctl (ip_fd, I_PUNLINK , arp_muxid);
      ioctl (ip_fd, I_PUNLINK, ip_muxid);
      syslog (LOG_ERR, "Can't set multiplexor id");
    }

    snprintf(dev, dev_size, "tap%d", ppa);
    return tap_fd;
}

static int tap_open(char *ifname, int ifname_size, int *vnet_hdr)
{
    char  dev[10]="";
    int fd;
    if( (fd = tap_alloc(dev, sizeof(dev))) < 0 ){
       fprintf(stderr, "Cannot allocate TAP device\n");
       return -1;
    }
    pstrcpy(ifname, ifname_size, dev);
    fcntl(fd, F_SETFL, O_NONBLOCK);
    return fd;
}
#elif defined (_AIX)
static int tap_open(char *ifname, int ifname_size)
{
    fprintf (stderr, "no tap on AIX\n");
    return -1;
}
#else
static int tap_open(char *ifname, int ifname_size, int *vnet_hdr)
{
    struct ifreq ifr;
    int fd, ret;

    TFR(fd = open("/dev/net/tun", O_RDWR));
    if (fd < 0) {
        fprintf(stderr, "warning: could not open /dev/net/tun: no virtual network emulation\n");
        return -1;
    }
    memset(&ifr, 0, sizeof(ifr));
    ifr.ifr_flags = IFF_TAP | IFF_NO_PI;

#if defined(TUNGETFEATURES) && defined(IFF_VNET_HDR)
    {
        unsigned int features;

        if (ioctl(fd, TUNGETFEATURES, &features) == 0 &&
            features & IFF_VNET_HDR) {
            *vnet_hdr = 1;
            ifr.ifr_flags |= IFF_VNET_HDR;
        }
    }
#endif

    if (ifname[0] != '\0')
        pstrcpy(ifr.ifr_name, IFNAMSIZ, ifname);
    else
        pstrcpy(ifr.ifr_name, IFNAMSIZ, "tap%d");
    ret = ioctl(fd, TUNSETIFF, (void *) &ifr);
    if (ret != 0) {
        fprintf(stderr, "warning: could not configure /dev/net/tun: no virtual network emulation\n");
        close(fd);
        return -1;
    }
    pstrcpy(ifname, ifname_size, ifr.ifr_name);
    fcntl(fd, F_SETFL, O_NONBLOCK);
    return fd;
}
#endif

static int launch_script(const char *setup_script, const char *ifname, int fd)
{
    int pid, status;
    char *args[3];
    char **parg;

        /* try to launch network script */
        pid = fork();
        if (pid >= 0) {
            if (pid == 0) {
                int open_max = sysconf (_SC_OPEN_MAX), i;
                for (i = 0; i < open_max; i++)
                    if (i != STDIN_FILENO &&
                        i != STDOUT_FILENO &&
                        i != STDERR_FILENO &&
                        i != fd)
                        close(i);

                parg = args;
                *parg++ = (char *)setup_script;
                *parg++ = (char *)ifname;
                *parg++ = NULL;
                execv(setup_script, args);
                _exit(1);
            }
            while (waitpid(pid, &status, 0) != pid);
            if (!WIFEXITED(status) ||
                WEXITSTATUS(status) != 0) {
                fprintf(stderr, "%s: could not launch network script\n",
                        setup_script);
                return -1;
            }
        }
    return 0;
}

static int net_tap_init(VLANState *vlan, const char *model,
                        const char *name, const char *ifname1,
                        const char *setup_script, const char *down_script)
{
    TAPState *s;
    int fd;
    int vnet_hdr;
    char ifname[128];

    if (ifname1 != NULL)
        pstrcpy(ifname, sizeof(ifname), ifname1);
    else
        ifname[0] = '\0';
    vnet_hdr = 0;
    TFR(fd = tap_open(ifname, sizeof(ifname), &vnet_hdr));
    if (fd < 0)
        return -1;

    if (!setup_script || !strcmp(setup_script, "no"))
        setup_script = "";
    if (setup_script[0] != '\0') {
	if (launch_script(setup_script, ifname, fd))
	    return -1;
    }
<<<<<<< HEAD
    s = net_tap_fd_init(vlan, model, name, fd, vnet_hdr);
    if (!s)
        return -1;

=======
    s = net_tap_fd_init(vlan, model, name, fd);
>>>>>>> 94909d9f
    snprintf(s->vc->info_str, sizeof(s->vc->info_str),
             "ifname=%s,script=%s,downscript=%s",
             ifname, setup_script, down_script);
    if (down_script && strcmp(down_script, "no")) {
        snprintf(s->down_script, sizeof(s->down_script), "%s", down_script);
        snprintf(s->down_script_arg, sizeof(s->down_script_arg), "%s", ifname);
    }
    return 0;
}

#endif /* !_WIN32 */

#if defined(CONFIG_VDE)
typedef struct VDEState {
    VLANClientState *vc;
    VDECONN *vde;
} VDEState;

static void vde_to_qemu(void *opaque)
{
    VDEState *s = opaque;
    uint8_t buf[4096];
    int size;

    size = vde_recv(s->vde, buf, sizeof(buf), 0);
    if (size > 0) {
        qemu_send_packet(s->vc, buf, size);
    }
}

static void vde_from_qemu(void *opaque, const uint8_t *buf, int size)
{
    VDEState *s = opaque;
    int ret;
    for(;;) {
        ret = vde_send(s->vde, buf, size, 0);
        if (ret < 0 && errno == EINTR) {
        } else {
            break;
        }
    }
}

static void vde_cleanup(VLANClientState *vc)
{
    VDEState *s = vc->opaque;
    qemu_set_fd_handler(vde_datafd(s->vde), NULL, NULL, NULL);
    vde_close(s->vde);
    qemu_free(s);
}

static int net_vde_init(VLANState *vlan, const char *model,
                        const char *name, const char *sock,
                        int port, const char *group, int mode)
{
    VDEState *s;
    char *init_group = strlen(group) ? (char *)group : NULL;
    char *init_sock = strlen(sock) ? (char *)sock : NULL;

    struct vde_open_args args = {
        .port = port,
        .group = init_group,
        .mode = mode,
    };

    s = qemu_mallocz(sizeof(VDEState));
    s->vde = vde_open(init_sock, "QEMU", &args);
    if (!s->vde){
        free(s);
        return -1;
    }
    s->vc = qemu_new_vlan_client(vlan, model, name, vde_from_qemu,
                                 NULL, vde_cleanup, s);
    qemu_set_fd_handler(vde_datafd(s->vde), vde_to_qemu, NULL, s);
    snprintf(s->vc->info_str, sizeof(s->vc->info_str), "sock=%s,fd=%d",
             sock, vde_datafd(s->vde));
    return 0;
}
#endif

/* network connection */
typedef struct NetSocketState {
    VLANClientState *vc;
    int fd;
    int state; /* 0 = getting length, 1 = getting data */
    unsigned int index;
    unsigned int packet_len;
    uint8_t buf[4096];
    struct sockaddr_in dgram_dst; /* contains inet host and port destination iff connectionless (SOCK_DGRAM) */
} NetSocketState;

typedef struct NetSocketListenState {
    VLANState *vlan;
    char *model;
    char *name;
    int fd;
} NetSocketListenState;

/* XXX: we consider we can send the whole packet without blocking */
static void net_socket_receive(void *opaque, const uint8_t *buf, int size)
{
    NetSocketState *s = opaque;
    uint32_t len;
    len = htonl(size);

    send_all(s->fd, (const uint8_t *)&len, sizeof(len));
    send_all(s->fd, buf, size);
}

static void net_socket_receive_dgram(void *opaque, const uint8_t *buf, int size)
{
    NetSocketState *s = opaque;
    sendto(s->fd, buf, size, 0,
           (struct sockaddr *)&s->dgram_dst, sizeof(s->dgram_dst));
}

static void net_socket_send(void *opaque)
{
    NetSocketState *s = opaque;
    int size, err;
    unsigned l;
    uint8_t buf1[4096];
    const uint8_t *buf;

    size = recv(s->fd, buf1, sizeof(buf1), 0);
    if (size < 0) {
        err = socket_error();
        if (err != EWOULDBLOCK)
            goto eoc;
    } else if (size == 0) {
        /* end of connection */
    eoc:
        qemu_set_fd_handler(s->fd, NULL, NULL, NULL);
        closesocket(s->fd);
        return;
    }
    buf = buf1;
    while (size > 0) {
        /* reassemble a packet from the network */
        switch(s->state) {
        case 0:
            l = 4 - s->index;
            if (l > size)
                l = size;
            memcpy(s->buf + s->index, buf, l);
            buf += l;
            size -= l;
            s->index += l;
            if (s->index == 4) {
                /* got length */
                s->packet_len = ntohl(*(uint32_t *)s->buf);
                s->index = 0;
                s->state = 1;
            }
            break;
        case 1:
            l = s->packet_len - s->index;
            if (l > size)
                l = size;
            if (s->index + l <= sizeof(s->buf)) {
                memcpy(s->buf + s->index, buf, l);
            } else {
                fprintf(stderr, "serious error: oversized packet received,"
                    "connection terminated.\n");
                s->state = 0;
                goto eoc;
            }

            s->index += l;
            buf += l;
            size -= l;
            if (s->index >= s->packet_len) {
                qemu_send_packet(s->vc, s->buf, s->packet_len);
                s->index = 0;
                s->state = 0;
            }
            break;
        }
    }
}

static void net_socket_send_dgram(void *opaque)
{
    NetSocketState *s = opaque;
    int size;

    size = recv(s->fd, s->buf, sizeof(s->buf), 0);
    if (size < 0)
        return;
    if (size == 0) {
        /* end of connection */
        qemu_set_fd_handler(s->fd, NULL, NULL, NULL);
        return;
    }
    qemu_send_packet(s->vc, s->buf, size);
}

static int net_socket_mcast_create(struct sockaddr_in *mcastaddr)
{
    struct ip_mreq imr;
    int fd;
    int val, ret;
    if (!IN_MULTICAST(ntohl(mcastaddr->sin_addr.s_addr))) {
	fprintf(stderr, "qemu: error: specified mcastaddr \"%s\" (0x%08x) does not contain a multicast address\n",
		inet_ntoa(mcastaddr->sin_addr),
                (int)ntohl(mcastaddr->sin_addr.s_addr));
	return -1;

    }
    fd = socket(PF_INET, SOCK_DGRAM, 0);
    if (fd < 0) {
        perror("socket(PF_INET, SOCK_DGRAM)");
        return -1;
    }

    val = 1;
    ret=setsockopt(fd, SOL_SOCKET, SO_REUSEADDR,
                   (const char *)&val, sizeof(val));
    if (ret < 0) {
	perror("setsockopt(SOL_SOCKET, SO_REUSEADDR)");
	goto fail;
    }

    ret = bind(fd, (struct sockaddr *)mcastaddr, sizeof(*mcastaddr));
    if (ret < 0) {
        perror("bind");
        goto fail;
    }

    /* Add host to multicast group */
    imr.imr_multiaddr = mcastaddr->sin_addr;
    imr.imr_interface.s_addr = htonl(INADDR_ANY);

    ret = setsockopt(fd, IPPROTO_IP, IP_ADD_MEMBERSHIP,
                     (const char *)&imr, sizeof(struct ip_mreq));
    if (ret < 0) {
	perror("setsockopt(IP_ADD_MEMBERSHIP)");
	goto fail;
    }

    /* Force mcast msgs to loopback (eg. several QEMUs in same host */
    val = 1;
    ret=setsockopt(fd, IPPROTO_IP, IP_MULTICAST_LOOP,
                   (const char *)&val, sizeof(val));
    if (ret < 0) {
	perror("setsockopt(SOL_IP, IP_MULTICAST_LOOP)");
	goto fail;
    }

    socket_set_nonblock(fd);
    return fd;
fail:
    if (fd >= 0)
        closesocket(fd);
    return -1;
}

static void net_socket_cleanup(VLANClientState *vc)
{
    NetSocketState *s = vc->opaque;
    qemu_set_fd_handler(s->fd, NULL, NULL, NULL);
    close(s->fd);
    qemu_free(s);
}

static NetSocketState *net_socket_fd_init_dgram(VLANState *vlan,
                                                const char *model,
                                                const char *name,
                                                int fd, int is_connected)
{
    struct sockaddr_in saddr;
    int newfd;
    socklen_t saddr_len;
    NetSocketState *s;

    /* fd passed: multicast: "learn" dgram_dst address from bound address and save it
     * Because this may be "shared" socket from a "master" process, datagrams would be recv()
     * by ONLY ONE process: we must "clone" this dgram socket --jjo
     */

    if (is_connected) {
	if (getsockname(fd, (struct sockaddr *) &saddr, &saddr_len) == 0) {
	    /* must be bound */
	    if (saddr.sin_addr.s_addr==0) {
		fprintf(stderr, "qemu: error: init_dgram: fd=%d unbound, cannot setup multicast dst addr\n",
			fd);
		return NULL;
	    }
	    /* clone dgram socket */
	    newfd = net_socket_mcast_create(&saddr);
	    if (newfd < 0) {
		/* error already reported by net_socket_mcast_create() */
		close(fd);
		return NULL;
	    }
	    /* clone newfd to fd, close newfd */
	    dup2(newfd, fd);
	    close(newfd);

	} else {
	    fprintf(stderr, "qemu: error: init_dgram: fd=%d failed getsockname(): %s\n",
		    fd, strerror(errno));
	    return NULL;
	}
    }

    s = qemu_mallocz(sizeof(NetSocketState));
    s->fd = fd;

    s->vc = qemu_new_vlan_client(vlan, model, name, net_socket_receive_dgram,
                                 NULL, net_socket_cleanup, s);
    qemu_set_fd_handler(s->fd, net_socket_send_dgram, NULL, s);

    /* mcast: save bound address as dst */
    if (is_connected) s->dgram_dst=saddr;

    snprintf(s->vc->info_str, sizeof(s->vc->info_str),
	    "socket: fd=%d (%s mcast=%s:%d)",
	    fd, is_connected? "cloned" : "",
	    inet_ntoa(saddr.sin_addr), ntohs(saddr.sin_port));
    return s;
}

static void net_socket_connect(void *opaque)
{
    NetSocketState *s = opaque;
    qemu_set_fd_handler(s->fd, net_socket_send, NULL, s);
}

static NetSocketState *net_socket_fd_init_stream(VLANState *vlan,
                                                 const char *model,
                                                 const char *name,
                                                 int fd, int is_connected)
{
    NetSocketState *s;
    s = qemu_mallocz(sizeof(NetSocketState));
    s->fd = fd;
    s->vc = qemu_new_vlan_client(vlan, model, name, net_socket_receive,
                                 NULL, net_socket_cleanup, s);
    snprintf(s->vc->info_str, sizeof(s->vc->info_str),
             "socket: fd=%d", fd);
    if (is_connected) {
        net_socket_connect(s);
    } else {
        qemu_set_fd_handler(s->fd, NULL, net_socket_connect, s);
    }
    return s;
}

static NetSocketState *net_socket_fd_init(VLANState *vlan,
                                          const char *model, const char *name,
                                          int fd, int is_connected)
{
    int so_type=-1, optlen=sizeof(so_type);

    if(getsockopt(fd, SOL_SOCKET, SO_TYPE, (char *)&so_type,
        (socklen_t *)&optlen)< 0) {
	fprintf(stderr, "qemu: error: getsockopt(SO_TYPE) for fd=%d failed\n", fd);
	return NULL;
    }
    switch(so_type) {
    case SOCK_DGRAM:
        return net_socket_fd_init_dgram(vlan, model, name, fd, is_connected);
    case SOCK_STREAM:
        return net_socket_fd_init_stream(vlan, model, name, fd, is_connected);
    default:
        /* who knows ... this could be a eg. a pty, do warn and continue as stream */
        fprintf(stderr, "qemu: warning: socket type=%d for fd=%d is not SOCK_DGRAM or SOCK_STREAM\n", so_type, fd);
        return net_socket_fd_init_stream(vlan, model, name, fd, is_connected);
    }
    return NULL;
}

static void net_socket_accept(void *opaque)
{
    NetSocketListenState *s = opaque;
    NetSocketState *s1;
    struct sockaddr_in saddr;
    socklen_t len;
    int fd;

    for(;;) {
        len = sizeof(saddr);
        fd = accept(s->fd, (struct sockaddr *)&saddr, &len);
        if (fd < 0 && errno != EINTR) {
            return;
        } else if (fd >= 0) {
            break;
        }
    }
    s1 = net_socket_fd_init(s->vlan, s->model, s->name, fd, 1);
    if (!s1) {
        closesocket(fd);
    } else {
        snprintf(s1->vc->info_str, sizeof(s1->vc->info_str),
                 "socket: connection from %s:%d",
                 inet_ntoa(saddr.sin_addr), ntohs(saddr.sin_port));
    }
}

static int net_socket_listen_init(VLANState *vlan,
                                  const char *model,
                                  const char *name,
                                  const char *host_str)
{
    NetSocketListenState *s;
    int fd, val, ret;
    struct sockaddr_in saddr;

    if (parse_host_port(&saddr, host_str) < 0)
        return -1;

    s = qemu_mallocz(sizeof(NetSocketListenState));

    fd = socket(PF_INET, SOCK_STREAM, 0);
    if (fd < 0) {
        perror("socket");
        return -1;
    }
    socket_set_nonblock(fd);

    /* allow fast reuse */
    val = 1;
    setsockopt(fd, SOL_SOCKET, SO_REUSEADDR, (const char *)&val, sizeof(val));

    ret = bind(fd, (struct sockaddr *)&saddr, sizeof(saddr));
    if (ret < 0) {
        perror("bind");
        return -1;
    }
    ret = listen(fd, 0);
    if (ret < 0) {
        perror("listen");
        return -1;
    }
    s->vlan = vlan;
    s->model = strdup(model);
    s->name = name ? strdup(name) : NULL;
    s->fd = fd;
    qemu_set_fd_handler(fd, net_socket_accept, NULL, s);
    return 0;
}

static int net_socket_connect_init(VLANState *vlan,
                                   const char *model,
                                   const char *name,
                                   const char *host_str)
{
    NetSocketState *s;
    int fd, connected, ret, err;
    struct sockaddr_in saddr;

    if (parse_host_port(&saddr, host_str) < 0)
        return -1;

    fd = socket(PF_INET, SOCK_STREAM, 0);
    if (fd < 0) {
        perror("socket");
        return -1;
    }
    socket_set_nonblock(fd);

    connected = 0;
    for(;;) {
        ret = connect(fd, (struct sockaddr *)&saddr, sizeof(saddr));
        if (ret < 0) {
            err = socket_error();
            if (err == EINTR || err == EWOULDBLOCK) {
            } else if (err == EINPROGRESS) {
                break;
#ifdef _WIN32
            } else if (err == WSAEALREADY) {
                break;
#endif
            } else {
                perror("connect");
                closesocket(fd);
                return -1;
            }
        } else {
            connected = 1;
            break;
        }
    }
    s = net_socket_fd_init(vlan, model, name, fd, connected);
    if (!s)
        return -1;
    snprintf(s->vc->info_str, sizeof(s->vc->info_str),
             "socket: connect to %s:%d",
             inet_ntoa(saddr.sin_addr), ntohs(saddr.sin_port));
    return 0;
}

static int net_socket_mcast_init(VLANState *vlan,
                                 const char *model,
                                 const char *name,
                                 const char *host_str)
{
    NetSocketState *s;
    int fd;
    struct sockaddr_in saddr;

    if (parse_host_port(&saddr, host_str) < 0)
        return -1;


    fd = net_socket_mcast_create(&saddr);
    if (fd < 0)
	return -1;

    s = net_socket_fd_init(vlan, model, name, fd, 0);
    if (!s)
        return -1;

    s->dgram_dst = saddr;

    snprintf(s->vc->info_str, sizeof(s->vc->info_str),
             "socket: mcast=%s:%d",
             inet_ntoa(saddr.sin_addr), ntohs(saddr.sin_port));
    return 0;

}

typedef struct DumpState {
    VLANClientState *pcap_vc;
    int fd;
    int pcap_caplen;
} DumpState;

#define PCAP_MAGIC 0xa1b2c3d4

struct pcap_file_hdr {
    uint32_t magic;
    uint16_t version_major;
    uint16_t version_minor;
    int32_t thiszone;
    uint32_t sigfigs;
    uint32_t snaplen;
    uint32_t linktype;
};

struct pcap_sf_pkthdr {
    struct {
        int32_t tv_sec;
        int32_t tv_usec;
    } ts;
    uint32_t caplen;
    uint32_t len;
};

static void dump_receive(void *opaque, const uint8_t *buf, int size)
{
    DumpState *s = opaque;
    struct pcap_sf_pkthdr hdr;
    int64_t ts;
    int caplen;

    /* Early return in case of previous error. */
    if (s->fd < 0) {
        return;
    }

    ts = muldiv64 (qemu_get_clock(vm_clock),1000000, ticks_per_sec);
    caplen = size > s->pcap_caplen ? s->pcap_caplen : size;

    hdr.ts.tv_sec = ts / 1000000000LL;
    hdr.ts.tv_usec = ts % 1000000;
    hdr.caplen = caplen;
    hdr.len = size;
    if (write(s->fd, &hdr, sizeof(hdr)) != sizeof(hdr) ||
        write(s->fd, buf, caplen) != caplen) {
        qemu_log("-net dump write error - stop dump\n");
        close(s->fd);
        s->fd = -1;
    }
}

static void net_dump_cleanup(VLANClientState *vc)
{
    DumpState *s = vc->opaque;

    close(s->fd);
    qemu_free(s);
}

static int net_dump_init(VLANState *vlan, const char *device,
                         const char *name, const char *filename, int len)
{
    struct pcap_file_hdr hdr;
    DumpState *s;

    s = qemu_malloc(sizeof(DumpState));

    s->fd = open(filename, O_CREAT | O_WRONLY, 0644);
    if (s->fd < 0) {
        fprintf(stderr, "-net dump: can't open %s\n", filename);
        return -1;
    }

    s->pcap_caplen = len;

    hdr.magic = PCAP_MAGIC;
    hdr.version_major = 2;
    hdr.version_minor = 4;
    hdr.thiszone = 0;
    hdr.sigfigs = 0;
    hdr.snaplen = s->pcap_caplen;
    hdr.linktype = 1;

    if (write(s->fd, &hdr, sizeof(hdr)) < sizeof(hdr)) {
        perror("-net dump write error");
        close(s->fd);
        qemu_free(s);
        return -1;
    }

    s->pcap_vc = qemu_new_vlan_client(vlan, device, name, dump_receive, NULL,
                                      net_dump_cleanup, s);
    snprintf(s->pcap_vc->info_str, sizeof(s->pcap_vc->info_str),
             "dump to %s (len=%d)", filename, len);
    return 0;
}

/* find or alloc a new VLAN */
VLANState *qemu_find_vlan(int id)
{
    VLANState **pvlan, *vlan;
    for(vlan = first_vlan; vlan != NULL; vlan = vlan->next) {
        if (vlan->id == id)
            return vlan;
    }
    vlan = qemu_mallocz(sizeof(VLANState));
    vlan->id = id;
    vlan->next = NULL;
    pvlan = &first_vlan;
    while (*pvlan != NULL)
        pvlan = &(*pvlan)->next;
    *pvlan = vlan;
    return vlan;
}

static int nic_get_free_idx(void)
{
    int index;

    for (index = 0; index < MAX_NICS; index++)
        if (!nd_table[index].used)
            return index;
    return -1;
}

void qemu_check_nic_model(NICInfo *nd, const char *model)
{
    const char *models[2];

    models[0] = model;
    models[1] = NULL;

    qemu_check_nic_model_list(nd, models, model);
}

void qemu_check_nic_model_list(NICInfo *nd, const char * const *models,
                               const char *default_model)
{
    int i, exit_status = 0;

    if (!nd->model)
        nd->model = strdup(default_model);

    if (strcmp(nd->model, "?") != 0) {
        for (i = 0 ; models[i]; i++)
            if (strcmp(nd->model, models[i]) == 0)
                return;

        fprintf(stderr, "qemu: Unsupported NIC model: %s\n", nd->model);
        exit_status = 1;
    }

    fprintf(stderr, "qemu: Supported NIC models: ");
    for (i = 0 ; models[i]; i++)
        fprintf(stderr, "%s%c", models[i], models[i+1] ? ',' : '\n');

    exit(exit_status);
}

int net_client_init(const char *device, const char *p)
{
    static const char * const fd_params[] = {
        "vlan", "name", "fd", NULL
    };
    char buf[1024];
    int vlan_id, ret;
    VLANState *vlan;
    char *name = NULL;

    vlan_id = 0;
    if (get_param_value(buf, sizeof(buf), "vlan", p)) {
        vlan_id = strtol(buf, NULL, 0);
    }
    vlan = qemu_find_vlan(vlan_id);

    if (get_param_value(buf, sizeof(buf), "name", p)) {
        name = strdup(buf);
    }
    if (!strcmp(device, "nic")) {
        static const char * const nic_params[] = {
            "vlan", "name", "macaddr", "model", NULL
        };
        NICInfo *nd;
        uint8_t *macaddr;
        int idx = nic_get_free_idx();

        if (check_params(buf, sizeof(buf), nic_params, p) < 0) {
            fprintf(stderr, "qemu: invalid parameter '%s' in '%s'\n",
                    buf, p);
            return -1;
        }
        if (idx == -1 || nb_nics >= MAX_NICS) {
            fprintf(stderr, "Too Many NICs\n");
            ret = -1;
            goto out;
        }
        nd = &nd_table[idx];
        macaddr = nd->macaddr;
        macaddr[0] = 0x52;
        macaddr[1] = 0x54;
        macaddr[2] = 0x00;
        macaddr[3] = 0x12;
        macaddr[4] = 0x34;
        macaddr[5] = 0x56 + idx;

        if (get_param_value(buf, sizeof(buf), "macaddr", p)) {
            if (parse_macaddr(macaddr, buf) < 0) {
                fprintf(stderr, "invalid syntax for ethernet address\n");
                ret = -1;
                goto out;
            }
        }
        if (get_param_value(buf, sizeof(buf), "model", p)) {
            nd->model = strdup(buf);
        }
        nd->vlan = vlan;
        nd->name = name;
        nd->used = 1;
        name = NULL;
        nb_nics++;
        vlan->nb_guest_devs++;
        ret = idx;
    } else
    if (!strcmp(device, "none")) {
        if (*p != '\0') {
            fprintf(stderr, "qemu: 'none' takes no parameters\n");
            return -1;
        }
        /* does nothing. It is needed to signal that no network cards
           are wanted */
        ret = 0;
    } else
#ifdef CONFIG_SLIRP
    if (!strcmp(device, "user")) {
        static const char * const slirp_params[] = {
            "vlan", "name", "hostname", "restrict", "ip", NULL
        };
        if (check_params(buf, sizeof(buf), slirp_params, p) < 0) {
            fprintf(stderr, "qemu: invalid parameter '%s' in '%s'\n",
                    buf, p);
            return -1;
        }
        if (get_param_value(buf, sizeof(buf), "hostname", p)) {
            pstrcpy(slirp_hostname, sizeof(slirp_hostname), buf);
        }
        if (get_param_value(buf, sizeof(buf), "restrict", p)) {
            slirp_restrict = (buf[0] == 'y') ? 1 : 0;
        }
        if (get_param_value(buf, sizeof(buf), "ip", p)) {
            slirp_ip = strdup(buf);
        }
        vlan->nb_host_devs++;
        ret = net_slirp_init(vlan, device, name);
    } else if (!strcmp(device, "channel")) {
        long port;
        char name[20], *devname;
        struct VMChannel *vmc;

        port = strtol(p, &devname, 10);
        devname++;
        if (port < 1 || port > 65535) {
            fprintf(stderr, "vmchannel wrong port number\n");
            ret = -1;
            goto out;
        }
        vmc = malloc(sizeof(struct VMChannel));
        snprintf(name, 20, "vmchannel%ld", port);
        vmc->hd = qemu_chr_open(name, devname, NULL);
        if (!vmc->hd) {
            fprintf(stderr, "qemu: could not open vmchannel device"
                    "'%s'\n", devname);
            ret = -1;
            goto out;
        }
        vmc->port = port;
        slirp_add_exec(3, vmc->hd, 4, port);
        qemu_chr_add_handlers(vmc->hd, vmchannel_can_read, vmchannel_read,
                NULL, vmc);
        ret = 0;
    } else
#endif
#ifdef _WIN32
    if (!strcmp(device, "tap")) {
        static const char * const tap_params[] = {
            "vlan", "name", "ifname", NULL
        };
        char ifname[64];

        if (check_params(buf, sizeof(buf), tap_params, p) < 0) {
            fprintf(stderr, "qemu: invalid parameter '%s' in '%s'\n",
                    buf, p);
            return -1;
        }
        if (get_param_value(ifname, sizeof(ifname), "ifname", p) <= 0) {
            fprintf(stderr, "tap: no interface name\n");
            ret = -1;
            goto out;
        }
        vlan->nb_host_devs++;
        ret = tap_win32_init(vlan, device, name, ifname);
    } else
#elif defined (_AIX)
#else
    if (!strcmp(device, "tap")) {
        char ifname[64];
        char setup_script[1024], down_script[1024];
        int fd;
        vlan->nb_host_devs++;
        if (get_param_value(buf, sizeof(buf), "fd", p) > 0) {
            if (check_params(buf, sizeof(buf), fd_params, p) < 0) {
                fprintf(stderr, "qemu: invalid parameter '%s' in '%s'\n",
                        buf, p);
                return -1;
            }
            fd = strtol(buf, NULL, 0);
            fcntl(fd, F_SETFL, O_NONBLOCK);
<<<<<<< HEAD
            ret = -1;
                if (net_tap_fd_init(vlan, device, name, fd,
                                    tap_probe_vnet_hdr(fd)))
                ret = 0;
=======
            net_tap_fd_init(vlan, device, name, fd);
            ret = 0;
>>>>>>> 94909d9f
        } else {
            static const char * const tap_params[] = {
                "vlan", "name", "ifname", "script", "downscript", NULL
            };
            if (check_params(buf, sizeof(buf), tap_params, p) < 0) {
                fprintf(stderr, "qemu: invalid parameter '%s' in '%s'\n",
                        buf, p);
                return -1;
            }
            if (get_param_value(ifname, sizeof(ifname), "ifname", p) <= 0) {
                ifname[0] = '\0';
            }
            if (get_param_value(setup_script, sizeof(setup_script), "script", p) == 0) {
                pstrcpy(setup_script, sizeof(setup_script), DEFAULT_NETWORK_SCRIPT);
            }
            if (get_param_value(down_script, sizeof(down_script), "downscript", p) == 0) {
                pstrcpy(down_script, sizeof(down_script), DEFAULT_NETWORK_DOWN_SCRIPT);
            }
            ret = net_tap_init(vlan, device, name, ifname, setup_script, down_script);
        }
    } else
#endif
    if (!strcmp(device, "socket")) {
        if (get_param_value(buf, sizeof(buf), "fd", p) > 0) {
            int fd;
            if (check_params(buf, sizeof(buf), fd_params, p) < 0) {
                fprintf(stderr, "qemu: invalid parameter '%s' in '%s'\n",
                        buf, p);
                return -1;
            }
            fd = strtol(buf, NULL, 0);
            ret = -1;
            if (net_socket_fd_init(vlan, device, name, fd, 1))
                ret = 0;
        } else if (get_param_value(buf, sizeof(buf), "listen", p) > 0) {
            static const char * const listen_params[] = {
                "vlan", "name", "listen", NULL
            };
            if (check_params(buf, sizeof(buf), listen_params, p) < 0) {
                fprintf(stderr, "qemu: invalid parameter '%s' in '%s'\n",
                        buf, p);
                return -1;
            }
            ret = net_socket_listen_init(vlan, device, name, buf);
        } else if (get_param_value(buf, sizeof(buf), "connect", p) > 0) {
            static const char * const connect_params[] = {
                "vlan", "name", "connect", NULL
            };
            if (check_params(buf, sizeof(buf), connect_params, p) < 0) {
                fprintf(stderr, "qemu: invalid parameter '%s' in '%s'\n",
                        buf, p);
                return -1;
            }
            ret = net_socket_connect_init(vlan, device, name, buf);
        } else if (get_param_value(buf, sizeof(buf), "mcast", p) > 0) {
            static const char * const mcast_params[] = {
                "vlan", "name", "mcast", NULL
            };
            if (check_params(buf, sizeof(buf), mcast_params, p) < 0) {
                fprintf(stderr, "qemu: invalid parameter '%s' in '%s'\n",
                        buf, p);
                return -1;
            }
            ret = net_socket_mcast_init(vlan, device, name, buf);
        } else {
            fprintf(stderr, "Unknown socket options: %s\n", p);
            ret = -1;
            goto out;
        }
        vlan->nb_host_devs++;
    } else
#ifdef CONFIG_VDE
    if (!strcmp(device, "vde")) {
        static const char * const vde_params[] = {
            "vlan", "name", "sock", "port", "group", "mode", NULL
        };
        char vde_sock[1024], vde_group[512];
	int vde_port, vde_mode;

        if (check_params(buf, sizeof(buf), vde_params, p) < 0) {
            fprintf(stderr, "qemu: invalid parameter '%s' in '%s'\n",
                    buf, p);
            return -1;
        }
        vlan->nb_host_devs++;
        if (get_param_value(vde_sock, sizeof(vde_sock), "sock", p) <= 0) {
	    vde_sock[0] = '\0';
	}
	if (get_param_value(buf, sizeof(buf), "port", p) > 0) {
	    vde_port = strtol(buf, NULL, 10);
	} else {
	    vde_port = 0;
	}
	if (get_param_value(vde_group, sizeof(vde_group), "group", p) <= 0) {
	    vde_group[0] = '\0';
	}
	if (get_param_value(buf, sizeof(buf), "mode", p) > 0) {
	    vde_mode = strtol(buf, NULL, 8);
	} else {
	    vde_mode = 0700;
	}
	ret = net_vde_init(vlan, device, name, vde_sock, vde_port, vde_group, vde_mode);
    } else
#endif
    if (!strcmp(device, "dump")) {
        int len = 65536;

        if (get_param_value(buf, sizeof(buf), "len", p) > 0) {
            len = strtol(buf, NULL, 0);
        }
        if (!get_param_value(buf, sizeof(buf), "file", p)) {
            snprintf(buf, sizeof(buf), "qemu-vlan%d.pcap", vlan_id);
        }
        ret = net_dump_init(vlan, device, name, buf, len);
    } else {
        fprintf(stderr, "Unknown network device: %s\n", device);
        ret = -1;
        goto out;
    }
    if (ret < 0) {
        fprintf(stderr, "Could not initialize device '%s'\n", device);
    }
out:
    if (name)
        free(name);
    return ret;
}

void net_client_uninit(NICInfo *nd)
{
    nd->vlan->nb_guest_devs--;
    nb_nics--;
    nd->used = 0;
    free((void *)nd->model);
}

static int net_host_check_device(const char *device)
{
    int i;
    const char *valid_param_list[] = { "tap", "socket", "dump"
#ifdef CONFIG_SLIRP
                                       ,"user"
#endif
#ifdef CONFIG_VDE
                                       ,"vde"
#endif
    };
    for (i = 0; i < sizeof(valid_param_list) / sizeof(char *); i++) {
        if (!strncmp(valid_param_list[i], device,
                     strlen(valid_param_list[i])))
            return 1;
    }

    return 0;
}

void net_host_device_add(Monitor *mon, const char *device, const char *opts)
{
    if (!net_host_check_device(device)) {
        monitor_printf(mon, "invalid host network device %s\n", device);
        return;
    }
    if (net_client_init(device, opts ? : "") < 0) {
        monitor_printf(mon, "adding host network device %s failed\n", device);
    }
}

void net_host_device_remove(Monitor *mon, int vlan_id, const char *device)
{
    VLANState *vlan;
    VLANClientState *vc;

    vlan = qemu_find_vlan(vlan_id);

    for (vc = vlan->first_client; vc != NULL; vc = vc->next) {
        if (!strcmp(vc->name, device)) {
            break;
        }
    }

    if (!vc) {
        monitor_printf(mon, "can't find device %s\n", device);
        return;
    }
    if (!net_host_check_device(vc->model)) {
        monitor_printf(mon, "invalid host network device %s\n", device);
        return;
    }
    qemu_del_vlan_client(vc);
}

int net_client_parse(const char *str)
{
    const char *p;
    char *q;
    char device[64];

    p = str;
    q = device;
    while (*p != '\0' && *p != ',') {
        if ((q - device) < sizeof(device) - 1)
            *q++ = *p;
        p++;
    }
    *q = '\0';
    if (*p == ',')
        p++;

    return net_client_init(device, p);
}

void do_info_network(Monitor *mon)
{
    VLANState *vlan;
    VLANClientState *vc;

    for(vlan = first_vlan; vlan != NULL; vlan = vlan->next) {
        monitor_printf(mon, "VLAN %d devices:\n", vlan->id);
        for(vc = vlan->first_client; vc != NULL; vc = vc->next)
            monitor_printf(mon, "  %s: %s\n", vc->name, vc->info_str);
    }
}

int do_set_link(Monitor *mon, const char *name, const char *up_or_down)
{
    VLANState *vlan;
    VLANClientState *vc = NULL;

    for (vlan = first_vlan; vlan != NULL; vlan = vlan->next)
        for (vc = vlan->first_client; vc != NULL; vc = vc->next)
            if (strcmp(vc->name, name) == 0)
                goto done;
done:

    if (!vc) {
        monitor_printf(mon, "could not find network device '%s'", name);
        return 0;
    }

    if (strcmp(up_or_down, "up") == 0)
        vc->link_down = 0;
    else if (strcmp(up_or_down, "down") == 0)
        vc->link_down = 1;
    else
        monitor_printf(mon, "invalid link status '%s'; only 'up' or 'down' "
                       "valid\n", up_or_down);

    if (vc->link_status_changed)
        vc->link_status_changed(vc);

    return 1;
}

void net_cleanup(void)
{
    VLANState *vlan;

    /* close network clients */
    for(vlan = first_vlan; vlan != NULL; vlan = vlan->next) {
        VLANClientState *vc = vlan->first_client;

        while (vc) {
            VLANClientState *next = vc->next;

            qemu_del_vlan_client(vc);

            vc = next;
        }
    }
}

void net_client_check(void)
{
    VLANState *vlan;

    for(vlan = first_vlan; vlan != NULL; vlan = vlan->next) {
        if (vlan->nb_guest_devs == 0 && vlan->nb_host_devs == 0)
            continue;
        if (vlan->nb_guest_devs == 0)
            fprintf(stderr, "Warning: vlan %d with no nics\n", vlan->id);
        if (vlan->nb_host_devs == 0)
            fprintf(stderr,
                    "Warning: vlan %d is not connected to host network\n",
                    vlan->id);
    }
}<|MERGE_RESOLUTION|>--- conflicted
+++ resolved
@@ -404,48 +404,36 @@
     return 0;
 }
 
-<<<<<<< HEAD
-int qemu_send_packet(VLANClientState *vc1, const uint8_t *buf, int size)
-=======
-static void
+static int
 qemu_deliver_packet(VLANClientState *sender, const uint8_t *buf, int size)
->>>>>>> 94909d9f
 {
     VLANClientState *vc;
     int ret = -EAGAIN;
 
-<<<<<<< HEAD
-    if (vc1->link_down)
-        return 0;
-=======
     for (vc = sender->vlan->first_client; vc != NULL; vc = vc->next) {
         if (vc != sender && !vc->link_down) {
-            vc->fd_read(vc->opaque, buf, size);
-        }
-    }
-}
-
-void qemu_send_packet(VLANClientState *vc, const uint8_t *buf, int size)
-{
-    VLANState *vlan = vc->vlan;
-    VLANPacket *packet;
-
-    if (vc->link_down)
-        return;
->>>>>>> 94909d9f
-
-#ifdef DEBUG_NET
-    printf("vlan %d send:\n", vlan->id);
-    hex_dump(stdout, buf, size);
-#endif
-<<<<<<< HEAD
-    for(vc = vlan->first_client; vc != NULL; vc = vc->next) {
-        if (vc != vc1 && !vc->link_down) {
             if (!vc->fd_can_read || vc->fd_can_read(vc->opaque)) {
                 vc->fd_read(vc->opaque, buf, size);
                 ret = 0;
             }
-=======
+        }
+    }
+    return ret;
+}
+
+int qemu_send_packet(VLANClientState *vc, const uint8_t *buf, int size)
+{
+    VLANState *vlan = vc->vlan;
+    VLANPacket *packet;
+    int ret = -EAGAIN;
+
+    if (vc->link_down)
+        return 0;
+
+#ifdef DEBUG_NET
+    printf("vlan %d send:\n", vlan->id);
+    hex_dump(stdout, buf, size);
+#endif
     if (vlan->delivering) {
         packet = qemu_malloc(sizeof(VLANPacket) + size);
         packet->next = vlan->send_queue;
@@ -457,10 +445,9 @@
         vlan->delivering = 1;
         qemu_deliver_packet(vc, buf, size);
         while ((packet = vlan->send_queue) != NULL) {
-            qemu_deliver_packet(packet->sender, packet->data, packet->size);
+            ret = qemu_deliver_packet(packet->sender, packet->data, packet->size);
             vlan->send_queue = packet->next;
             qemu_free(packet);
->>>>>>> 94909d9f
         }
         vlan->delivering = 0;
     }
@@ -892,19 +879,11 @@
     /* Read packets until we hit EAGAIN */
     do {
 #ifdef __sun__
-<<<<<<< HEAD
-	struct strbuf sbuf;
-	int f = 0;
-	sbuf.maxlen = sizeof(s->buf);
-	sbuf.buf = s->buf;
-	s->size = getmsg(s->fd, NULL, &sbuf, &f) >=0 ? sbuf.len : -1;
-=======
     struct strbuf sbuf;
     int f = 0;
     sbuf.maxlen = sizeof(buf);
     sbuf.buf = (char *)buf;
-    size = getmsg(s->fd, NULL, &sbuf, &f) >=0 ? sbuf.len : -1;
->>>>>>> 94909d9f
+    s->size = getmsg(s->fd, NULL, &sbuf, &f) >=0 ? sbuf.len : -1;
 #else
 	// FIXME: kvm_sleep_begin();
 	s->size = read(s->fd, s->buf, sizeof(s->buf));
@@ -1007,23 +986,15 @@
 
     s = qemu_mallocz(sizeof(TAPState));
     s->fd = fd;
-<<<<<<< HEAD
     s->has_vnet_hdr = vnet_hdr != 0;
-    s->vc = qemu_new_vlan_client(vlan, model, name, tap_receive, NULL, s);
-#ifdef HAVE_IOVEC
+    s->vc = qemu_new_vlan_client(vlan, model, name, tap_receive,
+                                 NULL, tap_cleanup, s);
     s->vc->fd_readv = tap_receive_iov;
-#endif
 #ifdef TUNSETOFFLOAD
     s->vc->set_offload = tap_set_offload;
     tap_set_offload(s->vc, 0, 0, 0, 0);
 #endif
     qemu_set_fd_handler2(s->fd, tap_can_send, tap_send, NULL, s);
-=======
-    s->vc = qemu_new_vlan_client(vlan, model, name, tap_receive,
-                                 NULL, tap_cleanup, s);
-    s->vc->fd_readv = tap_receive_iov;
-    qemu_set_fd_handler(s->fd, tap_send, NULL, s);
->>>>>>> 94909d9f
     snprintf(s->vc->info_str, sizeof(s->vc->info_str), "fd=%d", fd);
     return s;
 }
@@ -1291,14 +1262,7 @@
 	if (launch_script(setup_script, ifname, fd))
 	    return -1;
     }
-<<<<<<< HEAD
-    s = net_tap_fd_init(vlan, model, name, fd, vnet_hdr);
-    if (!s)
-        return -1;
-
-=======
-    s = net_tap_fd_init(vlan, model, name, fd);
->>>>>>> 94909d9f
+        s = net_tap_fd_init(vlan, model, name, fd, vnet_hdr);
     snprintf(s->vc->info_str, sizeof(s->vc->info_str),
              "ifname=%s,script=%s,downscript=%s",
              ifname, setup_script, down_script);
@@ -2141,15 +2105,8 @@
             }
             fd = strtol(buf, NULL, 0);
             fcntl(fd, F_SETFL, O_NONBLOCK);
-<<<<<<< HEAD
-            ret = -1;
-                if (net_tap_fd_init(vlan, device, name, fd,
-                                    tap_probe_vnet_hdr(fd)))
-                ret = 0;
-=======
-            net_tap_fd_init(vlan, device, name, fd);
+                net_tap_fd_init(vlan, device, name, fd, tap_probe_vnet_hdr(fd));
             ret = 0;
->>>>>>> 94909d9f
         } else {
             static const char * const tap_params[] = {
                 "vlan", "name", "ifname", "script", "downscript", NULL
