/*
 * QEMU System Emulator
 *
 * Copyright (c) 2003-2008 Fabrice Bellard
 *
 * Permission is hereby granted, free of charge, to any person obtaining a copy
 * of this software and associated documentation files (the "Software"), to deal
 * in the Software without restriction, including without limitation the rights
 * to use, copy, modify, merge, publish, distribute, sublicense, and/or sell
 * copies of the Software, and to permit persons to whom the Software is
 * furnished to do so, subject to the following conditions:
 *
 * The above copyright notice and this permission notice shall be included in
 * all copies or substantial portions of the Software.
 *
 * THE SOFTWARE IS PROVIDED "AS IS", WITHOUT WARRANTY OF ANY KIND, EXPRESS OR
 * IMPLIED, INCLUDING BUT NOT LIMITED TO THE WARRANTIES OF MERCHANTABILITY,
 * FITNESS FOR A PARTICULAR PURPOSE AND NONINFRINGEMENT. IN NO EVENT SHALL
 * THE AUTHORS OR COPYRIGHT HOLDERS BE LIABLE FOR ANY CLAIM, DAMAGES OR OTHER
 * LIABILITY, WHETHER IN AN ACTION OF CONTRACT, TORT OR OTHERWISE, ARISING FROM,
 * OUT OF OR IN CONNECTION WITH THE SOFTWARE OR THE USE OR OTHER DEALINGS IN
 * THE SOFTWARE.
 */
#include <unistd.h>
#include <fcntl.h>
#include <signal.h>
#include <time.h>
#include <errno.h>
#include <sys/time.h>
#include <zlib.h>

/* Needed early for CONFIG_BSD etc. */
#include "config-host.h"

#ifndef _WIN32
#include <sys/times.h>
#include <sys/wait.h>
#include <termios.h>
#include <sys/mman.h>
#include <sys/ioctl.h>
#include <sys/resource.h>
#include <sys/socket.h>
#include <netinet/in.h>
#include <net/if.h>
#ifdef __NetBSD__
#include <net/if_tap.h>
#endif
#ifdef __linux__
#include "tap-linux.h"
#endif
#include <arpa/inet.h>
#include <dirent.h>
#include <netdb.h>
#include <sys/select.h>
#ifdef CONFIG_BSD
#include <sys/stat.h>
#if defined(__FreeBSD__) || defined(__DragonFly__)
#include <libutil.h>
#else
#include <util.h>
#endif
#elif defined (__GLIBC__) && defined (__FreeBSD_kernel__)
#include <freebsd/stdlib.h>
#else
#ifdef __linux__
#include <pty.h>
#include <malloc.h>
#include <linux/rtc.h>

/* For the benefit of older linux systems which don't supply it,
   we use a local copy of hpet.h. */
/* #include <linux/hpet.h> */
#include "hpet.h"

#include <linux/ppdev.h>
#include <linux/parport.h>
#endif
#ifdef __sun__
#include <sys/stat.h>
#include <sys/ethernet.h>
#include <sys/sockio.h>
#include <netinet/arp.h>
#include <netinet/in.h>
#include <netinet/in_systm.h>
#include <netinet/ip.h>
#include <netinet/ip_icmp.h> // must come after ip.h
#include <netinet/udp.h>
#include <netinet/tcp.h>
#include <net/if.h>
#include <syslog.h>
#include <stropts.h>
#endif
#endif
#endif

#if defined(__OpenBSD__)
#include <util.h>
#endif

#if defined(CONFIG_VDE)
#include <libvdeplug.h>
#endif

// FIXME: #include "qemu-kvm.h"
#include "qemu-common.h"
#include "net.h"
#include "monitor.h"
#include "sysemu.h"
#include "qemu-timer.h"
#include "qemu-char.h"
#include "audio/audio.h"
#include "qemu_socket.h"
#include "qemu-log.h"
#include "qemu-config.h"

#include "slirp/libslirp.h"

static QTAILQ_HEAD(, VLANState) vlans;
static QTAILQ_HEAD(, VLANClientState) non_vlan_clients;

/***********************************************************/
/* network device redirectors */

#if defined(DEBUG_NET) || defined(DEBUG_SLIRP)
static void hex_dump(FILE *f, const uint8_t *buf, int size)
{
    int len, i, j, c;

    for(i=0;i<size;i+=16) {
        len = size - i;
        if (len > 16)
            len = 16;
        fprintf(f, "%08x ", i);
        for(j=0;j<16;j++) {
            if (j < len)
                fprintf(f, " %02x", buf[i+j]);
            else
                fprintf(f, "   ");
        }
        fprintf(f, " ");
        for(j=0;j<len;j++) {
            c = buf[i+j];
            if (c < ' ' || c > '~')
                c = '.';
            fprintf(f, "%c", c);
        }
        fprintf(f, "\n");
    }
}
#endif

static int parse_macaddr(uint8_t *macaddr, const char *p)
{
    int i;
    char *last_char;
    long int offset;

    errno = 0;
    offset = strtol(p, &last_char, 0);    
    if (0 == errno && '\0' == *last_char &&
            offset >= 0 && offset <= 0xFFFFFF) {
        macaddr[3] = (offset & 0xFF0000) >> 16;
        macaddr[4] = (offset & 0xFF00) >> 8;
        macaddr[5] = offset & 0xFF;
        return 0;
    } else {
        for(i = 0; i < 6; i++) {
            macaddr[i] = strtol(p, (char **)&p, 16);
            if (i == 5) {
                if (*p != '\0')
                    return -1;
            } else {
                if (*p != ':' && *p != '-')
                    return -1;
                p++;
            }
        }
        return 0;    
    }

    return -1;
}

static int get_str_sep(char *buf, int buf_size, const char **pp, int sep)
{
    const char *p, *p1;
    int len;
    p = *pp;
    p1 = strchr(p, sep);
    if (!p1)
        return -1;
    len = p1 - p;
    p1++;
    if (buf_size > 0) {
        if (len > buf_size - 1)
            len = buf_size - 1;
        memcpy(buf, p, len);
        buf[len] = '\0';
    }
    *pp = p1;
    return 0;
}

int parse_host_src_port(struct sockaddr_in *haddr,
                        struct sockaddr_in *saddr,
                        const char *input_str)
{
    char *str = strdup(input_str);
    char *host_str = str;
    char *src_str;
    const char *src_str2;
    char *ptr;

    /*
     * Chop off any extra arguments at the end of the string which
     * would start with a comma, then fill in the src port information
     * if it was provided else use the "any address" and "any port".
     */
    if ((ptr = strchr(str,',')))
        *ptr = '\0';

    if ((src_str = strchr(input_str,'@'))) {
        *src_str = '\0';
        src_str++;
    }

    if (parse_host_port(haddr, host_str) < 0)
        goto fail;

    src_str2 = src_str;
    if (!src_str || *src_str == '\0')
        src_str2 = ":0";

    if (parse_host_port(saddr, src_str2) < 0)
        goto fail;

    free(str);
    return(0);

fail:
    free(str);
    return -1;
}

int parse_host_port(struct sockaddr_in *saddr, const char *str)
{
    char buf[512];
    struct hostent *he;
    const char *p, *r;
    int port;

    p = str;
    if (get_str_sep(buf, sizeof(buf), &p, ':') < 0)
        return -1;
    saddr->sin_family = AF_INET;
    if (buf[0] == '\0') {
        saddr->sin_addr.s_addr = 0;
    } else {
        if (qemu_isdigit(buf[0])) {
            if (!inet_aton(buf, &saddr->sin_addr))
                return -1;
        } else {
            if ((he = gethostbyname(buf)) == NULL)
                return - 1;
            saddr->sin_addr = *(struct in_addr *)he->h_addr;
        }
    }
    port = strtol(p, (char **)&r, 0);
    if (r == p)
        return -1;
    saddr->sin_port = htons(port);
    return 0;
}

void qemu_format_nic_info_str(VLANClientState *vc, uint8_t macaddr[6])
{
    snprintf(vc->info_str, sizeof(vc->info_str),
             "model=%s,macaddr=%02x:%02x:%02x:%02x:%02x:%02x",
             vc->model,
             macaddr[0], macaddr[1], macaddr[2],
             macaddr[3], macaddr[4], macaddr[5]);
}

void qemu_macaddr_default_if_unset(MACAddr *macaddr)
{
    static int index = 0;
    static const MACAddr zero = { .a = { 0,0,0,0,0,0 } };

    if (memcmp(macaddr, &zero, sizeof(zero)) != 0)
        return;
    macaddr->a[0] = 0x52;
    macaddr->a[1] = 0x54;
    macaddr->a[2] = 0x00;
    macaddr->a[3] = 0x12;
    macaddr->a[4] = 0x34;
    macaddr->a[5] = 0x56 + index++;
}

static char *assign_name(VLANClientState *vc1, const char *model)
{
    VLANState *vlan;
    char buf[256];
    int id = 0;

    QTAILQ_FOREACH(vlan, &vlans, next) {
        VLANClientState *vc;

        QTAILQ_FOREACH(vc, &vlan->clients, next) {
            if (vc != vc1 && strcmp(vc->model, model) == 0) {
                id++;
            }
        }
    }

    snprintf(buf, sizeof(buf), "%s.%d", model, id);

    return qemu_strdup(buf);
}

static ssize_t qemu_deliver_packet(VLANClientState *sender,
                                   const uint8_t *data,
                                   size_t size,
                                   int raw,
                                   void *opaque);
static ssize_t qemu_deliver_packet_iov(VLANClientState *sender,
                                       const struct iovec *iov,
                                       int iovcnt,
                                       void *opaque);

VLANClientState *qemu_new_vlan_client(VLANState *vlan,
                                      VLANClientState *peer,
                                      const char *model,
                                      const char *name,
                                      NetCanReceive *can_receive,
                                      NetReceive *receive,
                                      NetReceiveIOV *receive_iov,
                                      NetCleanup *cleanup,
                                      void *opaque)
{
    VLANClientState *vc;

    vc = qemu_mallocz(sizeof(VLANClientState));

    vc->model = qemu_strdup(model);
    if (name)
        vc->name = qemu_strdup(name);
    else
        vc->name = assign_name(vc, model);
    vc->can_receive = can_receive;
    vc->receive = receive;
    vc->receive_iov = receive_iov;
    vc->cleanup = cleanup;
    vc->opaque = opaque;

    if (vlan) {
        assert(!peer);
        vc->vlan = vlan;
        QTAILQ_INSERT_TAIL(&vc->vlan->clients, vc, next);
    } else {
        if (peer) {
            vc->peer = peer;
            peer->peer = vc;
        }
        QTAILQ_INSERT_TAIL(&non_vlan_clients, vc, next);

        vc->send_queue = qemu_new_net_queue(qemu_deliver_packet,
                                            qemu_deliver_packet_iov,
                                            vc);
    }

    return vc;
}

void qemu_del_vlan_client(VLANClientState *vc)
{
    if (vc->vlan) {
        QTAILQ_REMOVE(&vc->vlan->clients, vc, next);
    } else {
        if (vc->send_queue) {
            qemu_del_net_queue(vc->send_queue);
        }
        QTAILQ_REMOVE(&non_vlan_clients, vc, next);
        if (vc->peer) {
            vc->peer->peer = NULL;
        }
    }

    if (vc->cleanup) {
        vc->cleanup(vc);
    }

    qemu_free(vc->name);
    qemu_free(vc->model);
    qemu_free(vc);
}

VLANClientState *qemu_find_vlan_client(VLANState *vlan, void *opaque)
{
    VLANClientState *vc;

    QTAILQ_FOREACH(vc, &vlan->clients, next) {
        if (vc->opaque == opaque) {
            return vc;
        }
    }

    return NULL;
}

static VLANClientState *
qemu_find_vlan_client_by_name(Monitor *mon, int vlan_id,
                              const char *client_str)
{
    VLANState *vlan;
    VLANClientState *vc;

    vlan = qemu_find_vlan(vlan_id, 0);
    if (!vlan) {
        monitor_printf(mon, "unknown VLAN %d\n", vlan_id);
        return NULL;
    }

    QTAILQ_FOREACH(vc, &vlan->clients, next) {
        if (!strcmp(vc->name, client_str)) {
            break;
        }
    }
    if (!vc) {
        monitor_printf(mon, "can't find device %s on VLAN %d\n",
                       client_str, vlan_id);
    }

    return vc;
}

int qemu_can_send_packet(VLANClientState *sender)
{
    VLANState *vlan = sender->vlan;
    VLANClientState *vc;

    if (sender->peer) {
        if (!sender->peer->can_receive ||
            sender->peer->can_receive(sender->peer)) {
            return 1;
        } else {
            return 0;
        }
    }

    if (!sender->vlan) {
        return 1;
    }

    QTAILQ_FOREACH(vc, &vlan->clients, next) {
        if (vc == sender) {
            continue;
        }

        /* no can_receive() handler, they can always receive */
        if (!vc->can_receive || vc->can_receive(vc)) {
            return 1;
        }
    }
    return 0;
}

static ssize_t qemu_deliver_packet(VLANClientState *sender,
                                   const uint8_t *data,
                                   size_t size,
                                   int raw,
                                   void *opaque)
{
    VLANClientState *vc = opaque;

    if (vc->link_down) {
        return size;
    }

    if (raw && vc->receive_raw) {
        return vc->receive_raw(vc, data, size);
    } else {
        return vc->receive(vc, data, size);
    }
}

static ssize_t qemu_vlan_deliver_packet(VLANClientState *sender,
                                        const uint8_t *buf,
                                        size_t size,
                                        int raw,
                                        void *opaque)
{
    VLANState *vlan = opaque;
    VLANClientState *vc;
    int ret = -1;

    QTAILQ_FOREACH(vc, &vlan->clients, next) {
        ssize_t len;

        if (vc == sender) {
            continue;
        }

        if (vc->link_down) {
            ret = size;
            continue;
        }

        if (raw && vc->receive_raw) {
            len = vc->receive_raw(vc, buf, size);
        } else {
            len = vc->receive(vc, buf, size);
        }

        ret = (ret >= 0) ? ret : len;
    }

    return ret;
}

void qemu_purge_queued_packets(VLANClientState *vc)
{
    NetQueue *queue;

    if (!vc->peer && !vc->vlan) {
        return;
    }

    if (vc->peer) {
        queue = vc->peer->send_queue;
    } else {
        queue = vc->vlan->send_queue;
    }

    qemu_net_queue_purge(queue, vc);
}

void qemu_flush_queued_packets(VLANClientState *vc)
{
    NetQueue *queue;

    if (vc->vlan) {
        queue = vc->vlan->send_queue;
    } else {
        queue = vc->send_queue;
    }

    qemu_net_queue_flush(queue);
}

static ssize_t qemu_send_packet_async2(VLANClientState *sender,
                                       const uint8_t *buf, int size, int raw,
                                       NetPacketSent *sent_cb)
{
    NetQueue *queue;

#ifdef DEBUG_NET
    printf("qemu_send_packet_async:\n");
    hex_dump(stdout, buf, size);
#endif

    if (sender->link_down || (!sender->peer && !sender->vlan)) {
        return size;
    }

    if (sender->peer) {
        queue = sender->peer->send_queue;
    } else {
        queue = sender->vlan->send_queue;
    }

    return qemu_net_queue_send(queue, sender, buf, size, raw, sent_cb);
}

ssize_t qemu_send_packet_async(VLANClientState *sender,
                               const uint8_t *buf, int size,
                               NetPacketSent *sent_cb)
{
    return qemu_send_packet_async2(sender, buf, size, 0, sent_cb);
}

ssize_t qemu_send_packet(VLANClientState *sender, const uint8_t *buf, int size)
{
    return qemu_send_packet_async2(sender, buf, size, 0, NULL);
}

ssize_t qemu_send_packet_raw(VLANClientState *sender, const uint8_t *buf, int size)
{
    return qemu_send_packet_async2(sender, buf, size, 1, NULL);
}

static ssize_t vc_sendv_compat(VLANClientState *vc, const struct iovec *iov,
                               int iovcnt)
{
    uint8_t buffer[4096];
    size_t offset = 0;
    int i;

    for (i = 0; i < iovcnt; i++) {
        size_t len;

        len = MIN(sizeof(buffer) - offset, iov[i].iov_len);
        memcpy(buffer + offset, iov[i].iov_base, len);
        offset += len;
    }

    return vc->receive(vc, buffer, offset);
}

static ssize_t calc_iov_length(const struct iovec *iov, int iovcnt)
{
    size_t offset = 0;
    int i;

    for (i = 0; i < iovcnt; i++)
        offset += iov[i].iov_len;
    return offset;
}

static ssize_t qemu_deliver_packet_iov(VLANClientState *sender,
                                       const struct iovec *iov,
                                       int iovcnt,
                                       void *opaque)
{
    VLANClientState *vc = opaque;

    if (vc->link_down) {
        return calc_iov_length(iov, iovcnt);
    }

    if (vc->receive_iov) {
        return vc->receive_iov(vc, iov, iovcnt);
    } else {
        return vc_sendv_compat(vc, iov, iovcnt);
    }
}

static ssize_t qemu_vlan_deliver_packet_iov(VLANClientState *sender,
                                            const struct iovec *iov,
                                            int iovcnt,
                                            void *opaque)
{
    VLANState *vlan = opaque;
    VLANClientState *vc;
    ssize_t ret = -1;

    QTAILQ_FOREACH(vc, &vlan->clients, next) {
        ssize_t len;

        if (vc == sender) {
            continue;
        }

        if (vc->link_down) {
            ret = calc_iov_length(iov, iovcnt);
            continue;
        }

        if (vc->receive_iov) {
            len = vc->receive_iov(vc, iov, iovcnt);
        } else {
            len = vc_sendv_compat(vc, iov, iovcnt);
        }

        ret = (ret >= 0) ? ret : len;
    }

    return ret;
}

ssize_t qemu_sendv_packet_async(VLANClientState *sender,
                                const struct iovec *iov, int iovcnt,
                                NetPacketSent *sent_cb)
{
    NetQueue *queue;

    if (sender->link_down || (!sender->peer && !sender->vlan)) {
        return calc_iov_length(iov, iovcnt);
    }

    if (sender->peer) {
        queue = sender->peer->send_queue;
    } else {
        queue = sender->vlan->send_queue;
    }

    return qemu_net_queue_send_iov(queue, sender, iov, iovcnt, sent_cb);
}

ssize_t
qemu_sendv_packet(VLANClientState *vc, const struct iovec *iov, int iovcnt)
{
    return qemu_sendv_packet_async(vc, iov, iovcnt, NULL);
}

#if defined(CONFIG_SLIRP)

/* slirp network adapter */

#define SLIRP_CFG_HOSTFWD 1
#define SLIRP_CFG_LEGACY  2

struct slirp_config_str {
    struct slirp_config_str *next;
    int flags;
    char str[1024];
    int legacy_format;
};

typedef struct SlirpState {
    QTAILQ_ENTRY(SlirpState) entry;
    VLANClientState *vc;
    Slirp *slirp;
#ifndef _WIN32
    char smb_dir[128];
#endif
} SlirpState;

static struct slirp_config_str *slirp_configs;
const char *legacy_tftp_prefix;
const char *legacy_bootp_filename;
static QTAILQ_HEAD(slirp_stacks, SlirpState) slirp_stacks =
    QTAILQ_HEAD_INITIALIZER(slirp_stacks);

static int slirp_hostfwd(SlirpState *s, const char *redir_str,
                         int legacy_format);
static int slirp_guestfwd(SlirpState *s, const char *config_str,
                          int legacy_format);

#ifndef _WIN32
static const char *legacy_smb_export;

static int slirp_smb(SlirpState *s, const char *exported_dir,
                     struct in_addr vserver_addr);
static void slirp_smb_cleanup(SlirpState *s);
#else
static inline void slirp_smb_cleanup(SlirpState *s) { }
#endif

int slirp_can_output(void *opaque)
{
    SlirpState *s = opaque;

    return qemu_can_send_packet(s->vc);
}

void slirp_output(void *opaque, const uint8_t *pkt, int pkt_len)
{
    SlirpState *s = opaque;

#ifdef DEBUG_SLIRP
    printf("slirp output:\n");
    hex_dump(stdout, pkt, pkt_len);
#endif
    qemu_send_packet(s->vc, pkt, pkt_len);
}

static ssize_t slirp_receive(VLANClientState *vc, const uint8_t *buf, size_t size)
{
    SlirpState *s = vc->opaque;

#ifdef DEBUG_SLIRP
    printf("slirp input:\n");
    hex_dump(stdout, buf, size);
#endif
    slirp_input(s->slirp, buf, size);
    return size;
}

static void net_slirp_cleanup(VLANClientState *vc)
{
    SlirpState *s = vc->opaque;

    slirp_cleanup(s->slirp);
    slirp_smb_cleanup(s);
    QTAILQ_REMOVE(&slirp_stacks, s, entry);
    qemu_free(s);
}

static int net_slirp_init(VLANState *vlan, const char *model,
                          const char *name, int restricted,
                          const char *vnetwork, const char *vhost,
                          const char *vhostname, const char *tftp_export,
                          const char *bootfile, const char *vdhcp_start,
                          const char *vnameserver, const char *smb_export,
                          const char *vsmbserver)
{
    /* default settings according to historic slirp */
    struct in_addr net  = { .s_addr = htonl(0x0a000200) }; /* 10.0.2.0 */
    struct in_addr mask = { .s_addr = htonl(0xffffff00) }; /* 255.255.255.0 */
    struct in_addr host = { .s_addr = htonl(0x0a000202) }; /* 10.0.2.2 */
    struct in_addr dhcp = { .s_addr = htonl(0x0a00020f) }; /* 10.0.2.15 */
    struct in_addr dns  = { .s_addr = htonl(0x0a000203) }; /* 10.0.2.3 */
#ifndef _WIN32
    struct in_addr smbsrv = { .s_addr = 0 };
#endif
    SlirpState *s;
    char buf[20];
    uint32_t addr;
    int shift;
    char *end;
    struct slirp_config_str *config;

    if (!tftp_export) {
        tftp_export = legacy_tftp_prefix;
    }
    if (!bootfile) {
        bootfile = legacy_bootp_filename;
    }

    if (vnetwork) {
        if (get_str_sep(buf, sizeof(buf), &vnetwork, '/') < 0) {
            if (!inet_aton(vnetwork, &net)) {
                return -1;
            }
            addr = ntohl(net.s_addr);
            if (!(addr & 0x80000000)) {
                mask.s_addr = htonl(0xff000000); /* class A */
            } else if ((addr & 0xfff00000) == 0xac100000) {
                mask.s_addr = htonl(0xfff00000); /* priv. 172.16.0.0/12 */
            } else if ((addr & 0xc0000000) == 0x80000000) {
                mask.s_addr = htonl(0xffff0000); /* class B */
            } else if ((addr & 0xffff0000) == 0xc0a80000) {
                mask.s_addr = htonl(0xffff0000); /* priv. 192.168.0.0/16 */
            } else if ((addr & 0xffff0000) == 0xc6120000) {
                mask.s_addr = htonl(0xfffe0000); /* tests 198.18.0.0/15 */
            } else if ((addr & 0xe0000000) == 0xe0000000) {
                mask.s_addr = htonl(0xffffff00); /* class C */
            } else {
                mask.s_addr = htonl(0xfffffff0); /* multicast/reserved */
            }
        } else {
            if (!inet_aton(buf, &net)) {
                return -1;
            }
            shift = strtol(vnetwork, &end, 10);
            if (*end != '\0') {
                if (!inet_aton(vnetwork, &mask)) {
                    return -1;
                }
            } else if (shift < 4 || shift > 32) {
                return -1;
            } else {
                mask.s_addr = htonl(0xffffffff << (32 - shift));
            }
        }
        net.s_addr &= mask.s_addr;
        host.s_addr = net.s_addr | (htonl(0x0202) & ~mask.s_addr);
        dhcp.s_addr = net.s_addr | (htonl(0x020f) & ~mask.s_addr);
        dns.s_addr  = net.s_addr | (htonl(0x0203) & ~mask.s_addr);
    }

    if (vhost && !inet_aton(vhost, &host)) {
        return -1;
    }
    if ((host.s_addr & mask.s_addr) != net.s_addr) {
        return -1;
    }

    if (vdhcp_start && !inet_aton(vdhcp_start, &dhcp)) {
        return -1;
    }
    if ((dhcp.s_addr & mask.s_addr) != net.s_addr ||
        dhcp.s_addr == host.s_addr || dhcp.s_addr == dns.s_addr) {
        return -1;
    }

    if (vnameserver && !inet_aton(vnameserver, &dns)) {
        return -1;
    }
    if ((dns.s_addr & mask.s_addr) != net.s_addr ||
        dns.s_addr == host.s_addr) {
        return -1;
    }

#ifndef _WIN32
    if (vsmbserver && !inet_aton(vsmbserver, &smbsrv)) {
        return -1;
    }
#endif

    s = qemu_mallocz(sizeof(SlirpState));
    s->slirp = slirp_init(restricted, net, mask, host, vhostname,
                          tftp_export, bootfile, dhcp, dns, s);
    QTAILQ_INSERT_TAIL(&slirp_stacks, s, entry);

    for (config = slirp_configs; config; config = config->next) {
        if (config->flags & SLIRP_CFG_HOSTFWD) {
            if (slirp_hostfwd(s, config->str,
                              config->flags & SLIRP_CFG_LEGACY) < 0)
                return -1;
        } else {
            if (slirp_guestfwd(s, config->str,
                               config->flags & SLIRP_CFG_LEGACY) < 0)
                return -1;
        }
    }
#ifndef _WIN32
    if (!smb_export) {
        smb_export = legacy_smb_export;
    }
    if (smb_export) {
        if (slirp_smb(s, smb_export, smbsrv) < 0)
            return -1;
    }
#endif

    s->vc = qemu_new_vlan_client(vlan, NULL, model, name, NULL,
                                 slirp_receive, NULL,
                                 net_slirp_cleanup, s);
    snprintf(s->vc->info_str, sizeof(s->vc->info_str),
             "net=%s, restricted=%c", inet_ntoa(net), restricted ? 'y' : 'n');
    return 0;
}

static SlirpState *slirp_lookup(Monitor *mon, const char *vlan,
                                const char *stack)
{
    VLANClientState *vc;

    if (vlan) {
        vc = qemu_find_vlan_client_by_name(mon, strtol(vlan, NULL, 0), stack);
        if (!vc) {
            return NULL;
        }
        if (strcmp(vc->model, "user")) {
            monitor_printf(mon, "invalid device specified\n");
            return NULL;
        }
        return vc->opaque;
    } else {
        if (QTAILQ_EMPTY(&slirp_stacks)) {
            monitor_printf(mon, "user mode network stack not in use\n");
            return NULL;
        }
        return QTAILQ_FIRST(&slirp_stacks);
    }
}

void net_slirp_hostfwd_remove(Monitor *mon, const QDict *qdict)
{
    struct in_addr host_addr = { .s_addr = INADDR_ANY };
    int host_port;
    char buf[256] = "";
    const char *src_str, *p;
    SlirpState *s;
    int is_udp = 0;
    int err;
    const char *arg1 = qdict_get_str(qdict, "arg1");
    const char *arg2 = qdict_get_try_str(qdict, "arg2");
    const char *arg3 = qdict_get_try_str(qdict, "arg3");

    if (arg2) {
        s = slirp_lookup(mon, arg1, arg2);
        src_str = arg3;
    } else {
        s = slirp_lookup(mon, NULL, NULL);
        src_str = arg1;
    }
    if (!s) {
        return;
    }

    if (!src_str || !src_str[0])
        goto fail_syntax;

    p = src_str;
    get_str_sep(buf, sizeof(buf), &p, ':');

    if (!strcmp(buf, "tcp") || buf[0] == '\0') {
        is_udp = 0;
    } else if (!strcmp(buf, "udp")) {
        is_udp = 1;
    } else {
        goto fail_syntax;
    }

    if (get_str_sep(buf, sizeof(buf), &p, ':') < 0) {
        goto fail_syntax;
    }
    if (buf[0] != '\0' && !inet_aton(buf, &host_addr)) {
        goto fail_syntax;
    }

    host_port = atoi(p);

    err = slirp_remove_hostfwd(QTAILQ_FIRST(&slirp_stacks)->slirp, is_udp,
                               host_addr, host_port);

    monitor_printf(mon, "host forwarding rule for %s %s\n", src_str,
                   err ? "removed" : "not found");
    return;

 fail_syntax:
    monitor_printf(mon, "invalid format\n");
}

static int slirp_hostfwd(SlirpState *s, const char *redir_str,
                         int legacy_format)
{
    struct in_addr host_addr = { .s_addr = INADDR_ANY };
    struct in_addr guest_addr = { .s_addr = 0 };
    int host_port, guest_port;
    const char *p;
    char buf[256];
    int is_udp;
    char *end;

    p = redir_str;
    if (!p || get_str_sep(buf, sizeof(buf), &p, ':') < 0) {
        goto fail_syntax;
    }
    if (!strcmp(buf, "tcp") || buf[0] == '\0') {
        is_udp = 0;
    } else if (!strcmp(buf, "udp")) {
        is_udp = 1;
    } else {
        goto fail_syntax;
    }

    if (!legacy_format) {
        if (get_str_sep(buf, sizeof(buf), &p, ':') < 0) {
            goto fail_syntax;
        }
        if (buf[0] != '\0' && !inet_aton(buf, &host_addr)) {
            goto fail_syntax;
        }
    }

    if (get_str_sep(buf, sizeof(buf), &p, legacy_format ? ':' : '-') < 0) {
        goto fail_syntax;
    }
    host_port = strtol(buf, &end, 0);
    if (*end != '\0' || host_port < 1 || host_port > 65535) {
        goto fail_syntax;
    }

    if (get_str_sep(buf, sizeof(buf), &p, ':') < 0) {
        goto fail_syntax;
    }
    if (buf[0] != '\0' && !inet_aton(buf, &guest_addr)) {
        goto fail_syntax;
    }

    guest_port = strtol(p, &end, 0);
    if (*end != '\0' || guest_port < 1 || guest_port > 65535) {
        goto fail_syntax;
    }

    if (slirp_add_hostfwd(s->slirp, is_udp, host_addr, host_port, guest_addr,
                          guest_port) < 0) {
        qemu_error("could not set up host forwarding rule '%s'\n",
                   redir_str);
        return -1;
    }
    return 0;

 fail_syntax:
    qemu_error("invalid host forwarding rule '%s'\n", redir_str);
    return -1;
}

void net_slirp_hostfwd_add(Monitor *mon, const QDict *qdict)
{
    const char *redir_str;
    SlirpState *s;
    const char *arg1 = qdict_get_str(qdict, "arg1");
    const char *arg2 = qdict_get_try_str(qdict, "arg2");
    const char *arg3 = qdict_get_try_str(qdict, "arg3");

    if (arg2) {
        s = slirp_lookup(mon, arg1, arg2);
        redir_str = arg3;
    } else {
        s = slirp_lookup(mon, NULL, NULL);
        redir_str = arg1;
    }
    if (s) {
        slirp_hostfwd(s, redir_str, 0);
    }

}

int net_slirp_redir(const char *redir_str)
{
    struct slirp_config_str *config;

    if (QTAILQ_EMPTY(&slirp_stacks)) {
        config = qemu_malloc(sizeof(*config));
        pstrcpy(config->str, sizeof(config->str), redir_str);
        config->flags = SLIRP_CFG_HOSTFWD | SLIRP_CFG_LEGACY;
        config->next = slirp_configs;
        slirp_configs = config;
        return 0;
    }

    return slirp_hostfwd(QTAILQ_FIRST(&slirp_stacks), redir_str, 1);
}

#ifndef _WIN32

/* automatic user mode samba server configuration */
static void slirp_smb_cleanup(SlirpState *s)
{
    char cmd[128];

    if (s->smb_dir[0] != '\0') {
        snprintf(cmd, sizeof(cmd), "rm -rf %s", s->smb_dir);
        system(cmd);
        s->smb_dir[0] = '\0';
    }
}

static int slirp_smb(SlirpState* s, const char *exported_dir,
                     struct in_addr vserver_addr)
{
    static int instance;
    char smb_conf[128];
    char smb_cmdline[128];
    FILE *f;

    snprintf(s->smb_dir, sizeof(s->smb_dir), "/tmp/qemu-smb.%ld-%d",
             (long)getpid(), instance++);
    if (mkdir(s->smb_dir, 0700) < 0) {
        qemu_error("could not create samba server dir '%s'\n", s->smb_dir);
        return -1;
    }
    snprintf(smb_conf, sizeof(smb_conf), "%s/%s", s->smb_dir, "smb.conf");

    f = fopen(smb_conf, "w");
    if (!f) {
        slirp_smb_cleanup(s);
        qemu_error("could not create samba server configuration file '%s'\n",
                   smb_conf);
        return -1;
    }
    fprintf(f,
            "[global]\n"
            "private dir=%s\n"
            "smb ports=0\n"
            "socket address=127.0.0.1\n"
            "pid directory=%s\n"
            "lock directory=%s\n"
            "log file=%s/log.smbd\n"
            "smb passwd file=%s/smbpasswd\n"
            "security = share\n"
            "[qemu]\n"
            "path=%s\n"
            "read only=no\n"
            "guest ok=yes\n",
            s->smb_dir,
            s->smb_dir,
            s->smb_dir,
            s->smb_dir,
            s->smb_dir,
            exported_dir
            );
    fclose(f);

    snprintf(smb_cmdline, sizeof(smb_cmdline), "%s -s %s",
             SMBD_COMMAND, smb_conf);

    if (slirp_add_exec(s->slirp, 0, smb_cmdline, &vserver_addr, 139) < 0) {
        slirp_smb_cleanup(s);
        qemu_error("conflicting/invalid smbserver address\n");
        return -1;
    }
    return 0;
}

/* automatic user mode samba server configuration (legacy interface) */
int net_slirp_smb(const char *exported_dir)
{
    struct in_addr vserver_addr = { .s_addr = 0 };

    if (legacy_smb_export) {
        fprintf(stderr, "-smb given twice\n");
        return -1;
    }
    legacy_smb_export = exported_dir;
    if (!QTAILQ_EMPTY(&slirp_stacks)) {
        return slirp_smb(QTAILQ_FIRST(&slirp_stacks), exported_dir,
                         vserver_addr);
    }
    return 0;
}

#endif /* !defined(_WIN32) */

struct GuestFwd {
    CharDriverState *hd;
    struct in_addr server;
    int port;
    Slirp *slirp;
};

static int guestfwd_can_read(void *opaque)
{
    struct GuestFwd *fwd = opaque;
    return slirp_socket_can_recv(fwd->slirp, fwd->server, fwd->port);
}

static void guestfwd_read(void *opaque, const uint8_t *buf, int size)
{
    struct GuestFwd *fwd = opaque;
    slirp_socket_recv(fwd->slirp, fwd->server, fwd->port, buf, size);
}

static int slirp_guestfwd(SlirpState *s, const char *config_str,
                          int legacy_format)
{
    struct in_addr server = { .s_addr = 0 };
    struct GuestFwd *fwd;
    const char *p;
    char buf[128];
    char *end;
    int port;

    p = config_str;
    if (legacy_format) {
        if (get_str_sep(buf, sizeof(buf), &p, ':') < 0) {
            goto fail_syntax;
        }
    } else {
        if (get_str_sep(buf, sizeof(buf), &p, ':') < 0) {
            goto fail_syntax;
        }
        if (strcmp(buf, "tcp") && buf[0] != '\0') {
            goto fail_syntax;
        }
        if (get_str_sep(buf, sizeof(buf), &p, ':') < 0) {
            goto fail_syntax;
        }
        if (buf[0] != '\0' && !inet_aton(buf, &server)) {
            goto fail_syntax;
        }
        if (get_str_sep(buf, sizeof(buf), &p, '-') < 0) {
            goto fail_syntax;
        }
    }
    port = strtol(buf, &end, 10);
    if (*end != '\0' || port < 1 || port > 65535) {
        goto fail_syntax;
    }

    fwd = qemu_malloc(sizeof(struct GuestFwd));
    snprintf(buf, sizeof(buf), "guestfwd.tcp:%d", port);
    fwd->hd = qemu_chr_open(buf, p, NULL);
    if (!fwd->hd) {
        qemu_error("could not open guest forwarding device '%s'\n", buf);
        qemu_free(fwd);
        return -1;
    }

    if (slirp_add_exec(s->slirp, 3, fwd->hd, &server, port) < 0) {
        qemu_error("conflicting/invalid host:port in guest forwarding "
                   "rule '%s'\n", config_str);
        qemu_free(fwd);
        return -1;
    }
    fwd->server = server;
    fwd->port = port;
    fwd->slirp = s->slirp;

    qemu_chr_add_handlers(fwd->hd, guestfwd_can_read, guestfwd_read,
                          NULL, fwd);
    return 0;

 fail_syntax:
    qemu_error("invalid guest forwarding rule '%s'\n", config_str);
    return -1;
}

void do_info_usernet(Monitor *mon)
{
    SlirpState *s;

    QTAILQ_FOREACH(s, &slirp_stacks, entry) {
        monitor_printf(mon, "VLAN %d (%s):\n", s->vc->vlan->id, s->vc->name);
        slirp_connection_info(s->slirp, mon);
    }
}

#endif /* CONFIG_SLIRP */

#ifdef _WIN32

int tap_has_vnet_hdr(void *opaque)
{
    return 0;
}

void tap_using_vnet_hdr(void *opaque, int using_vnet_hdr)
{
}

int tap_has_ufo(void *opaque)
{
    return 0;
}

#else /* !defined(_WIN32) */

/* Maximum GSO packet size (64k) plus plenty of room for
 * the ethernet and virtio_net headers
 */
#define TAP_BUFSIZE (4096 + 65536)

#ifdef IFF_VNET_HDR
#include <linux/virtio_net.h>
#endif

typedef struct TAPState {
    VLANClientState *vc;
    int fd;
    char down_script[1024];
    char down_script_arg[128];
    uint8_t buf[TAP_BUFSIZE];
    unsigned int read_poll : 1;
    unsigned int write_poll : 1;
    unsigned int has_vnet_hdr : 1;
    unsigned int using_vnet_hdr : 1;
    unsigned int has_ufo: 1;
} TAPState;

static int launch_script(const char *setup_script, const char *ifname, int fd);

static int tap_can_send(void *opaque);
static void tap_send(void *opaque);
static void tap_writable(void *opaque);

static void tap_update_fd_handler(TAPState *s)
{
    qemu_set_fd_handler2(s->fd,
                         s->read_poll  ? tap_can_send : NULL,
                         s->read_poll  ? tap_send     : NULL,
                         s->write_poll ? tap_writable : NULL,
                         s);
}

static void tap_read_poll(TAPState *s, int enable)
{
    s->read_poll = !!enable;
    tap_update_fd_handler(s);
}

static void tap_write_poll(TAPState *s, int enable)
{
    s->write_poll = !!enable;
    tap_update_fd_handler(s);
}

static void tap_writable(void *opaque)
{
    TAPState *s = opaque;

    tap_write_poll(s, 0);

    qemu_flush_queued_packets(s->vc);
}

static ssize_t tap_write_packet(TAPState *s, const struct iovec *iov, int iovcnt)
{
    ssize_t len;

    do {
        len = writev(s->fd, iov, iovcnt);
    } while (len == -1 && errno == EINTR);

    if (len == -1 && errno == EAGAIN) {
        tap_write_poll(s, 1);
        return 0;
    }

    return len;
}

static ssize_t tap_receive_iov(VLANClientState *vc, const struct iovec *iov,
                               int iovcnt)
{
    TAPState *s = vc->opaque;

    return tap_write_packet(s, iov, iovcnt);
}

static ssize_t tap_receive(VLANClientState *vc, const uint8_t *buf, size_t size)
{
    struct iovec iov[2];
    int i = 0;

#ifdef IFF_VNET_HDR
    TAPState *s = vc->opaque;
<<<<<<< HEAD
    struct virtio_net_hdr hdr = { 0, };

    if (s->has_vnet_hdr && !s->using_vnet_hdr) {
        iov[i].iov_base = &hdr;
        iov[i].iov_len  = sizeof(hdr);
        i++;
    }
#endif

    iov[i].iov_base = (char *) buf;
    iov[i].iov_len  = size;
    i++;

    return tap_receive_iov(vc, iov, i);
}

static ssize_t tap_receive_raw(VLANClientState *vc, const uint8_t *buf, size_t size)
{
    struct iovec iov[2];
    int i = 0;

#ifdef IFF_VNET_HDR
    TAPState *s = vc->opaque;
    struct virtio_net_hdr hdr = { 0, };

    if (s->has_vnet_hdr && s->using_vnet_hdr) {
        iov[i].iov_base = &hdr;
        iov[i].iov_len  = sizeof(hdr);
        i++;
    }
#endif

    iov[i].iov_base = (char *) buf;
    iov[i].iov_len  = size;
    i++;

    return tap_receive_iov(vc, iov, i);
=======
    struct iovec iov[1];
    int iovcnt = 0;

    iov[iovcnt].iov_base = (char *)buf;
    iov[iovcnt].iov_len  = size;
    iovcnt++;

    return tap_write_packet(s, iov, iovcnt);
>>>>>>> 38c75be3
}

static int tap_can_send(void *opaque)
{
    TAPState *s = opaque;

    return qemu_can_send_packet(s->vc);
}

#ifdef __sun__
static ssize_t tap_read_packet(int tapfd, uint8_t *buf, int maxlen)
{
    struct strbuf sbuf;
    int f = 0;

    sbuf.maxlen = maxlen;
    sbuf.buf = (char *)buf;

    return getmsg(tapfd, NULL, &sbuf, &f) >= 0 ? sbuf.len : -1;
}
#else
static ssize_t tap_read_packet(int tapfd, uint8_t *buf, int maxlen)
{
    return read(tapfd, buf, maxlen);
}
#endif

static void tap_send_completed(VLANClientState *vc, ssize_t len)
{
    TAPState *s = vc->opaque;
    tap_read_poll(s, 1);
}

static void tap_send(void *opaque)
{
    TAPState *s = opaque;
    int size;

    do {
        uint8_t *buf = s->buf;

        size = tap_read_packet(s->fd, s->buf, sizeof(s->buf));
        if (size <= 0) {
            break;
        }

#ifdef IFF_VNET_HDR
        if (s->has_vnet_hdr && !s->using_vnet_hdr) {
            buf += sizeof(struct virtio_net_hdr);
            size -= sizeof(struct virtio_net_hdr);
        }
#endif

        size = qemu_send_packet_async(s->vc, buf, size, tap_send_completed);
        if (size == 0) {
            tap_read_poll(s, 0);
        }
    } while (size > 0);
}

/* sndbuf should be set to a value lower than the tx queue
 * capacity of any destination network interface.
 * Ethernet NICs generally have txqueuelen=1000, so 1Mb is
 * a good default, given a 1500 byte MTU.
 */
#define TAP_DEFAULT_SNDBUF 1024*1024

static int tap_set_sndbuf(TAPState *s, QemuOpts *opts)
{
    int sndbuf;

    sndbuf = qemu_opt_get_size(opts, "sndbuf", TAP_DEFAULT_SNDBUF);
    if (!sndbuf) {
        sndbuf = INT_MAX;
    }

    if (ioctl(s->fd, TUNSETSNDBUF, &sndbuf) == -1 && qemu_opt_get(opts, "sndbuf")) {
        qemu_error("TUNSETSNDBUF ioctl failed: %s\n", strerror(errno));
        return -1;
    }
    return 0;
}

int tap_has_vnet_hdr(void *opaque)
{
    VLANClientState *vc = opaque;
    TAPState *s = vc->opaque;

    if (vc->receive != tap_receive)
        return 0;

    return s ? s->has_vnet_hdr : 0;
}

void tap_using_vnet_hdr(void *opaque, int using_vnet_hdr)
{
    VLANClientState *vc = opaque;
    TAPState *s = vc->opaque;

    if (vc->receive != tap_receive)
        return;

    if (!s || !s->has_vnet_hdr)
        return;

    s->using_vnet_hdr = using_vnet_hdr != 0;
}

static int tap_probe_vnet_hdr(int fd)
{
#if defined(TUNGETIFF) && defined(IFF_VNET_HDR)
    struct ifreq ifr;

    if (ioctl(fd, TUNGETIFF, &ifr) != 0) {
        fprintf(stderr, "TUNGETIFF ioctl() failed: %s\n", strerror(errno));
        return 0;
    }

    return ifr.ifr_flags & IFF_VNET_HDR;
#else
    return 0;
#endif
}

int tap_has_ufo(void *opaque)
{
    VLANClientState *vc = opaque;
    TAPState *s = vc->opaque;

    return s ? s->has_ufo : 0;
}

#ifdef TUNSETOFFLOAD

#ifndef TUN_F_UFO
#define TUN_F_UFO	0x10
#endif

static void tap_set_offload(VLANClientState *vc, int csum, int tso4, int tso6,
			    int ecn, int ufo)
{
    TAPState *s = vc->opaque;
    unsigned int offload = 0;

    if (csum) {
	offload |= TUN_F_CSUM;
	if (tso4)
	    offload |= TUN_F_TSO4;
	if (tso6)
	    offload |= TUN_F_TSO6;
	if ((tso4 || tso6) && ecn)
	    offload |= TUN_F_TSO_ECN;
	if (ufo)
	    offload |= TUN_F_UFO;
    }

    if (ioctl(s->fd, TUNSETOFFLOAD, offload) != 0) {
        /* Try without UFO */
        offload &= ~TUN_F_UFO;
        if (ioctl(s->fd, TUNSETOFFLOAD, offload) != 0) {
	    fprintf(stderr, "TUNSETOFFLOAD ioctl() failed: %s\n",
		strerror(errno));
        }
    }
}
#endif /* TUNSETOFFLOAD */

static void tap_cleanup(VLANClientState *vc)
{
    TAPState *s = vc->opaque;

    qemu_purge_queued_packets(vc);

    if (s->down_script[0])
        launch_script(s->down_script, s->down_script_arg, s->fd);

    tap_read_poll(s, 0);
    tap_write_poll(s, 0);
    close(s->fd);
    qemu_free(s);
}

/* fd support */

static TAPState *net_tap_fd_init(VLANState *vlan,
                                 const char *model,
                                 const char *name,
                                 int fd,
                                 int vnet_hdr)
{
    TAPState *s;
#ifdef TUNSETOFFLOAD
    unsigned int offload;
#endif

    s = qemu_mallocz(sizeof(TAPState));
    s->fd = fd;
    s->has_vnet_hdr = vnet_hdr != 0;
    s->vc = qemu_new_vlan_client(vlan, NULL, model, name, NULL,
                                 tap_receive, tap_receive_iov,
                                 tap_cleanup, s);
    s->vc->receive_raw = tap_receive_raw;
#ifdef TUNSETOFFLOAD
    s->vc->set_offload = tap_set_offload;

    s->has_ufo = 0;
    /* Check if tap supports UFO */
    offload = TUN_F_CSUM | TUN_F_UFO;
    if (ioctl(s->fd, TUNSETOFFLOAD, offload) == 0)
       s->has_ufo = 1;

    tap_set_offload(s->vc, 0, 0, 0, 0, 0);
#endif
    tap_read_poll(s, 1);
    snprintf(s->vc->info_str, sizeof(s->vc->info_str), "fd=%d", fd);
    return s;
}

#if defined (CONFIG_BSD) || defined (__FreeBSD_kernel__)
static int tap_open(char *ifname, int ifname_size)
{
    int fd;
    char *dev;
    struct stat s;

    TFR(fd = open("/dev/tap", O_RDWR));
    if (fd < 0) {
        fprintf(stderr, "warning: could not open /dev/tap: no virtual network emulation\n");
        return -1;
    }

    fstat(fd, &s);
    dev = devname(s.st_rdev, S_IFCHR);
    pstrcpy(ifname, ifname_size, dev);

    fcntl(fd, F_SETFL, O_NONBLOCK);
    return fd;
}
#elif defined(__sun__)
#define TUNNEWPPA       (('T'<<16) | 0x0001)
/*
 * Allocate TAP device, returns opened fd.
 * Stores dev name in the first arg(must be large enough).
 */
static int tap_alloc(char *dev, size_t dev_size)
{
    int tap_fd, if_fd, ppa = -1;
    static int ip_fd = 0;
    char *ptr;

    static int arp_fd = 0;
    int ip_muxid, arp_muxid;
    struct strioctl  strioc_if, strioc_ppa;
    int link_type = I_PLINK;;
    struct lifreq ifr;
    char actual_name[32] = "";

    memset(&ifr, 0x0, sizeof(ifr));

    if( *dev ){
       ptr = dev;
       while( *ptr && !qemu_isdigit((int)*ptr) ) ptr++;
       ppa = atoi(ptr);
    }

    /* Check if IP device was opened */
    if( ip_fd )
       close(ip_fd);

    TFR(ip_fd = open("/dev/udp", O_RDWR, 0));
    if (ip_fd < 0) {
       syslog(LOG_ERR, "Can't open /dev/ip (actually /dev/udp)");
       return -1;
    }

    TFR(tap_fd = open("/dev/tap", O_RDWR, 0));
    if (tap_fd < 0) {
       syslog(LOG_ERR, "Can't open /dev/tap");
       return -1;
    }

    /* Assign a new PPA and get its unit number. */
    strioc_ppa.ic_cmd = TUNNEWPPA;
    strioc_ppa.ic_timout = 0;
    strioc_ppa.ic_len = sizeof(ppa);
    strioc_ppa.ic_dp = (char *)&ppa;
    if ((ppa = ioctl (tap_fd, I_STR, &strioc_ppa)) < 0)
       syslog (LOG_ERR, "Can't assign new interface");

    TFR(if_fd = open("/dev/tap", O_RDWR, 0));
    if (if_fd < 0) {
       syslog(LOG_ERR, "Can't open /dev/tap (2)");
       return -1;
    }
    if(ioctl(if_fd, I_PUSH, "ip") < 0){
       syslog(LOG_ERR, "Can't push IP module");
       return -1;
    }

    if (ioctl(if_fd, SIOCGLIFFLAGS, &ifr) < 0)
	syslog(LOG_ERR, "Can't get flags\n");

    snprintf (actual_name, 32, "tap%d", ppa);
    pstrcpy(ifr.lifr_name, sizeof(ifr.lifr_name), actual_name);

    ifr.lifr_ppa = ppa;
    /* Assign ppa according to the unit number returned by tun device */

    if (ioctl (if_fd, SIOCSLIFNAME, &ifr) < 0)
        syslog (LOG_ERR, "Can't set PPA %d", ppa);
    if (ioctl(if_fd, SIOCGLIFFLAGS, &ifr) <0)
        syslog (LOG_ERR, "Can't get flags\n");
    /* Push arp module to if_fd */
    if (ioctl (if_fd, I_PUSH, "arp") < 0)
        syslog (LOG_ERR, "Can't push ARP module (2)");

    /* Push arp module to ip_fd */
    if (ioctl (ip_fd, I_POP, NULL) < 0)
        syslog (LOG_ERR, "I_POP failed\n");
    if (ioctl (ip_fd, I_PUSH, "arp") < 0)
        syslog (LOG_ERR, "Can't push ARP module (3)\n");
    /* Open arp_fd */
    TFR(arp_fd = open ("/dev/tap", O_RDWR, 0));
    if (arp_fd < 0)
       syslog (LOG_ERR, "Can't open %s\n", "/dev/tap");

    /* Set ifname to arp */
    strioc_if.ic_cmd = SIOCSLIFNAME;
    strioc_if.ic_timout = 0;
    strioc_if.ic_len = sizeof(ifr);
    strioc_if.ic_dp = (char *)&ifr;
    if (ioctl(arp_fd, I_STR, &strioc_if) < 0){
        syslog (LOG_ERR, "Can't set ifname to arp\n");
    }

    if((ip_muxid = ioctl(ip_fd, I_LINK, if_fd)) < 0){
       syslog(LOG_ERR, "Can't link TAP device to IP");
       return -1;
    }

    if ((arp_muxid = ioctl (ip_fd, link_type, arp_fd)) < 0)
        syslog (LOG_ERR, "Can't link TAP device to ARP");

    close (if_fd);

    memset(&ifr, 0x0, sizeof(ifr));
    pstrcpy(ifr.lifr_name, sizeof(ifr.lifr_name), actual_name);
    ifr.lifr_ip_muxid  = ip_muxid;
    ifr.lifr_arp_muxid = arp_muxid;

    if (ioctl (ip_fd, SIOCSLIFMUXID, &ifr) < 0)
    {
      ioctl (ip_fd, I_PUNLINK , arp_muxid);
      ioctl (ip_fd, I_PUNLINK, ip_muxid);
      syslog (LOG_ERR, "Can't set multiplexor id");
    }

    snprintf(dev, dev_size, "tap%d", ppa);
    return tap_fd;
}

static int tap_open(char *ifname, int ifname_size, int *vnet_hdr)
{
    char  dev[10]="";
    int fd;
    if( (fd = tap_alloc(dev, sizeof(dev))) < 0 ){
       fprintf(stderr, "Cannot allocate TAP device\n");
       return -1;
    }
    pstrcpy(ifname, ifname_size, dev);
    fcntl(fd, F_SETFL, O_NONBLOCK);
    return fd;
}
#elif defined (_AIX)
static int tap_open(char *ifname, int ifname_size)
{
    fprintf (stderr, "no tap on AIX\n");
    return -1;
}
#else
static int tap_open(char *ifname, int ifname_size, int *vnet_hdr)
{
    struct ifreq ifr;
    int fd, ret;

    TFR(fd = open("/dev/net/tun", O_RDWR));
    if (fd < 0) {
        fprintf(stderr, "warning: could not open /dev/net/tun: no virtual network emulation\n");
        return -1;
    }
    memset(&ifr, 0, sizeof(ifr));
    ifr.ifr_flags = IFF_TAP | IFF_NO_PI;

#if defined(TUNGETFEATURES) && defined(IFF_VNET_HDR)
    {
        unsigned int features;

        if (ioctl(fd, TUNGETFEATURES, &features) == 0 &&
            features & IFF_VNET_HDR) {
            *vnet_hdr = 1;
            ifr.ifr_flags |= IFF_VNET_HDR;
        }
    }
#endif

    if (ifname[0] != '\0')
        pstrcpy(ifr.ifr_name, IFNAMSIZ, ifname);
    else
        pstrcpy(ifr.ifr_name, IFNAMSIZ, "tap%d");
    ret = ioctl(fd, TUNSETIFF, (void *) &ifr);
    if (ret != 0) {
        fprintf(stderr, "warning: could not configure /dev/net/tun: no virtual network emulation\n");
        close(fd);
        return -1;
    }
    pstrcpy(ifname, ifname_size, ifr.ifr_name);
    fcntl(fd, F_SETFL, O_NONBLOCK);
    return fd;
}
#endif

static int launch_script(const char *setup_script, const char *ifname, int fd)
{
    sigset_t oldmask, mask;
    int pid, status;
    char *args[3];
    char **parg;

    sigemptyset(&mask);
    sigaddset(&mask, SIGCHLD);
    sigprocmask(SIG_BLOCK, &mask, &oldmask);

    /* try to launch network script */
    pid = fork();
    if (pid == 0) {
        int open_max = sysconf(_SC_OPEN_MAX), i;

        for (i = 0; i < open_max; i++) {
            if (i != STDIN_FILENO &&
                i != STDOUT_FILENO &&
                i != STDERR_FILENO &&
                i != fd) {
                close(i);
            }
        }
        parg = args;
        *parg++ = (char *)setup_script;
        *parg++ = (char *)ifname;
        *parg++ = NULL;
        execv(setup_script, args);
        _exit(1);
    } else if (pid > 0) {
        while (waitpid(pid, &status, 0) != pid) {
            /* loop */
        }
        sigprocmask(SIG_SETMASK, &oldmask, NULL);

        if (WIFEXITED(status) && WEXITSTATUS(status) == 0) {
            return 0;
        }
    }
    fprintf(stderr, "%s: could not launch network script\n", setup_script);
    return -1;
}

static TAPState *net_tap_init(VLANState *vlan, const char *model,
                              const char *name, const char *ifname1,
                              const char *setup_script, const char *down_script)
{
    TAPState *s;
    int fd;
    int vnet_hdr;
    char ifname[128];

    if (ifname1 != NULL)
        pstrcpy(ifname, sizeof(ifname), ifname1);
    else
        ifname[0] = '\0';
    vnet_hdr = 0;
    TFR(fd = tap_open(ifname, sizeof(ifname), &vnet_hdr));
    if (fd < 0)
        return NULL;

    if (!setup_script || !strcmp(setup_script, "no"))
        setup_script = "";
    if (setup_script[0] != '\0' &&
        launch_script(setup_script, ifname, fd)) {
        return NULL;
    }
    s = net_tap_fd_init(vlan, model, name, fd, vnet_hdr);
    snprintf(s->vc->info_str, sizeof(s->vc->info_str),
             "ifname=%s,script=%s,downscript=%s",
             ifname, setup_script, down_script);
    if (down_script && strcmp(down_script, "no")) {
        snprintf(s->down_script, sizeof(s->down_script), "%s", down_script);
        snprintf(s->down_script_arg, sizeof(s->down_script_arg), "%s", ifname);
    }
    return s;
}

#endif /* !_WIN32 */

#if defined(CONFIG_VDE)
typedef struct VDEState {
    VLANClientState *vc;
    VDECONN *vde;
} VDEState;

static void vde_to_qemu(void *opaque)
{
    VDEState *s = opaque;
    uint8_t buf[4096];
    int size;

    size = vde_recv(s->vde, (char *)buf, sizeof(buf), 0);
    if (size > 0) {
        qemu_send_packet(s->vc, buf, size);
    }
}

static ssize_t vde_receive(VLANClientState *vc, const uint8_t *buf, size_t size)
{
    VDEState *s = vc->opaque;
    ssize_t ret;

    do {
      ret = vde_send(s->vde, (const char *)buf, size, 0);
    } while (ret < 0 && errno == EINTR);

    return ret;
}

static void vde_cleanup(VLANClientState *vc)
{
    VDEState *s = vc->opaque;
    qemu_set_fd_handler(vde_datafd(s->vde), NULL, NULL, NULL);
    vde_close(s->vde);
    qemu_free(s);
}

static int net_vde_init(VLANState *vlan, const char *model,
                        const char *name, const char *sock,
                        int port, const char *group, int mode)
{
    VDEState *s;
    char *init_group = (char *)group;
    char *init_sock = (char *)sock;

    struct vde_open_args args = {
        .port = port,
        .group = init_group,
        .mode = mode,
    };

    s = qemu_mallocz(sizeof(VDEState));
    s->vde = vde_open(init_sock, (char *)"QEMU", &args);
    if (!s->vde){
        free(s);
        return -1;
    }
    s->vc = qemu_new_vlan_client(vlan, NULL, model, name, NULL,
                                 vde_receive, NULL,
                                 vde_cleanup, s);
    qemu_set_fd_handler(vde_datafd(s->vde), vde_to_qemu, NULL, s);
    snprintf(s->vc->info_str, sizeof(s->vc->info_str), "sock=%s,fd=%d",
             sock, vde_datafd(s->vde));
    return 0;
}
#endif

/* network connection */
typedef struct NetSocketState {
    VLANClientState *vc;
    int fd;
    int state; /* 0 = getting length, 1 = getting data */
    unsigned int index;
    unsigned int packet_len;
    uint8_t buf[4096];
    struct sockaddr_in dgram_dst; /* contains inet host and port destination iff connectionless (SOCK_DGRAM) */
} NetSocketState;

typedef struct NetSocketListenState {
    VLANState *vlan;
    char *model;
    char *name;
    int fd;
} NetSocketListenState;

/* XXX: we consider we can send the whole packet without blocking */
static ssize_t net_socket_receive(VLANClientState *vc, const uint8_t *buf, size_t size)
{
    NetSocketState *s = vc->opaque;
    uint32_t len;
    len = htonl(size);

    send_all(s->fd, (const uint8_t *)&len, sizeof(len));
    return send_all(s->fd, buf, size);
}

static ssize_t net_socket_receive_dgram(VLANClientState *vc, const uint8_t *buf, size_t size)
{
    NetSocketState *s = vc->opaque;

    return sendto(s->fd, (const void *)buf, size, 0,
                  (struct sockaddr *)&s->dgram_dst, sizeof(s->dgram_dst));
}

static void net_socket_send(void *opaque)
{
    NetSocketState *s = opaque;
    int size, err;
    unsigned l;
    uint8_t buf1[4096];
    const uint8_t *buf;

    size = recv(s->fd, (void *)buf1, sizeof(buf1), 0);
    if (size < 0) {
        err = socket_error();
        if (err != EWOULDBLOCK)
            goto eoc;
    } else if (size == 0) {
        /* end of connection */
    eoc:
        qemu_set_fd_handler(s->fd, NULL, NULL, NULL);
        closesocket(s->fd);
        return;
    }
    buf = buf1;
    while (size > 0) {
        /* reassemble a packet from the network */
        switch(s->state) {
        case 0:
            l = 4 - s->index;
            if (l > size)
                l = size;
            memcpy(s->buf + s->index, buf, l);
            buf += l;
            size -= l;
            s->index += l;
            if (s->index == 4) {
                /* got length */
                s->packet_len = ntohl(*(uint32_t *)s->buf);
                s->index = 0;
                s->state = 1;
            }
            break;
        case 1:
            l = s->packet_len - s->index;
            if (l > size)
                l = size;
            if (s->index + l <= sizeof(s->buf)) {
                memcpy(s->buf + s->index, buf, l);
            } else {
                fprintf(stderr, "serious error: oversized packet received,"
                    "connection terminated.\n");
                s->state = 0;
                goto eoc;
            }

            s->index += l;
            buf += l;
            size -= l;
            if (s->index >= s->packet_len) {
                qemu_send_packet(s->vc, s->buf, s->packet_len);
                s->index = 0;
                s->state = 0;
            }
            break;
        }
    }
}

static void net_socket_send_dgram(void *opaque)
{
    NetSocketState *s = opaque;
    int size;

    size = recv(s->fd, (void *)s->buf, sizeof(s->buf), 0);
    if (size < 0)
        return;
    if (size == 0) {
        /* end of connection */
        qemu_set_fd_handler(s->fd, NULL, NULL, NULL);
        return;
    }
    qemu_send_packet(s->vc, s->buf, size);
}

static int net_socket_mcast_create(struct sockaddr_in *mcastaddr)
{
    struct ip_mreq imr;
    int fd;
    int val, ret;
    if (!IN_MULTICAST(ntohl(mcastaddr->sin_addr.s_addr))) {
	fprintf(stderr, "qemu: error: specified mcastaddr \"%s\" (0x%08x) does not contain a multicast address\n",
		inet_ntoa(mcastaddr->sin_addr),
                (int)ntohl(mcastaddr->sin_addr.s_addr));
	return -1;

    }
    fd = socket(PF_INET, SOCK_DGRAM, 0);
    if (fd < 0) {
        perror("socket(PF_INET, SOCK_DGRAM)");
        return -1;
    }

    val = 1;
    ret=setsockopt(fd, SOL_SOCKET, SO_REUSEADDR,
                   (const char *)&val, sizeof(val));
    if (ret < 0) {
	perror("setsockopt(SOL_SOCKET, SO_REUSEADDR)");
	goto fail;
    }

    ret = bind(fd, (struct sockaddr *)mcastaddr, sizeof(*mcastaddr));
    if (ret < 0) {
        perror("bind");
        goto fail;
    }

    /* Add host to multicast group */
    imr.imr_multiaddr = mcastaddr->sin_addr;
    imr.imr_interface.s_addr = htonl(INADDR_ANY);

    ret = setsockopt(fd, IPPROTO_IP, IP_ADD_MEMBERSHIP,
                     (const char *)&imr, sizeof(struct ip_mreq));
    if (ret < 0) {
	perror("setsockopt(IP_ADD_MEMBERSHIP)");
	goto fail;
    }

    /* Force mcast msgs to loopback (eg. several QEMUs in same host */
    val = 1;
    ret=setsockopt(fd, IPPROTO_IP, IP_MULTICAST_LOOP,
                   (const char *)&val, sizeof(val));
    if (ret < 0) {
	perror("setsockopt(SOL_IP, IP_MULTICAST_LOOP)");
	goto fail;
    }

    socket_set_nonblock(fd);
    return fd;
fail:
    if (fd >= 0)
        closesocket(fd);
    return -1;
}

static void net_socket_cleanup(VLANClientState *vc)
{
    NetSocketState *s = vc->opaque;
    qemu_set_fd_handler(s->fd, NULL, NULL, NULL);
    close(s->fd);
    qemu_free(s);
}

static NetSocketState *net_socket_fd_init_dgram(VLANState *vlan,
                                                const char *model,
                                                const char *name,
                                                int fd, int is_connected)
{
    struct sockaddr_in saddr;
    int newfd;
    socklen_t saddr_len;
    NetSocketState *s;

    /* fd passed: multicast: "learn" dgram_dst address from bound address and save it
     * Because this may be "shared" socket from a "master" process, datagrams would be recv()
     * by ONLY ONE process: we must "clone" this dgram socket --jjo
     */

    if (is_connected) {
	if (getsockname(fd, (struct sockaddr *) &saddr, &saddr_len) == 0) {
	    /* must be bound */
	    if (saddr.sin_addr.s_addr==0) {
		fprintf(stderr, "qemu: error: init_dgram: fd=%d unbound, cannot setup multicast dst addr\n",
			fd);
		return NULL;
	    }
	    /* clone dgram socket */
	    newfd = net_socket_mcast_create(&saddr);
	    if (newfd < 0) {
		/* error already reported by net_socket_mcast_create() */
		close(fd);
		return NULL;
	    }
	    /* clone newfd to fd, close newfd */
	    dup2(newfd, fd);
	    close(newfd);

	} else {
	    fprintf(stderr, "qemu: error: init_dgram: fd=%d failed getsockname(): %s\n",
		    fd, strerror(errno));
	    return NULL;
	}
    }

    s = qemu_mallocz(sizeof(NetSocketState));
    s->fd = fd;

    s->vc = qemu_new_vlan_client(vlan, NULL, model, name, NULL,
                                 net_socket_receive_dgram, NULL,
                                 net_socket_cleanup, s);
    qemu_set_fd_handler(s->fd, net_socket_send_dgram, NULL, s);

    /* mcast: save bound address as dst */
    if (is_connected) s->dgram_dst=saddr;

    snprintf(s->vc->info_str, sizeof(s->vc->info_str),
	    "socket: fd=%d (%s mcast=%s:%d)",
	    fd, is_connected? "cloned" : "",
	    inet_ntoa(saddr.sin_addr), ntohs(saddr.sin_port));
    return s;
}

static void net_socket_connect(void *opaque)
{
    NetSocketState *s = opaque;
    qemu_set_fd_handler(s->fd, net_socket_send, NULL, s);
}

static NetSocketState *net_socket_fd_init_stream(VLANState *vlan,
                                                 const char *model,
                                                 const char *name,
                                                 int fd, int is_connected)
{
    NetSocketState *s;
    s = qemu_mallocz(sizeof(NetSocketState));
    s->fd = fd;
    s->vc = qemu_new_vlan_client(vlan, NULL, model, name, NULL,
                                 net_socket_receive, NULL,
                                 net_socket_cleanup, s);
    snprintf(s->vc->info_str, sizeof(s->vc->info_str),
             "socket: fd=%d", fd);
    if (is_connected) {
        net_socket_connect(s);
    } else {
        qemu_set_fd_handler(s->fd, NULL, net_socket_connect, s);
    }
    return s;
}

static NetSocketState *net_socket_fd_init(VLANState *vlan,
                                          const char *model, const char *name,
                                          int fd, int is_connected)
{
    int so_type = -1, optlen=sizeof(so_type);

    if(getsockopt(fd, SOL_SOCKET, SO_TYPE, (char *)&so_type,
        (socklen_t *)&optlen)< 0) {
	fprintf(stderr, "qemu: error: getsockopt(SO_TYPE) for fd=%d failed\n", fd);
	return NULL;
    }
    switch(so_type) {
    case SOCK_DGRAM:
        return net_socket_fd_init_dgram(vlan, model, name, fd, is_connected);
    case SOCK_STREAM:
        return net_socket_fd_init_stream(vlan, model, name, fd, is_connected);
    default:
        /* who knows ... this could be a eg. a pty, do warn and continue as stream */
        fprintf(stderr, "qemu: warning: socket type=%d for fd=%d is not SOCK_DGRAM or SOCK_STREAM\n", so_type, fd);
        return net_socket_fd_init_stream(vlan, model, name, fd, is_connected);
    }
    return NULL;
}

static void net_socket_accept(void *opaque)
{
    NetSocketListenState *s = opaque;
    NetSocketState *s1;
    struct sockaddr_in saddr;
    socklen_t len;
    int fd;

    for(;;) {
        len = sizeof(saddr);
        fd = accept(s->fd, (struct sockaddr *)&saddr, &len);
        if (fd < 0 && errno != EINTR) {
            return;
        } else if (fd >= 0) {
            break;
        }
    }
    s1 = net_socket_fd_init(s->vlan, s->model, s->name, fd, 1);
    if (!s1) {
        closesocket(fd);
    } else {
        snprintf(s1->vc->info_str, sizeof(s1->vc->info_str),
                 "socket: connection from %s:%d",
                 inet_ntoa(saddr.sin_addr), ntohs(saddr.sin_port));
    }
}

static int net_socket_listen_init(VLANState *vlan,
                                  const char *model,
                                  const char *name,
                                  const char *host_str)
{
    NetSocketListenState *s;
    int fd, val, ret;
    struct sockaddr_in saddr;

    if (parse_host_port(&saddr, host_str) < 0)
        return -1;

    s = qemu_mallocz(sizeof(NetSocketListenState));

    fd = socket(PF_INET, SOCK_STREAM, 0);
    if (fd < 0) {
        perror("socket");
        return -1;
    }
    socket_set_nonblock(fd);

    /* allow fast reuse */
    val = 1;
    setsockopt(fd, SOL_SOCKET, SO_REUSEADDR, (const char *)&val, sizeof(val));

    ret = bind(fd, (struct sockaddr *)&saddr, sizeof(saddr));
    if (ret < 0) {
        perror("bind");
        return -1;
    }
    ret = listen(fd, 0);
    if (ret < 0) {
        perror("listen");
        return -1;
    }
    s->vlan = vlan;
    s->model = qemu_strdup(model);
    s->name = name ? qemu_strdup(name) : NULL;
    s->fd = fd;
    qemu_set_fd_handler(fd, net_socket_accept, NULL, s);
    return 0;
}

static int net_socket_connect_init(VLANState *vlan,
                                   const char *model,
                                   const char *name,
                                   const char *host_str)
{
    NetSocketState *s;
    int fd, connected, ret, err;
    struct sockaddr_in saddr;

    if (parse_host_port(&saddr, host_str) < 0)
        return -1;

    fd = socket(PF_INET, SOCK_STREAM, 0);
    if (fd < 0) {
        perror("socket");
        return -1;
    }
    socket_set_nonblock(fd);

    connected = 0;
    for(;;) {
        ret = connect(fd, (struct sockaddr *)&saddr, sizeof(saddr));
        if (ret < 0) {
            err = socket_error();
            if (err == EINTR || err == EWOULDBLOCK) {
            } else if (err == EINPROGRESS) {
                break;
#ifdef _WIN32
            } else if (err == WSAEALREADY) {
                break;
#endif
            } else {
                perror("connect");
                closesocket(fd);
                return -1;
            }
        } else {
            connected = 1;
            break;
        }
    }
    s = net_socket_fd_init(vlan, model, name, fd, connected);
    if (!s)
        return -1;
    snprintf(s->vc->info_str, sizeof(s->vc->info_str),
             "socket: connect to %s:%d",
             inet_ntoa(saddr.sin_addr), ntohs(saddr.sin_port));
    return 0;
}

static int net_socket_mcast_init(VLANState *vlan,
                                 const char *model,
                                 const char *name,
                                 const char *host_str)
{
    NetSocketState *s;
    int fd;
    struct sockaddr_in saddr;

    if (parse_host_port(&saddr, host_str) < 0)
        return -1;


    fd = net_socket_mcast_create(&saddr);
    if (fd < 0)
	return -1;

    s = net_socket_fd_init(vlan, model, name, fd, 0);
    if (!s)
        return -1;

    s->dgram_dst = saddr;

    snprintf(s->vc->info_str, sizeof(s->vc->info_str),
             "socket: mcast=%s:%d",
             inet_ntoa(saddr.sin_addr), ntohs(saddr.sin_port));
    return 0;

}

typedef struct DumpState {
    VLANClientState *pcap_vc;
    int fd;
    int pcap_caplen;
} DumpState;

#define PCAP_MAGIC 0xa1b2c3d4

struct pcap_file_hdr {
    uint32_t magic;
    uint16_t version_major;
    uint16_t version_minor;
    int32_t thiszone;
    uint32_t sigfigs;
    uint32_t snaplen;
    uint32_t linktype;
};

struct pcap_sf_pkthdr {
    struct {
        int32_t tv_sec;
        int32_t tv_usec;
    } ts;
    uint32_t caplen;
    uint32_t len;
};

static ssize_t dump_receive(VLANClientState *vc, const uint8_t *buf, size_t size)
{
    DumpState *s = vc->opaque;
    struct pcap_sf_pkthdr hdr;
    int64_t ts;
    int caplen;

    /* Early return in case of previous error. */
    if (s->fd < 0) {
        return size;
    }

    ts = muldiv64(qemu_get_clock(vm_clock), 1000000, get_ticks_per_sec());
    caplen = size > s->pcap_caplen ? s->pcap_caplen : size;

    hdr.ts.tv_sec = ts / 1000000;
    hdr.ts.tv_usec = ts % 1000000;
    hdr.caplen = caplen;
    hdr.len = size;
    if (write(s->fd, &hdr, sizeof(hdr)) != sizeof(hdr) ||
        write(s->fd, buf, caplen) != caplen) {
        qemu_log("-net dump write error - stop dump\n");
        close(s->fd);
        s->fd = -1;
    }

    return size;
}

static void net_dump_cleanup(VLANClientState *vc)
{
    DumpState *s = vc->opaque;

    close(s->fd);
    qemu_free(s);
}

static int net_dump_init(VLANState *vlan, const char *device,
                         const char *name, const char *filename, int len)
{
    struct pcap_file_hdr hdr;
    DumpState *s;

    s = qemu_malloc(sizeof(DumpState));

    s->fd = open(filename, O_CREAT | O_WRONLY | O_BINARY, 0644);
    if (s->fd < 0) {
        qemu_error("-net dump: can't open %s\n", filename);
        return -1;
    }

    s->pcap_caplen = len;

    hdr.magic = PCAP_MAGIC;
    hdr.version_major = 2;
    hdr.version_minor = 4;
    hdr.thiszone = 0;
    hdr.sigfigs = 0;
    hdr.snaplen = s->pcap_caplen;
    hdr.linktype = 1;

    if (write(s->fd, &hdr, sizeof(hdr)) < sizeof(hdr)) {
        qemu_error("-net dump write error: %s\n", strerror(errno));
        close(s->fd);
        qemu_free(s);
        return -1;
    }

    s->pcap_vc = qemu_new_vlan_client(vlan, NULL, device, name, NULL,
                                      dump_receive, NULL,
                                      net_dump_cleanup, s);
    snprintf(s->pcap_vc->info_str, sizeof(s->pcap_vc->info_str),
             "dump to %s (len=%d)", filename, len);
    return 0;
}

/* find or alloc a new VLAN */
VLANState *qemu_find_vlan(int id, int allocate)
{
    VLANState *vlan;

    QTAILQ_FOREACH(vlan, &vlans, next) {
        if (vlan->id == id) {
            return vlan;
        }
    }

    if (!allocate) {
        return NULL;
    }

    vlan = qemu_mallocz(sizeof(VLANState));
    vlan->id = id;
    QTAILQ_INIT(&vlan->clients);

    vlan->send_queue = qemu_new_net_queue(qemu_vlan_deliver_packet,
                                          qemu_vlan_deliver_packet_iov,
                                          vlan);

    QTAILQ_INSERT_TAIL(&vlans, vlan, next);

    return vlan;
}

VLANClientState *qemu_find_netdev(const char *id)
{
    VLANClientState *vc;

    QTAILQ_FOREACH(vc, &non_vlan_clients, next) {
        if (!strcmp(vc->name, id)) {
            return vc;
        }
    }

    return NULL;
}

static int nic_get_free_idx(void)
{
    int index;

    for (index = 0; index < MAX_NICS; index++)
        if (!nd_table[index].used)
            return index;
    return -1;
}

int qemu_show_nic_models(const char *arg, const char *const *models)
{
    int i;

    if (!arg || strcmp(arg, "?"))
        return 0;

    fprintf(stderr, "qemu: Supported NIC models: ");
    for (i = 0 ; models[i]; i++)
        fprintf(stderr, "%s%c", models[i], models[i+1] ? ',' : '\n');
    return 1;
}

void qemu_check_nic_model(NICInfo *nd, const char *model)
{
    const char *models[2];

    models[0] = model;
    models[1] = NULL;

    if (qemu_show_nic_models(nd->model, models))
        exit(0);
    if (qemu_find_nic_model(nd, models, model) < 0)
        exit(1);
}

int qemu_find_nic_model(NICInfo *nd, const char * const *models,
                        const char *default_model)
{
    int i;

    if (!nd->model)
        nd->model = qemu_strdup(default_model);

    for (i = 0 ; models[i]; i++) {
        if (strcmp(nd->model, models[i]) == 0)
            return i;
    }

    qemu_error("qemu: Unsupported NIC model: %s\n", nd->model);
    return -1;
}

static int net_handle_fd_param(Monitor *mon, const char *param)
{
    if (!qemu_isdigit(param[0])) {
        int fd;

        fd = monitor_get_fd(mon, param);
        if (fd == -1) {
            qemu_error("No file descriptor named %s found", param);
            return -1;
        }

        return fd;
    } else {
        return strtol(param, NULL, 0);
    }
}

static int net_init_nic(QemuOpts *opts,
                        Monitor *mon,
                        const char *name,
                        VLANState *vlan)
{
    int idx;
    NICInfo *nd;
    const char *netdev;

    idx = nic_get_free_idx();
    if (idx == -1 || nb_nics >= MAX_NICS) {
        qemu_error("Too Many NICs\n");
        return -1;
    }

    nd = &nd_table[idx];

    memset(nd, 0, sizeof(*nd));

    if ((netdev = qemu_opt_get(opts, "netdev"))) {
        nd->netdev = qemu_find_netdev(netdev);
        if (!nd->netdev) {
            qemu_error("netdev '%s' not found\n", netdev);
            return -1;
        }
    } else {
        assert(vlan);
        nd->vlan = vlan;
    }
    if (name) {
        nd->name = qemu_strdup(name);
    }
    if (qemu_opt_get(opts, "model")) {
        nd->model = qemu_strdup(qemu_opt_get(opts, "model"));
    }
    if (qemu_opt_get(opts, "addr")) {
        nd->devaddr = qemu_strdup(qemu_opt_get(opts, "addr"));
    }

    nd->macaddr[0] = 0x52;
    nd->macaddr[1] = 0x54;
    nd->macaddr[2] = 0x00;
    nd->macaddr[3] = 0x12;
    nd->macaddr[4] = 0x34;
    nd->macaddr[5] = 0x56 + idx;

    if (qemu_opt_get(opts, "macaddr") &&
        parse_macaddr(nd->macaddr, qemu_opt_get(opts, "macaddr")) < 0) {
        qemu_error("invalid syntax for ethernet address\n");
        return -1;
    }

    nd->nvectors = qemu_opt_get_number(opts, "vectors", NIC_NVECTORS_UNSPECIFIED);
    if (nd->nvectors != NIC_NVECTORS_UNSPECIFIED &&
        (nd->nvectors < 0 || nd->nvectors > 0x7ffffff)) {
        qemu_error("invalid # of vectors: %d\n", nd->nvectors);
        return -1;
    }

    nd->used = 1;
    if (vlan) {
        nd->vlan->nb_guest_devs++;
    }
    nb_nics++;

    return idx;
}

#if defined(CONFIG_SLIRP)
static int net_init_slirp_configs(const char *name, const char *value, void *opaque)
{
    struct slirp_config_str *config;

    if (strcmp(name, "hostfwd") != 0 && strcmp(name, "guestfwd") != 0) {
        return 0;
    }

    config = qemu_mallocz(sizeof(*config));

    pstrcpy(config->str, sizeof(config->str), value);

    if (!strcmp(name, "hostfwd")) {
        config->flags = SLIRP_CFG_HOSTFWD;
    }

    config->next = slirp_configs;
    slirp_configs = config;

    return 0;
}

static int net_init_slirp(QemuOpts *opts,
                          Monitor *mon,
                          const char *name,
                          VLANState *vlan)
{
    struct slirp_config_str *config;
    const char *vhost;
    const char *vhostname;
    const char *vdhcp_start;
    const char *vnamesrv;
    const char *tftp_export;
    const char *bootfile;
    const char *smb_export;
    const char *vsmbsrv;
    char *vnet = NULL;
    int restricted = 0;
    int ret;

    vhost       = qemu_opt_get(opts, "host");
    vhostname   = qemu_opt_get(opts, "hostname");
    vdhcp_start = qemu_opt_get(opts, "dhcpstart");
    vnamesrv    = qemu_opt_get(opts, "dns");
    tftp_export = qemu_opt_get(opts, "tftp");
    bootfile    = qemu_opt_get(opts, "bootfile");
    smb_export  = qemu_opt_get(opts, "smb");
    vsmbsrv     = qemu_opt_get(opts, "smbserver");

    if (qemu_opt_get(opts, "ip")) {
        const char *ip = qemu_opt_get(opts, "ip");
        int l = strlen(ip) + strlen("/24") + 1;

        vnet = qemu_malloc(l);

        /* emulate legacy ip= parameter */
        pstrcpy(vnet, l, ip);
        pstrcat(vnet, l, "/24");
    }

    if (qemu_opt_get(opts, "net")) {
        if (vnet) {
            qemu_free(vnet);
        }
        vnet = qemu_strdup(qemu_opt_get(opts, "net"));
    }

    if (qemu_opt_get(opts, "restrict") &&
        qemu_opt_get(opts, "restrict")[0] == 'y') {
        restricted = 1;
    }

    qemu_opt_foreach(opts, net_init_slirp_configs, NULL, 0);

    ret = net_slirp_init(vlan, "user", name, restricted, vnet, vhost,
                         vhostname, tftp_export, bootfile, vdhcp_start,
                         vnamesrv, smb_export, vsmbsrv);

    while (slirp_configs) {
        config = slirp_configs;
        slirp_configs = config->next;
        qemu_free(config);
    }

    if (ret != -1 && vlan) {
        vlan->nb_host_devs++;
    }

    qemu_free(vnet);

    return ret;
}
#endif /* CONFIG_SLIRP */

#ifdef _WIN32
static int net_init_tap_win32(QemuOpts *opts,
                              Monitor *mon,
                              const char *name,
                              VLANState *vlan)
{
    const char *ifname;

    ifname = qemu_opt_get(opts, "ifname");

    if (!ifname) {
        qemu_error("tap: no interface name\n");
        return -1;
    }

    if (tap_win32_init(vlan, "tap", name, ifname) == -1) {
        return -1;
    }

    if (vlan) {
        vlan->nb_host_devs++;
    }

    return 0;
}
#elif !defined(_AIX)
static int net_init_tap(QemuOpts *opts,
                        Monitor *mon,
                        const char *name,
                        VLANState *vlan)
{
    TAPState *s;

    if (qemu_opt_get(opts, "fd")) {
        int fd;

        if (qemu_opt_get(opts, "ifname") ||
            qemu_opt_get(opts, "script") ||
            qemu_opt_get(opts, "downscript")) {
            qemu_error("ifname=, script= and downscript= is invalid with fd=\n");
            return -1;
        }

        fd = net_handle_fd_param(mon, qemu_opt_get(opts, "fd"));
        if (fd == -1) {
            return -1;
        }

        fcntl(fd, F_SETFL, O_NONBLOCK);

        s = net_tap_fd_init(vlan, "tap", name, fd, tap_probe_vnet_hdr(fd));
        if (!s) {
            close(fd);
        }
    } else {
        const char *ifname, *script, *downscript;

        ifname     = qemu_opt_get(opts, "ifname");
        script     = qemu_opt_get(opts, "script");
        downscript = qemu_opt_get(opts, "downscript");

        if (!script) {
            script = DEFAULT_NETWORK_SCRIPT;
        }
        if (!downscript) {
            downscript = DEFAULT_NETWORK_DOWN_SCRIPT;
        }

        s = net_tap_init(vlan, "tap", name, ifname, script, downscript);
    }

    if (!s) {
        return -1;
    }

    if (tap_set_sndbuf(s, opts) < 0) {
        return -1;
    }

    if (vlan) {
        vlan->nb_host_devs++;
    }

    return 0;
}
#endif

static int net_init_socket(QemuOpts *opts,
                           Monitor *mon,
                           const char *name,
                           VLANState *vlan)
{
    if (qemu_opt_get(opts, "fd")) {
        int fd;

        if (qemu_opt_get(opts, "listen") ||
            qemu_opt_get(opts, "connect") ||
            qemu_opt_get(opts, "mcast")) {
            qemu_error("listen=, connect= and mcast= is invalid with fd=\n");
            return -1;
        }

        fd = net_handle_fd_param(mon, qemu_opt_get(opts, "fd"));
        if (fd == -1) {
            return -1;
        }

        if (!net_socket_fd_init(vlan, "socket", name, fd, 1)) {
            close(fd);
            return -1;
        }
    } else if (qemu_opt_get(opts, "listen")) {
        const char *listen;

        if (qemu_opt_get(opts, "fd") ||
            qemu_opt_get(opts, "connect") ||
            qemu_opt_get(opts, "mcast")) {
            qemu_error("fd=, connect= and mcast= is invalid with listen=\n");
            return -1;
        }

        listen = qemu_opt_get(opts, "listen");

        if (net_socket_listen_init(vlan, "socket", name, listen) == -1) {
            return -1;
        }
    } else if (qemu_opt_get(opts, "connect")) {
        const char *connect;

        if (qemu_opt_get(opts, "fd") ||
            qemu_opt_get(opts, "listen") ||
            qemu_opt_get(opts, "mcast")) {
            qemu_error("fd=, listen= and mcast= is invalid with connect=\n");
            return -1;
        }

        connect = qemu_opt_get(opts, "connect");

        if (net_socket_connect_init(vlan, "socket", name, connect) == -1) {
            return -1;
        }
    } else if (qemu_opt_get(opts, "mcast")) {
        const char *mcast;

        if (qemu_opt_get(opts, "fd") ||
            qemu_opt_get(opts, "connect") ||
            qemu_opt_get(opts, "listen")) {
            qemu_error("fd=, connect= and listen= is invalid with mcast=\n");
            return -1;
        }

        mcast = qemu_opt_get(opts, "mcast");

        if (net_socket_mcast_init(vlan, "socket", name, mcast) == -1) {
            return -1;
        }
    } else {
        qemu_error("-socket requires fd=, listen=, connect= or mcast=\n");
        return -1;
    }

    if (vlan) {
        vlan->nb_host_devs++;
    }

    return 0;
}

#ifdef CONFIG_VDE
static int net_init_vde(QemuOpts *opts,
                        Monitor *mon,
                        const char *name,
                        VLANState *vlan)
{
    const char *sock;
    const char *group;
    int port, mode;

    sock  = qemu_opt_get(opts, "sock");
    group = qemu_opt_get(opts, "group");

    port = qemu_opt_get_number(opts, "port", 0);
    mode = qemu_opt_get_number(opts, "mode", 0700);

    if (net_vde_init(vlan, "vde", name, sock, port, group, mode) == -1) {
        return -1;
    }

    if (vlan) {
        vlan->nb_host_devs++;
    }

    return 0;
}
#endif

static int net_init_dump(QemuOpts *opts,
                         Monitor *mon,
                         const char *name,
                         VLANState *vlan)
{
    int len;
    const char *file;
    char def_file[128];

    assert(vlan);

    file = qemu_opt_get(opts, "file");
    if (!file) {
        snprintf(def_file, sizeof(def_file), "qemu-vlan%d.pcap", vlan->id);
        file = def_file;
    }

    len = qemu_opt_get_size(opts, "len", 65536);

    return net_dump_init(vlan, "dump", name, file, len);
}

#define NET_COMMON_PARAMS_DESC                     \
    {                                              \
        .name = "type",                            \
        .type = QEMU_OPT_STRING,                   \
        .help = "net client type (nic, tap etc.)", \
     }, {                                          \
        .name = "vlan",                            \
        .type = QEMU_OPT_NUMBER,                   \
        .help = "vlan number",                     \
     }, {                                          \
        .name = "name",                            \
        .type = QEMU_OPT_STRING,                   \
        .help = "identifier for monitor commands", \
     }

typedef int (*net_client_init_func)(QemuOpts *opts,
                                    Monitor *mon,
                                    const char *name,
                                    VLANState *vlan);

/* magic number, but compiler will warn if too small */
#define NET_MAX_DESC 20

static struct {
    const char *type;
    net_client_init_func init;
    QemuOptDesc desc[NET_MAX_DESC];
} net_client_types[] = {
    {
        .type = "none",
        .desc = {
            NET_COMMON_PARAMS_DESC,
            { /* end of list */ }
        },
    }, {
        .type = "nic",
        .init = net_init_nic,
        .desc = {
            NET_COMMON_PARAMS_DESC,
            {
                .name = "netdev",
                .type = QEMU_OPT_STRING,
                .help = "id of -netdev to connect to",
            },
            {
                .name = "macaddr",
                .type = QEMU_OPT_STRING,
                .help = "MAC address",
            }, {
                .name = "model",
                .type = QEMU_OPT_STRING,
                .help = "device model (e1000, rtl8139, virtio etc.)",
            }, {
                .name = "addr",
                .type = QEMU_OPT_STRING,
                .help = "PCI device address",
            }, {
                .name = "vectors",
                .type = QEMU_OPT_NUMBER,
                .help = "number of MSI-x vectors, 0 to disable MSI-X",
            },
            { /* end of list */ }
        },
#ifdef CONFIG_SLIRP
    }, {
        .type = "user",
        .init = net_init_slirp,
        .desc = {
            NET_COMMON_PARAMS_DESC,
            {
                .name = "hostname",
                .type = QEMU_OPT_STRING,
                .help = "client hostname reported by the builtin DHCP server",
            }, {
                .name = "restrict",
                .type = QEMU_OPT_STRING,
                .help = "isolate the guest from the host (y|yes|n|no)",
            }, {
                .name = "ip",
                .type = QEMU_OPT_STRING,
                .help = "legacy parameter, use net= instead",
            }, {
                .name = "net",
                .type = QEMU_OPT_STRING,
                .help = "IP address and optional netmask",
            }, {
                .name = "host",
                .type = QEMU_OPT_STRING,
                .help = "guest-visible address of the host",
            }, {
                .name = "tftp",
                .type = QEMU_OPT_STRING,
                .help = "root directory of the built-in TFTP server",
            }, {
                .name = "bootfile",
                .type = QEMU_OPT_STRING,
                .help = "BOOTP filename, for use with tftp=",
            }, {
                .name = "dhcpstart",
                .type = QEMU_OPT_STRING,
                .help = "the first of the 16 IPs the built-in DHCP server can assign",
            }, {
                .name = "dns",
                .type = QEMU_OPT_STRING,
                .help = "guest-visible address of the virtual nameserver",
            }, {
                .name = "smb",
                .type = QEMU_OPT_STRING,
                .help = "root directory of the built-in SMB server",
            }, {
                .name = "smbserver",
                .type = QEMU_OPT_STRING,
                .help = "IP address of the built-in SMB server",
            }, {
                .name = "hostfwd",
                .type = QEMU_OPT_STRING,
                .help = "guest port number to forward incoming TCP or UDP connections",
            }, {
                .name = "guestfwd",
                .type = QEMU_OPT_STRING,
                .help = "IP address and port to forward guest TCP connections",
            },
            { /* end of list */ }
        },
#endif
#ifdef _WIN32
    }, {
        .type = "tap",
        .init = net_init_tap_win32,
        .desc = {
            NET_COMMON_PARAMS_DESC,
            {
                .name = "ifname",
                .type = QEMU_OPT_STRING,
                .help = "interface name",
            },
            { /* end of list */ }
        },
#elif !defined(_AIX)
    }, {
        .type = "tap",
        .init = net_init_tap,
        .desc = {
            NET_COMMON_PARAMS_DESC,
            {
                .name = "fd",
                .type = QEMU_OPT_STRING,
                .help = "file descriptor of an already opened tap",
            }, {
                .name = "ifname",
                .type = QEMU_OPT_STRING,
                .help = "interface name",
            }, {
                .name = "script",
                .type = QEMU_OPT_STRING,
                .help = "script to initialize the interface",
            }, {
                .name = "downscript",
                .type = QEMU_OPT_STRING,
                .help = "script to shut down the interface",
            }, {
                .name = "sndbuf",
                .type = QEMU_OPT_SIZE,
                .help = "send buffer limit"
            },
            { /* end of list */ }
        },
#endif
    }, {
        .type = "socket",
        .init = net_init_socket,
        .desc = {
            NET_COMMON_PARAMS_DESC,
            {
                .name = "fd",
                .type = QEMU_OPT_STRING,
                .help = "file descriptor of an already opened socket",
            }, {
                .name = "listen",
                .type = QEMU_OPT_STRING,
                .help = "port number, and optional hostname, to listen on",
            }, {
                .name = "connect",
                .type = QEMU_OPT_STRING,
                .help = "port number, and optional hostname, to connect to",
            }, {
                .name = "mcast",
                .type = QEMU_OPT_STRING,
                .help = "UDP multicast address and port number",
            },
            { /* end of list */ }
        },
#ifdef CONFIG_VDE
    }, {
        .type = "vde",
        .init = net_init_vde,
        .desc = {
            NET_COMMON_PARAMS_DESC,
            {
                .name = "sock",
                .type = QEMU_OPT_STRING,
                .help = "socket path",
            }, {
                .name = "port",
                .type = QEMU_OPT_NUMBER,
                .help = "port number",
            }, {
                .name = "group",
                .type = QEMU_OPT_STRING,
                .help = "group owner of socket",
            }, {
                .name = "mode",
                .type = QEMU_OPT_NUMBER,
                .help = "permissions for socket",
            },
            { /* end of list */ }
        },
#endif
    }, {
        .type = "dump",
        .init = net_init_dump,
        .desc = {
            NET_COMMON_PARAMS_DESC,
            {
                .name = "len",
                .type = QEMU_OPT_SIZE,
                .help = "per-packet size limit (64k default)",
            }, {
                .name = "file",
                .type = QEMU_OPT_STRING,
                .help = "dump file path (default is qemu-vlan0.pcap)",
            },
            { /* end of list */ }
        },
    },
    { /* end of list */ }
};

int net_client_init(Monitor *mon, QemuOpts *opts, int is_netdev)
{
    const char *name;
    const char *type;
    int i;

    type = qemu_opt_get(opts, "type");
    if (!type) {
        qemu_error("No type specified for -net\n");
        return -1;
    }

    if (is_netdev) {
        if (strcmp(type, "tap") != 0 &&
#ifdef CONFIG_SLIRP
            strcmp(type, "user") != 0 &&
#endif
#ifdef CONFIG_VDE
            strcmp(type, "vde") != 0 &&
#endif
            strcmp(type, "socket") != 0) {
            qemu_error("The '%s' network backend type is not valid with -netdev\n",
                       type);
            return -1;
        }

        if (qemu_opt_get(opts, "vlan")) {
            qemu_error("The 'vlan' parameter is not valid with -netdev\n");
            return -1;
        }
        if (qemu_opt_get(opts, "name")) {
            qemu_error("The 'name' parameter is not valid with -netdev\n");
            return -1;
        }
        if (!qemu_opts_id(opts)) {
            qemu_error("The id= parameter is required with -netdev\n");
            return -1;
        }
    }

    name = qemu_opts_id(opts);
    if (!name) {
        name = qemu_opt_get(opts, "name");
    }

    for (i = 0; net_client_types[i].type != NULL; i++) {
        if (!strcmp(net_client_types[i].type, type)) {
            VLANState *vlan = NULL;

            if (qemu_opts_validate(opts, &net_client_types[i].desc[0]) == -1) {
                return -1;
            }

            /* Do not add to a vlan if it's a -netdev or a nic with a
             * netdev= parameter. */
            if (!(is_netdev ||
                  (strcmp(type, "nic") == 0 && qemu_opt_get(opts, "netdev")))) {
                vlan = qemu_find_vlan(qemu_opt_get_number(opts, "vlan", 0), 1);
            }

            if (net_client_types[i].init) {
                return net_client_types[i].init(opts, mon, name, vlan);
            } else {
                return 0;
            }
        }
    }

    qemu_error("Invalid -net type '%s'\n", type);
    return -1;
}

void net_client_uninit(NICInfo *nd)
{
    if (nd->vlan) {
        nd->vlan->nb_guest_devs--;
    }
    nb_nics--;

    qemu_free(nd->model);
    qemu_free(nd->name);
    qemu_free(nd->devaddr);

    nd->used = 0;
}

static int net_host_check_device(const char *device)
{
    int i;
    const char *valid_param_list[] = { "tap", "socket", "dump"
#ifdef CONFIG_SLIRP
                                       ,"user"
#endif
#ifdef CONFIG_VDE
                                       ,"vde"
#endif
    };
    for (i = 0; i < sizeof(valid_param_list) / sizeof(char *); i++) {
        if (!strncmp(valid_param_list[i], device,
                     strlen(valid_param_list[i])))
            return 1;
    }

    return 0;
}

void net_host_device_add(Monitor *mon, const QDict *qdict)
{
    const char *device = qdict_get_str(qdict, "device");
    const char *opts_str = qdict_get_try_str(qdict, "opts");
    QemuOpts *opts;

    if (!net_host_check_device(device)) {
        monitor_printf(mon, "invalid host network device %s\n", device);
        return;
    }

    opts = qemu_opts_parse(&qemu_net_opts, opts_str ? opts_str : "", NULL);
    if (!opts) {
        monitor_printf(mon, "parsing network options '%s' failed\n",
                       opts_str ? opts_str : "");
        return;
    }

    qemu_opt_set(opts, "type", device);

    if (net_client_init(mon, opts, 0) < 0) {
        monitor_printf(mon, "adding host network device %s failed\n", device);
    }
}

void net_host_device_remove(Monitor *mon, const QDict *qdict)
{
    VLANClientState *vc;
    int vlan_id = qdict_get_int(qdict, "vlan_id");
    const char *device = qdict_get_str(qdict, "device");

    vc = qemu_find_vlan_client_by_name(mon, vlan_id, device);
    if (!vc) {
        return;
    }
    if (!net_host_check_device(vc->model)) {
        monitor_printf(mon, "invalid host network device %s\n", device);
        return;
    }
    qemu_del_vlan_client(vc);
}

void net_set_boot_mask(int net_boot_mask)
{
    int i;

    /* Only the first four NICs may be bootable */
    net_boot_mask = net_boot_mask & 0xF;

    for (i = 0; i < nb_nics; i++) {
        if (net_boot_mask & (1 << i)) {
            nd_table[i].bootable = 1;
            net_boot_mask &= ~(1 << i);
        }
    }

    if (net_boot_mask) {
        fprintf(stderr, "Cannot boot from non-existent NIC\n");
        exit(1);
    }
}

void do_info_network(Monitor *mon)
{
    VLANState *vlan;

    QTAILQ_FOREACH(vlan, &vlans, next) {
        VLANClientState *vc;

        monitor_printf(mon, "VLAN %d devices:\n", vlan->id);

        QTAILQ_FOREACH(vc, &vlan->clients, next) {
            monitor_printf(mon, "  %s: %s\n", vc->name, vc->info_str);
        }
    }
}

void do_set_link(Monitor *mon, const QDict *qdict)
{
    VLANState *vlan;
    VLANClientState *vc = NULL;
    const char *name = qdict_get_str(qdict, "name");
    const char *up_or_down = qdict_get_str(qdict, "up_or_down");

    QTAILQ_FOREACH(vlan, &vlans, next) {
        QTAILQ_FOREACH(vc, &vlan->clients, next) {
            if (strcmp(vc->name, name) == 0) {
                goto done;
            }
        }
    }
done:

    if (!vc) {
        monitor_printf(mon, "could not find network device '%s'\n", name);
        return;
    }

    if (strcmp(up_or_down, "up") == 0)
        vc->link_down = 0;
    else if (strcmp(up_or_down, "down") == 0)
        vc->link_down = 1;
    else
        monitor_printf(mon, "invalid link status '%s'; only 'up' or 'down' "
                       "valid\n", up_or_down);

    if (vc->link_status_changed)
        vc->link_status_changed(vc);
}

void net_cleanup(void)
{
    VLANState *vlan;
    VLANClientState *vc, *next_vc;

    QTAILQ_FOREACH(vlan, &vlans, next) {
        QTAILQ_FOREACH_SAFE(vc, &vlan->clients, next, next_vc) {
            qemu_del_vlan_client(vc);
        }
    }

    QTAILQ_FOREACH_SAFE(vc, &non_vlan_clients, next, next_vc) {
        qemu_del_vlan_client(vc);
    }
}

static void net_check_clients(void)
{
    VLANState *vlan;

    QTAILQ_FOREACH(vlan, &vlans, next) {
        if (vlan->nb_guest_devs == 0 && vlan->nb_host_devs == 0)
            continue;
        if (vlan->nb_guest_devs == 0)
            fprintf(stderr, "Warning: vlan %d with no nics\n", vlan->id);
        if (vlan->nb_host_devs == 0)
            fprintf(stderr,
                    "Warning: vlan %d is not connected to host network\n",
                    vlan->id);
    }
}

static int net_init_client(QemuOpts *opts, void *dummy)
{
    if (net_client_init(NULL, opts, 0) < 0)
        return -1;
    return 0;
}

static int net_init_netdev(QemuOpts *opts, void *dummy)
{
    return net_client_init(NULL, opts, 1);
}

int net_init_clients(void)
{
    if (QTAILQ_EMPTY(&qemu_net_opts.head)) {
        /* if no clients, we use a default config */
        qemu_opts_set(&qemu_net_opts, NULL, "type", "nic");
#ifdef CONFIG_SLIRP
        qemu_opts_set(&qemu_net_opts, NULL, "type", "user");
#endif
    }

    QTAILQ_INIT(&vlans);
    QTAILQ_INIT(&non_vlan_clients);

    if (qemu_opts_foreach(&qemu_netdev_opts, net_init_netdev, NULL, 1) == -1)
        return -1;

    if (qemu_opts_foreach(&qemu_net_opts, net_init_client, NULL, 1) == -1) {
        return -1;
    }

    net_check_clients();

    return 0;
}

int net_client_parse(QemuOptsList *opts_list, const char *optarg)
{
#if defined(CONFIG_SLIRP)
    /* handle legacy -net channel,port:chr */
    if (!strcmp(opts_list->name, "net") &&
        !strncmp(optarg, "channel,", strlen("channel,"))) {
        int ret;

        optarg += strlen("channel,");

        if (QTAILQ_EMPTY(&slirp_stacks)) {
            struct slirp_config_str *config;

            config = qemu_malloc(sizeof(*config));
            pstrcpy(config->str, sizeof(config->str), optarg);
            config->flags = SLIRP_CFG_LEGACY;
            config->next = slirp_configs;
            slirp_configs = config;
            ret = 0;
        } else {
            ret = slirp_guestfwd(QTAILQ_FIRST(&slirp_stacks), optarg, 1);
        }

        return ret;
    }
#endif
    if (!qemu_opts_parse(opts_list, optarg, "type")) {
        return -1;
    }

    return 0;
}<|MERGE_RESOLUTION|>--- conflicted
+++ resolved
@@ -1384,59 +1384,48 @@
 
 static ssize_t tap_receive(VLANClientState *vc, const uint8_t *buf, size_t size)
 {
+    TAPState *s = vc->opaque;
     struct iovec iov[2];
-    int i = 0;
+    int iovcnt = 0;
 
 #ifdef IFF_VNET_HDR
-    TAPState *s = vc->opaque;
-<<<<<<< HEAD
     struct virtio_net_hdr hdr = { 0, };
 
     if (s->has_vnet_hdr && !s->using_vnet_hdr) {
-        iov[i].iov_base = &hdr;
-        iov[i].iov_len  = sizeof(hdr);
-        i++;
-    }
-#endif
-
-    iov[i].iov_base = (char *) buf;
-    iov[i].iov_len  = size;
-    i++;
-
-    return tap_receive_iov(vc, iov, i);
-}
-
-static ssize_t tap_receive_raw(VLANClientState *vc, const uint8_t *buf, size_t size)
-{
-    struct iovec iov[2];
-    int i = 0;
-
-#ifdef IFF_VNET_HDR
-    TAPState *s = vc->opaque;
-    struct virtio_net_hdr hdr = { 0, };
-
-    if (s->has_vnet_hdr && s->using_vnet_hdr) {
-        iov[i].iov_base = &hdr;
-        iov[i].iov_len  = sizeof(hdr);
-        i++;
-    }
-#endif
-
-    iov[i].iov_base = (char *) buf;
-    iov[i].iov_len  = size;
-    i++;
-
-    return tap_receive_iov(vc, iov, i);
-=======
-    struct iovec iov[1];
-    int iovcnt = 0;
+        iov[iovcnt].iov_base = &hdr;
+        iov[iovcnt].iov_len  = sizeof(hdr);
+        iovcnt++;
+    }
+#endif
 
     iov[iovcnt].iov_base = (char *)buf;
     iov[iovcnt].iov_len  = size;
     iovcnt++;
 
     return tap_write_packet(s, iov, iovcnt);
->>>>>>> 38c75be3
+}
+
+static ssize_t tap_receive_raw(VLANClientState *vc, const uint8_t *buf, size_t size)
+{
+    TAPState *s = vc->opaque;
+    struct iovec iov[2];
+    int iovcnt = 0;
+
+#ifdef IFF_VNET_HDR
+    struct virtio_net_hdr hdr = { 0, };
+
+    if (s->has_vnet_hdr) {
+        iov[iovcnt].iov_base = &hdr;
+        iov[iovcnt].iov_len  = sizeof(hdr);
+        iovcnt++;
+    }
+#endif
+
+    iov[iovcnt].iov_base = (char *)buf;
+    iov[iovcnt].iov_len  = size;
+    iovcnt++;
+
+    return tap_write_packet(s, iov, iovcnt);
 }
 
 static int tap_can_send(void *opaque)
