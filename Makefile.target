--- conflicted
+++ resolved
@@ -171,11 +171,7 @@
 # System emulator target
 ifdef CONFIG_SOFTMMU
 
-<<<<<<< HEAD
-obj-y = vl.o monitor.o pci.o pci_host.o machine.o gdbstub.o
-=======
-obj-y = vl.o monitor.o machine.o gdbstub.o
->>>>>>> 952760bb
+obj-y = vl.o monitor.o pci.o machine.o gdbstub.o
 obj-y += qemu-timer.o
 # virtio has to be here due to weird dependency between PCI and virtio-net.
 # need to fix this properly
