--- conflicted
+++ resolved
@@ -390,14 +390,12 @@
 obj-alpha-y = i8259.o mc146818rtc.o
 obj-alpha-y += vga.o cirrus_vga.o
 
-<<<<<<< HEAD
+obj-xtensa-y += xtensa_pic.o
+
 ifeq ($(TARGET_ARCH), ia64)
 firmware.o: firmware.c
 	$(CC) $(HELPER_CFLAGS) $(CPPFLAGS) $(BASE_CFLAGS) -c -o $@ $<
 endif
-=======
-obj-xtensa-y += xtensa_pic.o
->>>>>>> 2328826b
 
 main.o: QEMU_CFLAGS+=$(GPROF_CFLAGS)
 
