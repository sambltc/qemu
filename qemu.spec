# build-time settings that support --with or --without:
#
# = x86only =
# Build only x86 Qemu targets.
#
# Disabled by default.
#
# = exclusive_x86_64 =
# ExclusiveArch: x86_64
#
# Disabled by default, except on RHEL.
#
# = rbd =
# Enable rbd support.
#
# Enable by default, except on RHEL.
#
# = fdt =
# Enable fdt support.
#
# Enabled by default, except on RHEL.

%if 0%{?rhel}
# RHEL-specific defaults:
%bcond_without x86only          # enabled
%bcond_without exclusive_x86_64 # enabled
%bcond_with    rbd              # disabled
%bcond_with    fdt              # disabled
%else
# General defaults:
%bcond_with    x86only          # disabled
%bcond_with    exclusive_x86_64 # disabled
%bcond_without rbd              # enabled
%bcond_without fdt              # enabled
%endif

%global gitdate 20120806
%global gitcommit 3e430569

Summary: QEMU is a FAST! processor emulator
Name: qemu
Version: 1.2
<<<<<<< HEAD
Release: 0.2.%{gitdate}git%{gitcommit}%{?dist}
=======
Release: 0.3.%{gitdate}git%{gitcommit}%{?dist}
>>>>>>> 93c32ff4
# Epoch because we pushed a qemu-1.0 package. AIUI this can't ever be dropped
Epoch: 2
License: GPLv2+ and LGPLv2+ and BSD
Group: Development/Tools
URL: http://www.qemu.org/
# RHEL will build Qemu only on x86_64:
%if %{with exclusive_x86_64}
ExclusiveArch: x86_64
%endif

# OOM killer breaks builds with parallel make on s390(x)
%ifarch s390 s390x
%define _smp_mflags %{nil}
%endif

# There aren't any 1.2 releases yet, so we have to pull from git:
#
# git clone git://git.kernel.org/pub/scm/virt/kvm/qemu-kvm.git
# cd qemu-kvm
# git archive -o ../qemu-kvm-%{version}-%{gitcommit}.tar.gz \
#     --prefix=qemu-kvm-%{version}/ %{gitcommit}
Source0: qemu-kvm-%{version}-%{gitcommit}.tar.gz
#Source0: http://downloads.sourceforge.net/sourceforge/kvm/qemu-kvm-%{version}.tar.gz

Source1: qemu.binfmt

# Loads kvm kernel modules at boot
Source2: kvm.modules

# Creates /dev/kvm
Source3: 80-kvm.rules

# KSM control scripts
Source4: ksm.service
Source5: ksm.sysconfig
Source6: ksmctl.c
Source7: ksmtuned.service
Source8: ksmtuned
Source9: ksmtuned.conf

Source10: qemu-guest-agent.service
Source11: 99-qemu-guest-agent.rules

# Non upstream build fix
Patch1: 0001-mips-Fix-link-error-with-piix4_pm_init.patch

# Add ./configure --disable-kvm-options
# Sent upstream on August 13 2012
Patch2: 0002-configure-Add-disable-kvm-options.patch

# Fix broken vhost-net (upstream).
Patch3: 0001-virtio-fix-vhost-handling.patch

# The infamous chardev flow control patches
Patch101: 0101-char-Split-out-tcp-socket-close-code-in-a-separate-f.patch
Patch102: 0102-char-Add-a-QemuChrHandlers-struct-to-initialise-char.patch
Patch103: 0103-iohandlers-Add-enable-disable_write_fd_handler-funct.patch
Patch104: 0104-char-Add-framework-for-a-write-unblocked-callback.patch
Patch105: 0105-char-Update-send_all-to-handle-nonblocking-chardev-w.patch
Patch106: 0106-char-Equip-the-unix-tcp-backend-to-handle-nonblockin.patch
Patch107: 0107-char-Throttle-when-host-connection-is-down.patch
Patch108: 0108-virtio-console-Enable-port-throttling-when-chardev-i.patch
Patch109: 0109-spice-qemu-char.c-add-throttling.patch
Patch110: 0110-spice-qemu-char.c-remove-intermediate-buffer.patch
Patch111: 0111-usb-redir-Add-flow-control-support.patch
Patch112: 0112-virtio-serial-bus-replay-guest_open-on-migration.patch
Patch113: 0113-char-Disable-write-callback-if-throttled-chardev-is-.patch

BuildRequires: SDL-devel
BuildRequires: zlib-devel
BuildRequires: which
BuildRequires: texi2html
BuildRequires: gnutls-devel
BuildRequires: cyrus-sasl-devel
BuildRequires: libtool
BuildRequires: libaio-devel
BuildRequires: rsync
BuildRequires: pciutils-devel
BuildRequires: pulseaudio-libs-devel
BuildRequires: ncurses-devel
BuildRequires: libattr-devel
BuildRequires: usbredir-devel >= 0.4.1
BuildRequires: texinfo
%ifarch %{ix86} x86_64
BuildRequires: spice-protocol >= 0.8.1
BuildRequires: spice-server-devel >= 0.9.0
%endif
# For network block driver
BuildRequires: libcurl-devel
%if %{with rbd}
# For rbd block driver
BuildRequires: ceph-devel
%endif
# We need both because the 'stap' binary is probed for by configure
BuildRequires: systemtap
BuildRequires: systemtap-sdt-devel
# For smartcard NSS support
BuildRequires: nss-devel
# For XFS discard support in raw-posix.c
BuildRequires: xfsprogs-devel
# For VNC JPEG support
BuildRequires: libjpeg-devel
# For VNC PNG support
BuildRequires: libpng-devel
# For uuid generation
BuildRequires: libuuid-devel
# For BlueZ device support
BuildRequires: bluez-libs-devel
# For Braille device support
BuildRequires: brlapi-devel
%if %{with fdt}
# For FDT device tree support
BuildRequires: libfdt-devel
%endif
# For test suite
BuildRequires: check-devel
# For virtfs
BuildRequires: libcap-devel
Requires: %{name}-user = %{epoch}:%{version}-%{release}
%if %{without x86only}
Requires: %{name}-system-arm = %{epoch}:%{version}-%{release}
Requires: %{name}-system-cris = %{epoch}:%{version}-%{release}
Requires: %{name}-system-m68k = %{epoch}:%{version}-%{release}
Requires: %{name}-system-mips = %{epoch}:%{version}-%{release}
Requires: %{name}-system-ppc = %{epoch}:%{version}-%{release}
Requires: %{name}-system-sh4 = %{epoch}:%{version}-%{release}
Requires: %{name}-system-sparc = %{epoch}:%{version}-%{release}
Requires: %{name}-system-x86 = %{epoch}:%{version}-%{release}
%endif
Requires: %{name}-img = %{epoch}:%{version}-%{release}

%define qemudocdir %{_docdir}/%{name}

%description
QEMU is a generic and open source processor emulator which achieves a good
emulation speed by using dynamic translation. QEMU has two operating modes:

 * Full system emulation. In this mode, QEMU emulates a full system (for
   example a PC), including a processor and various peripherials. It can be
   used to launch different Operating Systems without rebooting the PC or
   to debug system code.
 * User mode emulation. In this mode, QEMU can launch Linux processes compiled
   for one CPU on another CPU.

As QEMU requires no host kernel patches to run, it is safe and easy to use.

%package kvm
Summary: QEMU metapackage for KVM support
Group: Development/Tools
%ifarch %{ix86} x86_64
Requires: qemu-system-x86 = %{epoch}:%{version}-%{release}
%endif

%description kvm
This is a meta-package that provides a qemu-system-<arch> package for native
architectures where kvm can be enabled. For example, in an x86 system, this
will install qemu-system-x86

%package  img
Summary: QEMU command line tool for manipulating disk images
Group: Development/Tools
%if %{with rbd}
# librbd (from ceph) added new symbol rbd_flush recently.  If you
# update qemu-img without updating librdb you get:
# qemu-img: undefined symbol: rbd_flush
# ** NB ** This can be removed after Fedora 17 is released.
Requires: ceph >= 0.37-2
%endif

%description img
This package provides a command line tool for manipulating disk images

%package  common
Summary: QEMU common files needed by all QEMU targets
Group: Development/Tools
Requires(post): /usr/bin/getent
Requires(post): /usr/sbin/groupadd
Requires(post): /usr/sbin/useradd
Requires(post): systemd-units
Requires(preun): systemd-units
Requires(postun): systemd-units
%description common
QEMU is a generic and open source processor emulator which achieves a good
emulation speed by using dynamic translation.

This package provides the common files needed by all QEMU targets

%package guest-agent
Summary: QEMU guest agent
Group: System Environment/Daemons
Requires(post): systemd-units
Requires(preun): systemd-units
Requires(postun): systemd-units

%description guest-agent
QEMU is a generic and open source processor emulator which achieves a good
emulation speed by using dynamic translation.

This package provides an agent to run inside guests, which communicates
with the host over a virtio-serial channel named "org.qemu.guest_agent.0"

This package does not need to be installed on the host OS.

%post guest-agent
if [ $1 -eq 1 ] ; then
    # Initial installation.
    /bin/systemctl daemon-reload >/dev/null 2>&1 || :
fi

%preun guest-agent
if [ $1 -eq 0 ] ; then
    # Package removal, not upgrade.
    /bin/systemctl stop qemu-guest-agent.service > /dev/null 2>&1 || :
fi

%postun guest-agent
/bin/systemctl daemon-reload >/dev/null 2>&1 || :
if [ $1 -ge 1 ] ; then
    # Package upgrade, not uninstall.
    /bin/systemctl try-restart qemu-guest-agent.service >/dev/null 2>&1 || :
fi



%package user
Summary: QEMU user mode emulation of qemu targets
Group: Development/Tools
Requires: %{name}-common = %{epoch}:%{version}-%{release}
Requires(post): systemd-units
Requires(postun): systemd-units
%description user
QEMU is a generic and open source processor emulator which achieves a good
emulation speed by using dynamic translation.

This package provides the user mode emulation of qemu targets

%package system-x86
Summary: QEMU system emulator for x86
Group: Development/Tools
Requires: %{name}-common = %{epoch}:%{version}-%{release}
Provides: kvm = 85
Obsoletes: kvm < 85
Requires: vgabios >= 0.6c-2
Requires: seabios-bin >= 0.6.0-2
Requires: sgabios-bin
Requires: ipxe-roms-qemu

%description system-x86
QEMU is a generic and open source processor emulator which achieves a good
emulation speed by using dynamic translation.

This package provides the system emulator for x86. When being run in a x86
machine that supports it, this package also provides the KVM virtualization
platform.

%if %{without x86only}
%package system-arm
Summary: QEMU system emulator for arm
Group: Development/Tools
Requires: %{name}-common = %{epoch}:%{version}-%{release}
%description system-arm
QEMU is a generic and open source processor emulator which achieves a good
emulation speed by using dynamic translation.

This package provides the system emulator for arm

%package system-mips
Summary: QEMU system emulator for mips
Group: Development/Tools
Requires: %{name}-common = %{epoch}:%{version}-%{release}
%description system-mips
QEMU is a generic and open source processor emulator which achieves a good
emulation speed by using dynamic translation.

This package provides the system emulator for mips

%package system-cris
Summary: QEMU system emulator for cris
Group: Development/Tools
Requires: %{name}-common = %{epoch}:%{version}-%{release}
%description system-cris
QEMU is a generic and open source processor emulator which achieves a good
emulation speed by using dynamic translation.

This package provides the system emulator for cris

%package system-m68k
Summary: QEMU system emulator for m68k
Group: Development/Tools
Requires: %{name}-common = %{epoch}:%{version}-%{release}
%description system-m68k
QEMU is a generic and open source processor emulator which achieves a good
emulation speed by using dynamic translation.

This package provides the system emulator for m68k

%package system-sh4
Summary: QEMU system emulator for sh4
Group: Development/Tools
Requires: %{name}-common = %{epoch}:%{version}-%{release}
%description system-sh4
QEMU is a generic and open source processor emulator which achieves a good
emulation speed by using dynamic translation.

This package provides the system emulator for sh4

%package system-sparc
Summary: QEMU system emulator for sparc
Group: Development/Tools
Requires: %{name}-common = %{epoch}:%{version}-%{release}
Requires: openbios
%description system-sparc
QEMU is a generic and open source processor emulator which achieves a good
emulation speed by using dynamic translation.

This package provides the system emulator for sparc and sparc64

%package system-ppc
Summary: QEMU system emulator for PPC
Group: Development/Tools
Requires: %{name}-common = %{epoch}:%{version}-%{release}
Requires: openbios
Requires: SLOF
%description system-ppc
QEMU is a generic and open source processor emulator which achieves a good
emulation speed by using dynamic translation.

This package provides the system emulator for ppc
%endif

%ifarch %{ix86} x86_64
%package kvm-tools
Summary: KVM debugging and diagnostics tools
Group: Development/Tools

%description kvm-tools
This package contains some diagnostics and debugging tools for KVM,
such as kvm_stat.
%endif

%prep
%setup -q -n qemu-kvm-%{version}

%patch1 -p1
%patch2 -p1
%patch3 -p1

%patch101 -p1
%patch102 -p1
%patch103 -p1
%patch104 -p1
%patch105 -p1
%patch106 -p1
%patch107 -p1
%patch108 -p1
%patch109 -p1
%patch110 -p1
%patch111 -p1
%patch112 -p1
%patch113 -p1

%build
buildarch="i386-softmmu x86_64-softmmu arm-softmmu cris-softmmu \
    m68k-softmmu mips-softmmu mipsel-softmmu mips64-softmmu \
    mips64el-softmmu sh4-softmmu sh4eb-softmmu sparc-softmmu sparc64-softmmu \
    ppc-softmmu ppcemb-softmmu ppc64-softmmu \
    i386-linux-user x86_64-linux-user alpha-linux-user arm-linux-user \
    armeb-linux-user cris-linux-user m68k-linux-user mips-linux-user \
    mipsel-linux-user ppc-linux-user ppc64-linux-user \
    ppc64abi32-linux-user sh4-linux-user sh4eb-linux-user \
    sparc-linux-user sparc64-linux-user sparc32plus-linux-user"
%if %{with x86only}
    buildarch="i386-linux-user x86_64-linux-user"
%endif

# Targets we don't build as of qemu 1.1.50
# alpha-softmmu lm32-softmmu microblaze-softmmu microblazeel-softmmu
# or32-softmmu s390x-softmmu xtensa-softmmu xtensaeb-softmmu unicore32-softmmu
# alpha-linux-user microblaze-linux-user microblazeel-linux-user
# or32-linux-user unicore32-linux-user s390x-linux-user


# --build-id option is used for giving info to the debug packages.
extraldflags="-Wl,--build-id";
buildldflags="VL_LDFLAGS=-Wl,--build-id"

%ifarch s390
# drop -g flag to prevent memory exhaustion by linker
%global optflags %(echo %{optflags} | sed 's/-g//')
sed -i.debug 's/"-g $CFLAGS"/"$CFLAGS"/g' configure
%endif


dobuild() {
    ./configure \
        --prefix=%{_prefix} \
        --sysconfdir=%{_sysconfdir} \
        --interp-prefix=%{_prefix}/qemu-%%M \
        --audio-drv-list=pa,sdl,alsa,oss \
        --disable-strip \
        --extra-ldflags="$extraldflags -pie -Wl,-z,relro -Wl,-z,now" \
        --extra-cflags="%{optflags} -fPIE -DPIE" \
%ifarch %{ix86} x86_64
        --enable-spice \
        --enable-mixemu \
%endif
%if %{without rbd}
        --disable-rbd \
%endif
%if %{without fdt}
        --disable-fdt \
%endif
        --enable-trace-backend=dtrace \
        --disable-werror \
        --disable-xen \
        --enable-kvm \
        "$@"

    echo "config-host.mak contents:"
    echo "==="
    cat config-host.mak
    echo "==="

    make V=1 %{?_smp_mflags} $buildldflags
}

# This is kind of confusing. We run ./configure + make twice here to
# preserve some back compat: if on x86, we want to provide a qemu-kvm
# binary that defaults to KVM=on. All other qemu-system* should be
# able to use KVM, but default to KVM=off (upstream qemu semantics).
#
# Once qemu-kvm and qemu fully merge, and we base off qemu releases,
# all qemu-system-* will default to KVM=off, so we hopefully won't need
# to do these double builds. But then I'm not sure how we are going to
# generate a back compat qemu-kvm binary...

%ifarch %{ix86} x86_64
# Build qemu-kvm back compat binary
dobuild --target-list=x86_64-softmmu

# Setup back compat qemu-kvm binary which defaults to KVM=on
./scripts/tracetool.py --backend dtrace --format stap \
  --binary %{_bindir}/qemu-kvm --target-arch x86_64 --target-type system \
  --probe-prefix qemu.kvm < ./trace-events > qemu-kvm.stp
cp -a x86_64-softmmu/qemu-system-x86_64 qemu-kvm
make clean
%endif

# Build qemu-system-* with consistent default of kvm=off
dobuild --target-list="$buildarch" --disable-kvm-options
gcc %{SOURCE6} -O2 -g -o ksmctl


%install

%define _udevdir /lib/udev/rules.d

install -D -p -m 0755 %{SOURCE4} $RPM_BUILD_ROOT/lib/systemd/system/ksm.service
install -D -p -m 0644 %{SOURCE5} $RPM_BUILD_ROOT%{_sysconfdir}/sysconfig/ksm
install -D -p -m 0755 ksmctl $RPM_BUILD_ROOT/lib/systemd/ksmctl

install -D -p -m 0755 %{SOURCE7} $RPM_BUILD_ROOT/lib/systemd/system/ksmtuned.service
install -D -p -m 0755 %{SOURCE8} $RPM_BUILD_ROOT%{_sbindir}/ksmtuned
install -D -p -m 0644 %{SOURCE9} $RPM_BUILD_ROOT%{_sysconfdir}/ksmtuned.conf

%ifarch %{ix86} x86_64
mkdir -p $RPM_BUILD_ROOT%{_sysconfdir}/sysconfig/modules
mkdir -p $RPM_BUILD_ROOT%{_bindir}/
mkdir -p $RPM_BUILD_ROOT%{_datadir}/%{name}
mkdir -p $RPM_BUILD_ROOT%{_udevdir}
mkdir -p $RPM_BUILD_ROOT%{_datadir}/systemtap/tapset

install -m 0755 %{SOURCE2} $RPM_BUILD_ROOT%{_sysconfdir}/sysconfig/modules/kvm.modules
install -m 0755 scripts/kvm/kvm_stat $RPM_BUILD_ROOT%{_bindir}/
install -m 0755 qemu-kvm $RPM_BUILD_ROOT%{_bindir}/
install -m 0644 qemu-kvm.stp $RPM_BUILD_ROOT%{_datadir}/systemtap/tapset/
install -m 0644 %{SOURCE3} $RPM_BUILD_ROOT%{_udevdir}
%endif

make DESTDIR=$RPM_BUILD_ROOT install
chmod -x ${RPM_BUILD_ROOT}%{_mandir}/man1/*
install -D -p -m 0644 -t ${RPM_BUILD_ROOT}%{qemudocdir} Changelog README TODO COPYING COPYING.LIB LICENSE

install -D -p -m 0644 qemu.sasl $RPM_BUILD_ROOT%{_sysconfdir}/sasl2/qemu.conf

# Provided by package ipxe
rm -rf ${RPM_BUILD_ROOT}%{_datadir}/%{name}/pxe*rom
# Provided by package vgabios
rm -rf ${RPM_BUILD_ROOT}%{_datadir}/%{name}/vgabios*bin
# Provided by package seabios
rm -rf ${RPM_BUILD_ROOT}%{_datadir}/%{name}/bios.bin
# Provided by package sgabios
rm -rf ${RPM_BUILD_ROOT}%{_datadir}/%{name}/sgabios.bin
# Provided by package openbios
rm -rf ${RPM_BUILD_ROOT}%{_datadir}/%{name}/openbios-ppc
rm -rf ${RPM_BUILD_ROOT}%{_datadir}/%{name}/openbios-sparc32
rm -rf ${RPM_BUILD_ROOT}%{_datadir}/%{name}/openbios-sparc64
# Provided by package SLOF
rm -rf ${RPM_BUILD_ROOT}%{_datadir}/%{name}/slof.bin

# The following aren't provided by any Fedora package

# Used by target s390/s390x
rm -rf ${RPM_BUILD_ROOT}%{_datadir}/%{name}/s390-zipl.rom
rm -rf ${RPM_BUILD_ROOT}%{_datadir}/%{name}/palcode-clipper
# Binary device trees for microblaze target
rm -rf ${RPM_BUILD_ROOT}%{_datadir}/%{name}/petalogix*.dtb


# the pxe gpxe images will be symlinks to the images on
# /usr/share/ipxe, as QEMU doesn't know how to look
# for other paths, yet.
pxe_link() {
  ln -s ../ipxe/$2.rom %{buildroot}%{_datadir}/%{name}/pxe-$1.rom
}

pxe_link e1000 8086100e
pxe_link ne2k_pci 10ec8029
pxe_link pcnet 10222000
pxe_link rtl8139 10ec8139
pxe_link virtio 1af41000

rom_link() {
    ln -s $1 %{buildroot}%{_datadir}/%{name}/$2
}

rom_link ../vgabios/VGABIOS-lgpl-latest.bin vgabios.bin
rom_link ../vgabios/VGABIOS-lgpl-latest.cirrus.bin vgabios-cirrus.bin
rom_link ../vgabios/VGABIOS-lgpl-latest.qxl.bin vgabios-qxl.bin
rom_link ../vgabios/VGABIOS-lgpl-latest.stdvga.bin vgabios-stdvga.bin
rom_link ../vgabios/VGABIOS-lgpl-latest.vmware.bin vgabios-vmware.bin
rom_link ../seabios/bios.bin bios.bin
rom_link ../sgabios/sgabios.bin sgabios.bin

mkdir -p $RPM_BUILD_ROOT%{_exec_prefix}/lib/binfmt.d
for i in dummy \
%ifnarch %{ix86} x86_64
    qemu-i386 \
%endif
%if %{without x86only}
%ifnarch alpha
    qemu-alpha \
%endif
%ifnarch arm
    qemu-arm \
%endif
    qemu-armeb \
%ifnarch mips
    qemu-mips qemu-mipsn32 qemu-mips64 \
%endif
%ifnarch mipsel
    qemu-mipsel qemu-mipsn32el qemu-mips64el \
%endif
%ifnarch m68k
    qemu-m68k \
%endif
%ifnarch ppc ppc64
    qemu-ppc \
%endif
%ifnarch sparc sparc64
    qemu-sparc \
%endif
%ifnarch s390 s390x
    qemu-s390x \
%endif
%ifnarch sh4
    qemu-sh4 \
%endif
    qemu-sh4eb \
%endif
; do
  test $i = dummy && continue
  grep /$i:\$ %{SOURCE1} > $RPM_BUILD_ROOT%{_exec_prefix}/lib/binfmt.d/$i.conf
  chmod 644 $RPM_BUILD_ROOT%{_exec_prefix}/lib/binfmt.d/$i.conf
done < %{SOURCE1}

# For the qemu-guest-agent subpackage install the systemd
# service and udev rules.
mkdir -p $RPM_BUILD_ROOT%{_unitdir}
mkdir -p $RPM_BUILD_ROOT%{_udevdir}
install -m 0644 %{SOURCE10} $RPM_BUILD_ROOT%{_unitdir}
install -m 0644 %{SOURCE11} $RPM_BUILD_ROOT%{_udevdir}

%check
# Hangs intermittently after printing:
#
# GTESTER tests/test-qmp-input-strict
# GTESTER tests/test-qmp-commands
# GTESTER tests/test-string-input-visitor
# GTESTER tests/test-qmp-input-visitor
# GTESTER tests/test-string-output-visitor
# GTESTER tests/check-qdict
# GTESTER tests/check-qjson
# GTESTER tests/test-qmp-output-visitor
#
#make check

%post system-x86
%ifarch %{ix86} x86_64
# load kvm modules now, so we can make sure no reboot is needed.
# If there's already a kvm module installed, we don't mess with it
sh %{_sysconfdir}/sysconfig/modules/kvm.modules || :
%endif

%post common
if [ $1 -eq 1 ] ; then
    # Initial installation
    /bin/systemctl enable ksm.service >/dev/null 2>&1 || :
    /bin/systemctl enable ksmtuned.service >/dev/null 2>&1 || :
fi

getent group kvm >/dev/null || groupadd -g 36 -r kvm
getent group qemu >/dev/null || groupadd -g 107 -r qemu
getent passwd qemu >/dev/null || \
  useradd -r -u 107 -g qemu -G kvm -d / -s /sbin/nologin \
    -c "qemu user" qemu

%preun common
if [ $1 -eq 0 ] ; then
    # Package removal, not upgrade
    /bin/systemctl --no-reload disable ksmtuned.service > /dev/null 2>&1 || :
    /bin/systemctl --no-reload disable ksm.service > /dev/null 2>&1 || :
    /bin/systemctl stop ksmtuned.service > /dev/null 2>&1 || :
    /bin/systemctl stop ksm.service > /dev/null 2>&1 || :
fi

%postun common
/bin/systemctl daemon-reload >/dev/null 2>&1 || :
if [ $1 -ge 1 ] ; then
    # Package upgrade, not uninstall
    /bin/systemctl try-restart ksmtuned.service >/dev/null 2>&1 || :
    /bin/systemctl try-restart ksm.service >/dev/null 2>&1 || :
fi


%post user
/bin/systemctl --system try-restart systemd-binfmt.service &>/dev/null || :

%postun user
/bin/systemctl --system try-restart systemd-binfmt.service &>/dev/null || :


%files
%defattr(-,root,root)

%files kvm
%defattr(-,root,root)

%files common
%defattr(-,root,root)
%dir %{qemudocdir}
%doc %{qemudocdir}/Changelog
%doc %{qemudocdir}/README
%doc %{qemudocdir}/TODO
%doc %{qemudocdir}/qemu-doc.html
%doc %{qemudocdir}/qemu-tech.html
%doc %{qemudocdir}/qmp-commands.txt
%doc %{qemudocdir}/COPYING
%doc %{qemudocdir}/COPYING.LIB
%doc %{qemudocdir}/LICENSE
%dir %{_datadir}/%{name}/
%{_datadir}/%{name}/keymaps/
%{_mandir}/man1/qemu.1*
%{_mandir}/man1/virtfs-proxy-helper.1*
%{_mandir}/man8/qemu-nbd.8*
%{_bindir}/qemu-nbd
%{_bindir}/virtfs-proxy-helper
%{_libexecdir}/qemu-bridge-helper
%config(noreplace) %{_sysconfdir}/sasl2/qemu.conf
/lib/systemd/system/ksm.service
/lib/systemd/ksmctl
%config(noreplace) %{_sysconfdir}/sysconfig/ksm
/lib/systemd/system/ksmtuned.service
%{_sbindir}/ksmtuned
%config(noreplace) %{_sysconfdir}/ksmtuned.conf
%dir %{_sysconfdir}/qemu

%files guest-agent
%defattr(-,root,root,-)
%doc COPYING README
%{_bindir}/qemu-ga
%{_unitdir}/qemu-guest-agent.service
%{_udevdir}/99-qemu-guest-agent.rules

%files user
%defattr(-,root,root)
%if %{without x86only}
%{_exec_prefix}/lib/binfmt.d/qemu-*.conf
%endif
%{_bindir}/qemu-i386
%{_bindir}/qemu-x86_64
%if %{without x86only}
%{_bindir}/qemu-alpha
%{_bindir}/qemu-arm
%{_bindir}/qemu-armeb
%{_bindir}/qemu-cris
%{_bindir}/qemu-m68k
%{_bindir}/qemu-mips
%{_bindir}/qemu-mipsel
%{_bindir}/qemu-ppc
%{_bindir}/qemu-ppc64
%{_bindir}/qemu-ppc64abi32
%{_bindir}/qemu-sh4
%{_bindir}/qemu-sh4eb
%{_bindir}/qemu-sparc
%{_bindir}/qemu-sparc32plus
%{_bindir}/qemu-sparc64
%endif
%{_datadir}/systemtap/tapset/qemu-i386.stp
%{_datadir}/systemtap/tapset/qemu-x86_64.stp
%if %{without x86only}
%{_datadir}/systemtap/tapset/qemu-alpha.stp
%{_datadir}/systemtap/tapset/qemu-arm.stp
%{_datadir}/systemtap/tapset/qemu-armeb.stp
%{_datadir}/systemtap/tapset/qemu-cris.stp
%{_datadir}/systemtap/tapset/qemu-m68k.stp
%{_datadir}/systemtap/tapset/qemu-mips.stp
%{_datadir}/systemtap/tapset/qemu-mipsel.stp
%{_datadir}/systemtap/tapset/qemu-ppc.stp
%{_datadir}/systemtap/tapset/qemu-ppc64.stp
%{_datadir}/systemtap/tapset/qemu-ppc64abi32.stp
%{_datadir}/systemtap/tapset/qemu-sh4.stp
%{_datadir}/systemtap/tapset/qemu-sh4eb.stp
%{_datadir}/systemtap/tapset/qemu-sparc.stp
%{_datadir}/systemtap/tapset/qemu-sparc32plus.stp
%{_datadir}/systemtap/tapset/qemu-sparc64.stp
%endif

%files system-x86
%defattr(-,root,root)
%{_bindir}/qemu-system-i386
%{_bindir}/qemu-system-x86_64
%{_datadir}/%{name}/bios.bin
%{_datadir}/%{name}/sgabios.bin
%{_datadir}/%{name}/linuxboot.bin
%{_datadir}/%{name}/multiboot.bin
%{_datadir}/%{name}/kvmvapic.bin
%{_datadir}/%{name}/vgabios.bin
%{_datadir}/%{name}/vgabios-cirrus.bin
%{_datadir}/%{name}/vgabios-qxl.bin
%{_datadir}/%{name}/vgabios-stdvga.bin
%{_datadir}/%{name}/vgabios-vmware.bin
%{_datadir}/%{name}/pxe-e1000.rom
%{_datadir}/%{name}/pxe-virtio.rom
%{_datadir}/%{name}/pxe-pcnet.rom
%{_datadir}/%{name}/pxe-rtl8139.rom
%{_datadir}/%{name}/pxe-ne2k_pci.rom
%{_datadir}/%{name}/cpus-x86_64.conf
%{_datadir}/%{name}/qemu-icon.bmp
%config(noreplace) %{_sysconfdir}/qemu/target-x86_64.conf
%{_datadir}/systemtap/tapset/qemu-system-i386.stp
%{_datadir}/systemtap/tapset/qemu-system-x86_64.stp

%ifarch %{ix86} x86_64
%{_bindir}/qemu-kvm
%{_sysconfdir}/sysconfig/modules/kvm.modules
%{_udevdir}/80-kvm.rules
%{_datadir}/systemtap/tapset/qemu-kvm.stp
%endif

%ifarch %{ix86} x86_64
%files kvm-tools
%defattr(-,root,root,-)
%{_bindir}/kvm_stat
%endif

%if %{without x86only}

%files system-arm
%defattr(-,root,root)
%{_bindir}/qemu-system-arm
%{_datadir}/systemtap/tapset/qemu-system-arm.stp

%files system-mips
%defattr(-,root,root)
%{_bindir}/qemu-system-mips
%{_bindir}/qemu-system-mipsel
%{_bindir}/qemu-system-mips64
%{_bindir}/qemu-system-mips64el
%{_datadir}/systemtap/tapset/qemu-system-mips.stp
%{_datadir}/systemtap/tapset/qemu-system-mipsel.stp
%{_datadir}/systemtap/tapset/qemu-system-mips64el.stp
%{_datadir}/systemtap/tapset/qemu-system-mips64.stp

%files system-cris
%defattr(-,root,root)
%{_bindir}/qemu-system-cris
%{_datadir}/systemtap/tapset/qemu-system-cris.stp

%files system-m68k
%defattr(-,root,root)
%{_bindir}/qemu-system-m68k
%{_datadir}/systemtap/tapset/qemu-system-m68k.stp

%files system-sh4
%defattr(-,root,root)
%{_bindir}/qemu-system-sh4
%{_bindir}/qemu-system-sh4eb
%{_datadir}/systemtap/tapset/qemu-system-sh4.stp
%{_datadir}/systemtap/tapset/qemu-system-sh4eb.stp

%files system-sparc
%defattr(-,root,root)
%{_bindir}/qemu-system-sparc
%{_bindir}/qemu-system-sparc64
%{_datadir}/systemtap/tapset/qemu-system-sparc.stp
%{_datadir}/systemtap/tapset/qemu-system-sparc64.stp

%files system-ppc
%defattr(-,root,root)
%{_bindir}/qemu-system-ppc
%{_bindir}/qemu-system-ppc64
%{_bindir}/qemu-system-ppcemb
%{_datadir}/%{name}/bamboo.dtb
%{_datadir}/%{name}/ppc_rom.bin
%{_datadir}/%{name}/spapr-rtas.bin
%{_datadir}/systemtap/tapset/qemu-system-ppc.stp
%{_datadir}/systemtap/tapset/qemu-system-ppc64.stp
%{_datadir}/systemtap/tapset/qemu-system-ppcemb.stp

%endif

%files img
%defattr(-,root,root)
%{_bindir}/qemu-img
%{_bindir}/qemu-io
%{_bindir}/vscclient
%{_mandir}/man1/qemu-img.1*

%changelog
<<<<<<< HEAD
* Tue Aug 14 2012 Eduardo Habkost <ehabkost@redhat.com> - qemu-1.2-0.2.20120806git3e430569.el7
- Don't build non-x86 qemu targets on RHEL
- Resolves: bz#821913
  (don't build non-x86 qemu targets)
=======
* Mon Aug 20 2012 Richard W.M. Jones <rjones@redhat.com> - 1.2-0.3.20120806git3e430569
- Backport Bonzini's vhost-net fix (RHBZ#848400).

* Tue Aug 14 2012 Cole Robinson <crobinso@redhat.com> - 1.2-0.2.20120806git3e430569
- Bump release number, previous build forgot but the dist bump helped us out

* Tue Aug 14 2012 Cole Robinson <crobinso@redhat.com> - 1.2-0.1.20120806git3e430569
- Revive qemu-system-{ppc*, sparc*} (bz 844502)
- Enable KVM support for all targets (bz 844503)
>>>>>>> 93c32ff4

* Mon Aug 06 2012 Cole Robinson <crobinso@redhat.com> - 1.2-0.1.20120806git3e430569.fc18
- Update to git snapshot

* Sun Jul 29 2012 Cole Robinson <crobinso@redhat.com> - 1.1.1-1
- Upstream stable release 1.1.1
- Fix systemtap tapsets (bz 831763)
- Fix VNC audio tunnelling (bz 840653)
- Don't renable ksm on update (bz 815156)
- Bump usbredir dep (bz 812097)
- Fix RPM install error on non-virt machines (bz 660629)
- Obsolete openbios to fix upgrade dependency issues (bz 694802)

* Sat Jul 21 2012 Fedora Release Engineering <rel-eng@lists.fedoraproject.org> - 2:1.1.0-9
- Rebuilt for https://fedoraproject.org/wiki/Fedora_18_Mass_Rebuild

* Tue Jul 10 2012 Richard W.M. Jones <rjones@redhat.com> - 2:1.1.0-8
- Re-diff previous patch so that it applies and actually apply it

* Tue Jul 10 2012 Richard W.M. Jones <rjones@redhat.com> - 2:1.1.0-7
- Add patch to fix default machine options.  This fixes libvirt
  detection of qemu.
- Back out patch 1 which conflicts.

* Fri Jul  6 2012 Hans de Goede <hdegoede@redhat.com> - 2:1.1.0-5
- Fix qemu crashing (on an assert) whenever USB-2.0 isoc transfers are used

* Thu Jul  5 2012 Richard W.M. Jones <rjones@redhat.com> - 2:1.1.0-4
- Disable tests since they hang intermittently.
- Add kvmvapic.bin (replaces vapic.bin).
- Add cpus-x86_64.conf.  qemu now creates /etc/qemu/target-x86_64.conf
  as an empty file.
- Add qemu-icon.bmp.
- Add qemu-bridge-helper.
- Build and include virtfs-proxy-helper + man page (thanks Hans de Goede).

* Wed Jul  4 2012 Hans de Goede <hdegoede@redhat.com> - 2:1.1.0-1
- New upstream release 1.1.0
- Drop about a 100 spice + USB patches, which are all upstream

* Mon Apr 23 2012 Paolo Bonzini <pbonzini@redhat.com> - 2:1.0-17
- Fix install failure due to set -e (rhbz #815272)

* Mon Apr 23 2012 Paolo Bonzini <pbonzini@redhat.com> - 2:1.0-16
- Fix kvm.modules to exit successfully on non-KVM capable systems (rhbz #814932)

* Thu Apr 19 2012 Hans de Goede <hdegoede@redhat.com> - 2:1.0-15
- Add a couple of backported QXL/Spice bugfixes
- Add spice volume control patches

* Fri Apr 6 2012 Paolo Bonzini <pbonzini@redhat.com> - 2:1.0-12
- Add back PPC and SPARC user emulators
- Update binfmt rules from upstream

* Mon Apr  2 2012 Hans de Goede <hdegoede@redhat.com> - 2:1.0-11
- Some more USB bugfixes from upstream

* Thu Mar 29 2012 Eduardo Habkost <ehabkost@redhat.com> - 2:1.0-12
- Fix ExclusiveArch mistake that disabled all non-x86_64 builds on Fedora

* Wed Mar 28 2012 Eduardo Habkost <ehabkost@redhat.com> - 2:1.0-11
- Use --with variables for build-time settings

* Wed Mar 28 2012 Daniel P. Berrange <berrange@redhat.com> - 2:1.0-10
- Switch to use iPXE for netboot ROMs

* Thu Mar 22 2012 Daniel P. Berrange <berrange@redhat.com> - 2:1.0-9
- Remove O_NOATIME for 9p filesystems

* Mon Mar 19 2012 Daniel P. Berrange <berrange@redhat.com> - 2:1.0-8
- Move udev rules to /lib/udev/rules.d (rhbz #748207)

* Fri Mar  9 2012 Hans de Goede <hdegoede@redhat.com> - 2:1.0-7
- Add a whole bunch of USB bugfixes from upstream

* Mon Feb 13 2012 Daniel P. Berrange <berrange@redhat.com> - 2:1.0-6
- Add many more missing BRs for misc QEMU features
- Enable running of test suite during build

* Tue Feb 07 2012 Justin M. Forbes <jforbes@redhat.com> - 2:1.0-5
- Add support for virtio-scsi

* Sun Feb  5 2012 Richard W.M. Jones <rjones@redhat.com> - 2:1.0-4
- Require updated ceph for latest librbd with rbd_flush symbol.

* Tue Jan 24 2012 Justin M. Forbes <jforbes@redhat.com> - 2:1.0-3
- Add support for vPMU
- e1000: bounds packet size against buffer size CVE-2012-0029

* Fri Jan 13 2012 Justin M. Forbes <jforbes@redhat.com> - 2:1.0-2
- Add patches for USB redirect bits
- Remove palcode-clipper, we don't build it

* Wed Jan 11 2012 Justin M. Forbes <jforbes@redhat.com> - 2:1.0-1
- Add patches from 1.0.1 queue

* Fri Dec 16 2011 Justin M. Forbes <jforbes@redhat.com> - 2:1.0-1
- Update to qemu 1.0

* Tue Nov 15 2011 Justin M. Forbes <jforbes@redhat.com> - 2:0.15.1-3
- Enable spice for i686 users as well

* Thu Nov 03 2011 Justin M. Forbes <jforbes@redhat.com> - 2:0.15.1-2
- Fix POSTIN scriplet failure (#748281)

* Fri Oct 21 2011 Justin M. Forbes <jforbes@redhat.com> - 2:0.15.1-1
- Require seabios-bin >= 0.6.0-2 (#741992)
- Replace init scripts with systemd units (#741920)
- Update to 0.15.1 stable upstream
  
* Fri Oct 21 2011 Paul Moore <pmoore@redhat.com>
- Enable full relro and PIE (rhbz #738812)

* Wed Oct 12 2011 Daniel P. Berrange <berrange@redhat.com> - 2:0.15.0-6
- Add BR on ceph-devel to enable RBD block device

* Wed Oct  5 2011 Daniel P. Berrange <berrange@redhat.com> - 2:0.15.0-5
- Create a qemu-guest-agent sub-RPM for guest installation

* Tue Sep 13 2011 Daniel P. Berrange <berrange@redhat.com> - 2:0.15.0-4
- Enable DTrace tracing backend for SystemTAP (rhbz #737763)
- Enable build with curl (rhbz #737006)

* Thu Aug 18 2011 Hans de Goede <hdegoede@redhat.com> - 2:0.15.0-3
- Add missing BuildRequires: usbredir-devel, so that the usbredir code
  actually gets build

* Thu Aug 18 2011 Richard W.M. Jones <rjones@redhat.com> - 2:0.15.0-2
- Add upstream qemu patch 'Allow to leave type on default in -machine'
  (2645c6dcaf6ea2a51a3b6dfa407dd203004e4d11).

* Sun Aug 14 2011 Justin M. Forbes <jforbes@redhat.com> - 2:0.15.0-1
- Update to 0.15.0 stable release.

* Thu Aug 04 2011 Justin M. Forbes <jforbes@redhat.com> - 2:0.15.0-0.3.201108040af4922
- Update to 0.15.0-rc1 as we prepare for 0.15.0 release

* Thu Aug  4 2011 Daniel P. Berrange <berrange@redhat.com> - 2:0.15.0-0.3.2011072859fadcc
- Fix default accelerator for non-KVM builds (rhbz #724814)

* Thu Jul 28 2011 Justin M. Forbes <jforbes@redhat.com> - 2:0.15.0-0.1.2011072859fadcc
- Update to 0.15.0-rc0 as we prepare for 0.15.0 release

* Tue Jul 19 2011 Hans de Goede <hdegoede@redhat.com> - 2:0.15.0-0.2.20110718525e3df
- Add support usb redirection over the network, see:
  http://fedoraproject.org/wiki/Features/UsbNetworkRedirection
- Restore chardev flow control patches

* Mon Jul 18 2011 Justin M. Forbes <jforbes@redhat.com> - 2:0.15.0-0.1.20110718525e3df
- Update to git snapshot as we prepare for 0.15.0 release

* Wed Jun 22 2011 Richard W.M. Jones <rjones@redhat.com> - 2:0.14.0-9
- Add BR libattr-devel.  This caused the -fstype option to be disabled.
  https://www.redhat.com/archives/libvir-list/2011-June/thread.html#01017

* Mon May  2 2011 Hans de Goede <hdegoede@redhat.com> - 2:0.14.0-8
- Fix a bug in the spice flow control patches which breaks the tcp chardev

* Tue Mar 29 2011 Justin M. Forbes <jforbes@redhat.com> - 2:0.14.0-7
- Disable qemu-ppc and qemu-sparc packages (#679179)

* Mon Mar 28 2011 Justin M. Forbes <jforbes@redhat.com> - 2:0.14.0-6
- Spice fixes for flow control.

* Tue Mar 22 2011 Dan Horák <dan[at]danny.cz> - 2:0.14.0-5
- be more careful when removing the -g flag on s390

* Fri Mar 18 2011 Justin M. Forbes <jforbes@redhat.com> - 2:0.14.0-4
- Fix thinko on adding the most recent patches.

* Wed Mar 16 2011 Justin M. Forbes <jforbes@redhat.com> - 2:0.14.0-3
- Fix migration issue with vhost
- Fix qxl locking issues for spice

* Wed Mar 02 2011 Justin M. Forbes <jforbes@redhat.com> - 2:0.14.0-2
- Re-enable sparc and cris builds

* Thu Feb 24 2011 Justin M. Forbes <jforbes@redhat.com> - 2:0.14.0-1
- Update to 0.14.0 release

* Fri Feb 11 2011 Justin M. Forbes <jforbes@redhat.com> - 2:0.14.0-0.1.20110210git7aa8c46
- Update git snapshot
- Temporarily disable qemu-cris and qemu-sparc due to build errors (to be resolved shorly)

* Tue Feb 08 2011 Justin M. Forbes <jforbes@redhat.com> - 2:0.14.0-0.1.20110208git3593e6b
- Update to 0.14.0 rc git snapshot
- Add virtio-net to modules

* Wed Nov  3 2010 Daniel P. Berrange <berrange@redhat.com> - 2:0.13.0-2
- Revert previous change
- Make qemu-common own the /etc/qemu directory
- Add /etc/qemu/target-x86_64.conf to qemu-system-x86 regardless
  of host architecture.

* Wed Nov 03 2010 Dan Horák <dan[at]danny.cz> - 2:0.13.0-2
- Remove kvm config file on non-x86 arches (part of #639471)
- Own the /etc/qemu directory

* Mon Oct 18 2010 Justin M. Forbes <jforbes@redhat.com> - 2:0.13.0-1
- Update to 0.13.0 upstream release
- Fixes for vhost
- Fix mouse in certain guests (#636887)
- Fix issues with WinXP guest install (#579348)
- Resolve build issues with S390 (#639471)
- Fix Windows XP on Raw Devices (#631591)

* Tue Oct 05 2010 jkeating - 2:0.13.0-0.7.rc1.1
- Rebuilt for gcc bug 634757

* Tue Sep 21 2010 Justin M. Forbes <jforbes@redhat.com> - 2:0.13.0-0.7.rc1
- Flip qxl pci id from unstable to stable (#634535)
- KSM Fixes from upstream (#558281)

* Tue Sep 14 2010 Justin M. Forbes <jforbes@redhat.com> - 2:0.13.0-0.6.rc1
- Move away from git snapshots as 0.13 is close to release
- Updates for spice 0.6

* Tue Aug 10 2010 Justin M. Forbes <jforbes@redhat.com> - 2:0.13.0-0.5.20100809git25fdf4a
- Fix typo in e1000 gpxe rom requires.
- Add links to newer vgabios

* Tue Aug 10 2010 Justin M. Forbes <jforbes@redhat.com> - 2:0.13.0-0.4.20100809git25fdf4a
- Disable spice on 32bit, it is not supported and buildreqs don't exist.

* Mon Aug 9 2010 Justin M. Forbes <jforbes@redhat.com> - 2:0.13.0-0.3.20100809git25fdf4a
- Updates from upstream towards 0.13 stable
- Fix requires on gpxe
- enable spice now that buildreqs are in the repository.
- ksmtrace has moved to a separate upstream package

* Tue Jul 27 2010 Justin M. Forbes <jforbes@redhat.com> - 2:0.13.0-0.2.20100727gitb81fe95
- add texinfo buildreq for manpages.

* Tue Jul 27 2010 Justin M. Forbes <jforbes@redhat.com> - 2:0.13.0-0.1.20100727gitb81fe95
- Update to 0.13.0 upstream snapshot
- ksm init fixes from upstream

* Tue Jul 20 2010 Dan Horák <dan[at]danny.cz> - 2:0.12.3-8
- Add avoid-llseek patch from upstream needed for building on s390(x)
- Don't use parallel make on s390(x)

* Tue Jun 22 2010 Amit Shah <amit.shah@redhat.com> - 2:0.12.3-7
- Add vvfat hardening patch from upstream (#605202)

* Fri Apr 23 2010 Justin M. Forbes <jforbes@redhat.com> - 2:0.12.3-6
- Change requires to the noarch seabios-bin
- Add ownership of docdir to qemu-common (#572110)
- Fix "Cannot boot from non-existent NIC" error when using virt-install (#577851)

* Thu Apr 15 2010 Justin M. Forbes <jforbes@redhat.com> - 2:0.12.3-5
- Update virtio console patches from upstream

* Mon Mar 11 2010 Justin M. Forbes <jforbes@redhat.com> - 2:0.12.3-4
- Detect cdrom via ioctl (#473154)
- re add increased buffer for USB control requests (#546483)

* Wed Mar 10 2010 Justin M. Forbes <jforbes@redhat.com> - 2:0.12.3-3
- Migration clear the fd in error cases (#518032)

* Tue Mar 09 2010 Justin M. Forbes <jforbes@redhat.com> - 2:0.12.3-2
- Allow builds --with x86only
- Add libaio-devel buildreq for aio support

* Fri Feb 26 2010 Justin M. Forbes <jforbes@redhat.com> - 2:0.12.3-1
- Update to 0.12.3 upstream
- vhost-net migration/restart fixes
- Add F-13 machine type
- virtio-serial fixes

* Tue Feb 09 2010 Justin M. Forbes <jforbes@redhat.com> - 2:0.12.2-6
- Add vhost net support.

* Thu Feb 04 2010 Justin M. Forbes <jforbes@redhat.com> - 2:0.12.2-5
- Avoid creating too large iovecs in multiwrite merge (#559717)
- Don't try to set max_kernel_pages during ksm init on newer kernels (#558281)
- Add logfile options for ksmtuned debug.

* Wed Jan 27 2010 Amit Shah <amit.shah@redhat.com> - 2:0.12.2-4
- Remove build dependency on iasl now that we have seabios

* Wed Jan 27 2010 Amit Shah <amit.shah@redhat.com> - 2:0.12.2-3
- Remove source target for 0.12.1.2

* Wed Jan 27 2010 Amit Shah <amit.shah@redhat.com> - 2:0.12.2-2
- Add virtio-console patches from upstream for the F13 VirtioSerial feature

* Mon Jan 25 2010 Justin M. Forbes <jforbes@redhat.com> - 2:0.12.2-1
- Update to 0.12.2 upstream

* Fri Jan 10 2010 Justin M. Forbes <jforbes@redhat.com> - 2:0.12.1.2-3
- Point to seabios instead of bochs, and add a requires for seabios

* Mon Jan  4 2010 Justin M. Forbes <jforbes@redhat.com> - 2:0.12.1.2-2
- Remove qcow2 virtio backing file patch

* Mon Jan  4 2010 Justin M. Forbes <jforbes@redhat.com> - 2:0.12.1.2-1
- Update to 0.12.1.2 upstream
- Remove patches included in upstream

* Fri Nov 20 2009 Mark McLoughlin <markmc@redhat.com> - 2:0.11.0-12
- Fix a use-after-free crasher in the slirp code (#539583)
- Fix overflow in the parallels image format support (#533573)

* Wed Nov  4 2009 Mark McLoughlin <markmc@redhat.com> - 2:0.11.0-11
- Temporarily disable preadv/pwritev support to fix data corruption (#526549)

* Tue Nov  3 2009 Justin M. Forbes <jforbes@redhat.com> - 2:0.11.0-10
- Default ksm and ksmtuned services on.

* Thu Oct 29 2009 Mark McLoughlin <markmc@redhat.com> - 2:0.11.0-9
- Fix dropped packets with non-virtio NICs (#531419)

* Wed Oct 21 2009 Glauber Costa <gcosta@redhat.com> - 2:0.11.0-8
- Properly save kvm time registers (#524229)

* Mon Oct 19 2009 Mark McLoughlin <markmc@redhat.com> - 2:0.11.0-7
- Fix potential segfault from too small MSR_COUNT (#528901)

* Fri Oct  9 2009 Mark McLoughlin <markmc@redhat.com> - 2:0.11.0-6
- Fix fs errors with virtio and qcow2 backing file (#524734)
- Fix ksm initscript errors on kernel missing ksm (#527653)
- Add missing Requires(post): getent, useradd, groupadd (#527087)

* Tue Oct  6 2009 Mark McLoughlin <markmc@redhat.com> - 2:0.11.0-5
- Add 'retune' verb to ksmtuned init script

* Mon Oct  5 2009 Mark McLoughlin <markmc@redhat.com> - 2:0.11.0-4
- Use rtl8029 PXE rom for ne2k_pci, not ne (#526777)
- Also, replace the gpxe-roms-qemu pkg requires with file-based requires

* Thu Oct  1 2009 Justin M. Forbes <jmforbes@redhat.com> - 2:0.11.0-3
- Improve error reporting on file access (#524695)

* Mon Sep 28 2009 Mark McLoughlin <markmc@redhat.com> - 2:0.11.0-2
- Fix pci hotplug to not exit if supplied an invalid NIC model (#524022)

* Mon Sep 28 2009 Mark McLoughlin <markmc@redhat.com> - 2:0.11.0-1
- Update to 0.11.0 release
- Drop a couple of upstreamed patches

* Wed Sep 23 2009 Mark McLoughlin <markmc@redhat.com> - 2:0.10.92-5
- Fix issue causing NIC hotplug confusion when no model is specified (#524022)

* Wed Sep 16 2009 Mark McLoughlin <markmc@redhat.com> - 2:0.10.92-4
- Fix for KSM patch from Justin Forbes

* Wed Sep 16 2009 Mark McLoughlin <markmc@redhat.com> - 2:0.10.92-3
- Add ksmtuned, also from Dan Kenigsberg
- Use %_initddir macro

* Wed Sep 16 2009 Mark McLoughlin <markmc@redhat.com> - 2:0.10.92-2
- Add ksm control script from Dan Kenigsberg

* Mon Sep  7 2009 Mark McLoughlin <markmc@redhat.com> - 2:0.10.92-1
- Update to qemu-kvm-0.11.0-rc2
- Drop upstreamed patches
- extboot install now fixed upstream
- Re-place TCG init fix (#516543) with the one gone upstream

* Mon Sep  7 2009 Mark McLoughlin <markmc@redhat.com> - 2:0.10.91-0.10.rc1
- Fix MSI-X error handling on older kernels (#519787)

* Fri Sep  4 2009 Mark McLoughlin <markmc@redhat.com> - 2:0.10.91-0.9.rc1
- Make pulseaudio the default audio backend (#519540, #495964, #496627)

* Thu Aug 20 2009 Richard W.M. Jones <rjones@redhat.com> - 2:0.10.91-0.8.rc1
- Fix segfault when qemu-kvm is invoked inside a VM (#516543)

* Tue Aug 18 2009 Mark McLoughlin <markmc@redhat.com> - 2:0.10.91-0.7.rc1
- Fix permissions on udev rules (#517571)

* Mon Aug 17 2009 Lubomir Rintel <lkundrak@v3.sk> - 2:0.10.91-0.6.rc1
- Allow blacklisting of kvm modules (#517866)

* Fri Aug  7 2009 Mark McLoughlin <markmc@redhat.com> - 2:0.10.91-0.5.rc1
- Fix virtio_net with -net user (#516022)

* Tue Aug  4 2009 Mark McLoughlin <markmc@redhat.com> - 2:0.10.91-0.4.rc1
- Update to qemu-kvm-0.11-rc1; no changes from rc1-rc0

* Tue Aug  4 2009 Mark McLoughlin <markmc@redhat.com> - 2:0.10.91-0.3.rc1.rc0
- Fix extboot checksum (bug #514899)

* Fri Jul 31 2009 Mark McLoughlin <markmc@redhat.com> - 2:0.10.91-0.2.rc1.rc0
- Add KSM support
- Require bochs-bios >= 2.3.8-0.8 for latest kvm bios updates

* Thu Jul 30 2009 Mark McLoughlin <markmc@redhat.com> - 2:0.10.91-0.1.rc1.rc0
- Update to qemu-kvm-0.11.0-rc1-rc0
- This is a pre-release of the official -rc1
- A vista installer regression is blocking the official -rc1 release
- Drop qemu-prefer-sysfs-for-usb-host-devices.patch
- Drop qemu-fix-build-for-esd-audio.patch
- Drop qemu-slirp-Fix-guestfwd-for-incoming-data.patch
- Add patch to ensure extboot.bin is installed

* Sun Jul 26 2009 Fedora Release Engineering <rel-eng@lists.fedoraproject.org> - 2:0.10.50-14.kvm88
- Rebuilt for https://fedoraproject.org/wiki/Fedora_12_Mass_Rebuild

* Thu Jul 23 2009 Glauber Costa <glommer@redhat.com> - 2:0.10.50-13.kvm88
- Fix bug 513249, -net channel option is broken

* Thu Jul 16 2009 Daniel P. Berrange <berrange@redhat.com> - 2:0.10.50-12.kvm88
- Add 'qemu' user and group accounts
- Force disable xen until it can be made to build

* Thu Jul 16 2009 Mark McLoughlin <markmc@redhat.com> - 2:0.10.50-11.kvm88
- Update to kvm-88, see http://www.linux-kvm.org/page/ChangeLog
- Package mutiboot.bin
- Update for how extboot is built
- Fix sf.net source URL
- Drop qemu-fix-ppc-softmmu-kvm-disabled-build.patch
- Drop qemu-fix-pcspk-build-with-kvm-disabled.patch
- Cherry-pick fix for esound support build failure

* Wed Jul 15 2009 Daniel Berrange <berrange@lettuce.camlab.fab.redhat.com> - 2:0.10.50-10.kvm87
- Add udev rules to make /dev/kvm world accessible & group=kvm (rhbz #497341)
- Create a kvm group if it doesn't exist (rhbz #346151)

* Tue Jul 07 2009 Glauber Costa <glommer@redhat.com> - 2:0.10.50-9.kvm87
- use pxe roms from gpxe, instead of etherboot package.

* Fri Jul  3 2009 Mark McLoughlin <markmc@redhat.com> - 2:0.10.50-8.kvm87
- Prefer sysfs over usbfs for usb passthrough (#508326)

* Sat Jun 27 2009 Mark McLoughlin <markmc@redhat.com> - 2:0.10.50-7.kvm87
- Update to kvm-87
- Drop upstreamed patches
- Cherry-pick new ppc build fix from upstream
- Work around broken linux-user build on ppc
- Fix hw/pcspk.c build with --disable-kvm
- Re-enable preadv()/pwritev() since #497429 is long since fixed
- Kill petalogix-s3adsp1800.dtb, since we don't ship the microblaze target

* Fri Jun  5 2009 Mark McLoughlin <markmc@redhat.com> - 2:0.10.50-6.kvm86
- Fix 'kernel requires an x86-64 CPU' error
- BuildRequires ncurses-devel to enable '-curses' option (#504226)

* Wed Jun  3 2009 Mark McLoughlin <markmc@redhat.com> - 2:0.10.50-5.kvm86
- Prevent locked cdrom eject - fixes hang at end of anaconda installs (#501412)
- Avoid harmless 'unhandled wrmsr' warnings (#499712)

* Thu May 21 2009 Mark McLoughlin <markmc@redhat.com> - 2:0.10.50-4.kvm86
- Update to kvm-86 release
- ChangeLog here: http://marc.info/?l=kvm&m=124282885729710

* Fri May  1 2009 Mark McLoughlin <markmc@redhat.com> - 2:0.10.50-3.kvm85
- Really provide qemu-kvm as a metapackage for comps

* Tue Apr 28 2009 Mark McLoughlin <markmc@redhat.com> - 2:0.10.50-2.kvm85
- Provide qemu-kvm as a metapackage for comps

* Mon Apr 27 2009 Mark McLoughlin <markmc@redhat.com> - 2:0.10.50-1.kvm85
- Update to qemu-kvm-devel-85
- kvm-85 is based on qemu development branch, currently version 0.10.50
- Include new qemu-io utility in qemu-img package
- Re-instate -help string for boot=on to fix virtio booting with libvirt
- Drop upstreamed patches
- Fix missing kernel/include/asm symlink in upstream tarball
- Fix target-arm build
- Fix build on ppc
- Disable preadv()/pwritev() until bug #497429 is fixed
- Kill more .kernelrelease uselessness
- Make non-kvm qemu build verbose

* Fri Apr 24 2009 Mark McLoughlin <markmc@redhat.com> - 2:0.10-15
- Fix source numbering typos caused by make-release addition

* Thu Apr 23 2009 Mark McLoughlin <markmc@redhat.com> - 2:0.10-14
- Improve instructions for generating the tarball

* Tue Apr 21 2009 Mark McLoughlin <markmc@redhat.com> - 2:0.10-13
- Enable pulseaudio driver to fix qemu lockup at shutdown (#495964)

* Tue Apr 21 2009 Mark McLoughlin <markmc@redhat.com> - 2:0.10-12
- Another qcow2 image corruption fix (#496642)

* Mon Apr 20 2009 Mark McLoughlin <markmc@redhat.com> - 2:0.10-11
- Fix qcow2 image corruption (#496642)

* Sun Apr 19 2009 Mark McLoughlin <markmc@redhat.com> - 2:0.10-10
- Run sysconfig.modules from %post on x86_64 too (#494739)

* Sun Apr 19 2009 Mark McLoughlin <markmc@redhat.com> - 2:0.10-9
- Align VGA ROM to 4k boundary - fixes 'qemu-kvm -std vga' (#494376)

* Tue Apr  14 2009 Glauber Costa <glommer@redhat.com> - 2:0.10-8
- Provide qemu-kvm conditional on the architecture.

* Thu Apr  9 2009 Mark McLoughlin <markmc@redhat.com> - 2:0.10-7
- Add a much cleaner fix for vga segfault (#494002)

* Sun Apr  5 2009 Glauber Costa <glommer@redhat.com> - 2:0.10-6
- Fixed qcow2 segfault creating disks over 2TB. #491943

* Fri Apr  3 2009 Mark McLoughlin <markmc@redhat.com> - 2:0.10-5
- Fix vga segfault under kvm-autotest (#494002)
- Kill kernelrelease hack; it's not needed
- Build with "make V=1" for more verbose logs

* Thu Apr 02 2009 Glauber Costa <glommer@redhat.com> - 2:0.10-4
- Support botting gpxe roms.

* Wed Apr 01 2009 Glauber Costa <glommer@redhat.com> - 2:0.10-2
- added missing patch. love for CVS.

* Wed Apr 01 2009 Glauber Costa <glommer@redhat.com> - 2:0.10-1
- Include debuginfo for qemu-img
- Do not require qemu-common for qemu-img
- Explicitly own each of the firmware files
- remove firmwares for ppc and sparc. They should be provided by an external package.
  Not that the packages exists for sparc in the secondary arch repo as noarch, but they
  don't automatically get into main repos. Unfortunately it's the best we can do right
  now.
- rollback a bit in time. Snapshot from avi's maint/2.6.30
  - this requires the sasl patches to come back.
  - with-patched-kernel comes back.

* Wed Mar 25 2009 Mark McLoughlin <markmc@redhat.com> - 2:0.10-0.12.kvm20090323git
- BuildRequires pciutils-devel for device assignment (#492076)

* Mon Mar 23 2009 Glauber Costa <glommer@redhat.com> - 2:0.10-0.11.kvm20090323git
- Update to snapshot kvm20090323.
- Removed patch2 (upstream).
- use upstream's new split package.
- --with-patched-kernel flag not needed anymore
- Tell how to get the sources.

* Wed Mar 18 2009 Glauber Costa <glommer@redhat.com> - 2:0.10-0.10.kvm20090310git
- Added extboot to files list.

* Wed Mar 11 2009 Glauber Costa <glommer@redhat.com> - 2:0.10-0.9.kvm20090310git
- Fix wrong reference to bochs bios.

* Wed Mar 11 2009 Glauber Costa <glommer@redhat.com> - 2:0.10-0.8.kvm20090310git
- fix Obsolete/Provides pair
- Use kvm bios from bochs-bios package.
- Using RPM_OPT_FLAGS in configure
- Picked back audio-drv-list from kvm package

* Tue Mar 10 2009 Glauber Costa <glommer@redhat.com> - 2:0.10-0.7.kvm20090310git
- modify ppc patch

* Tue Mar 10 2009 Glauber Costa <glommer@redhat.com> - 2:0.10-0.6.kvm20090310git
- updated to kvm20090310git
- removed sasl patches (already in this release)

* Tue Mar 10 2009 Glauber Costa <glommer@redhat.com> - 2:0.10-0.5.kvm20090303git
- kvm.modules were being wrongly mentioned at %%install.
- update description for the x86 system package to include kvm support
- build kvm's own bios. It is still necessary while kvm uses a slightly different
  irq routing mechanism

* Thu Mar 05 2009 Glauber Costa <glommer@redhat.com> - 2:0.10-0.4.kvm20090303git
- seems Epoch does not go into the tags. So start back here.

* Thu Mar 05 2009 Glauber Costa <glommer@redhat.com> - 2:0.10-0.1.kvm20090303git
- Use bochs-bios instead of bochs-bios-data
- It's official: upstream set on 0.10

* Thu Mar  5 2009 Daniel P. Berrange <berrange@redhat.com> - 2:0.9.2-0.2.kvm20090303git
- Added BSD to license list, since many files are covered by BSD

* Wed Mar 04 2009 Glauber Costa <glommer@redhat.com> - 0.9.2-0.1.kvm20090303git
- missing a dot. shame on me

* Wed Mar 04 2009 Glauber Costa <glommer@redhat.com> - 0.92-0.1.kvm20090303git
- Set Epoch to 2
- Set version to 0.92. It seems upstream keep changing minds here, so pick the lowest
- Provides KVM, Obsoletes KVM
- Only install qemu-kvm in ix86 and x86_64
- Remove pkgdesc macros, as they were generating bogus output for rpm -qi.
- fix ppc and ppc64 builds

* Tue Mar 03 2009 Glauber Costa <glommer@redhat.com> - 0.10-0.3.kvm20090303git
- only execute post scripts for user package.
- added kvm tools.

* Tue Mar 03 2009 Glauber Costa <glommer@redhat.com> - 0.10-0.2.kvm20090303git
- put kvm.modules into cvs

* Tue Mar 03 2009 Glauber Costa <glommer@redhat.com> - 0.10-0.1.kvm20090303git
- Set Epoch to 1
- Build KVM (basic build, no tools yet)
- Set ppc in ExcludeArch. This is temporary, just to fix one issue at a time.
  ppc users (IBM ? ;-)) please wait a little bit.

* Tue Mar  3 2009 Daniel P. Berrange <berrange@redhat.com> - 1.0-0.5.svn6666
- Support VNC SASL authentication protocol
- Fix dep on bochs-bios-data

* Tue Mar 03 2009 Glauber Costa <glommer@redhat.com> - 1.0-0.4.svn6666
- use bios from bochs-bios package.

* Tue Mar 03 2009 Glauber Costa <glommer@redhat.com> - 1.0-0.3.svn6666
- use vgabios from vgabios package.

* Mon Mar 02 2009 Glauber Costa <glommer@redhat.com> - 1.0-0.2.svn6666
- use pxe roms from etherboot package.

* Mon Mar 02 2009 Glauber Costa <glommer@redhat.com> - 1.0-0.1.svn6666
- Updated to tip svn (release 6666). Featuring split packages for qemu.
  Unfortunately, still using binary blobs for the bioses.

* Wed Feb 25 2009 Fedora Release Engineering <rel-eng@lists.fedoraproject.org> - 0.9.1-13
- Rebuilt for https://fedoraproject.org/wiki/Fedora_11_Mass_Rebuild

* Sun Jan 11 2009 Debarshi Ray <rishi@fedoraproject.org> - 0.9.1-12
- Updated build patch. Closes Red Hat Bugzilla bug #465041.

* Wed Dec 31 2008 Dennis Gilmore <dennis@ausil.us> - 0.9.1-11
- add sparcv9 and sparc64 support

* Fri Jul 25 2008 Bill Nottingham <notting@redhat.com>
- Fix qemu-img summary (#456344)

* Wed Jun 25 2008 Daniel P. Berrange <berrange@redhat.com> - 0.9.1-10.fc10
- Rebuild for GNU TLS ABI change

* Wed Jun 11 2008 Daniel P. Berrange <berrange@redhat.com> - 0.9.1-9.fc10
- Remove bogus wildcard from files list (rhbz #450701)

* Sat May 17 2008 Lubomir Rintel <lkundrak@v3.sk> - 0.9.1-8
- Register binary handlers also for shared libraries

* Mon May  5 2008 Daniel P. Berrange <berrange@redhat.com> - 0.9.1-7.fc10
- Fix text console PTYs to be in rawmode

* Sun Apr 27 2008 Lubomir Kundrak <lkundrak@redhat.com> - 0.9.1-6
- Register binary handler for SuperH-4 CPU

* Wed Mar 19 2008 Daniel P. Berrange <berrange@redhat.com> - 0.9.1-5.fc9
- Split qemu-img tool into sub-package for smaller footprint installs

* Wed Feb 27 2008 Daniel P. Berrange <berrange@redhat.com> - 0.9.1-4.fc9
- Fix block device checks for extendable disk formats (rhbz #435139)

* Sat Feb 23 2008 Daniel P. Berrange <berrange@redhat.com> - 0.9.1-3.fc9
- Fix block device extents check (rhbz #433560)

* Mon Feb 18 2008 Fedora Release Engineering <rel-eng@fedoraproject.org> - 0.9.1-2
- Autorebuild for GCC 4.3

* Tue Jan  8 2008 Daniel P. Berrange <berrange@redhat.com> - 0.9.1-1.fc9
- Updated to 0.9.1 release
- Fix license tag syntax
- Don't mark init script as a config file

* Wed Sep 26 2007 Daniel P. Berrange <berrange@redhat.com> - 0.9.0-5.fc8
- Fix rtl8139 checksum calculation for Vista (rhbz #308201)

* Tue Aug 28 2007 Daniel P. Berrange <berrange@redhat.com> - 0.9.0-4.fc8
- Fix debuginfo by passing -Wl,--build-id to linker

* Tue Aug 28 2007 David Woodhouse <dwmw2@infradead.org> 0.9.0-4
- Update licence
- Fix CDROM emulation (#253542)

* Tue Aug 28 2007 Daniel P. Berrange <berrange@redhat.com> - 0.9.0-3.fc8
- Added backport of VNC password auth, and TLS+x509 cert auth
- Switch to rtl8139 NIC by default for linkstate reporting
- Fix rtl8139 mmio region mappings with multiple NICs

* Sun Apr  1 2007 Hans de Goede <j.w.r.degoede@hhs.nl> 0.9.0-2
- Fix direct loading of a linux kernel with -kernel & -initrd (bz 234681)
- Remove spurious execute bits from manpages (bz 222573)

* Tue Feb  6 2007 David Woodhouse <dwmw2@infradead.org> 0.9.0-1
- Update to 0.9.0

* Wed Jan 31 2007 David Woodhouse <dwmw2@infradead.org> 0.8.2-5
- Include licences

* Mon Nov 13 2006 Hans de Goede <j.w.r.degoede@hhs.nl> 0.8.2-4
- Backport patch to make FC6 guests work by Kevin Kofler
  <Kevin@tigcc.ticalc.org> (bz 207843).

* Mon Sep 11 2006 David Woodhouse <dwmw2@infradead.org> 0.8.2-3
- Rebuild

* Thu Aug 24 2006 Matthias Saou <http://freshrpms.net/> 0.8.2-2
- Remove the target-list iteration for x86_64 since they all build again.
- Make gcc32 vs. gcc34 conditional on %%{fedora} to share the same spec for
  FC5 and FC6.

* Wed Aug 23 2006 Matthias Saou <http://freshrpms.net/> 0.8.2-1
- Update to 0.8.2 (#200065).
- Drop upstreamed syscall-macros patch2.
- Put correct scriplet dependencies.
- Force install mode for the init script to avoid umask problems.
- Add %%postun condrestart for changes to the init script to be applied if any.
- Update description with the latest "about" from the web page (more current).
- Update URL to qemu.org one like the Source.
- Add which build requirement.
- Don't include texi files in %%doc since we ship them in html.
- Switch to using gcc34 on devel, FC5 still has gcc32.
- Add kernheaders patch to fix linux/compiler.h inclusion.
- Add target-sparc patch to fix compiling on ppc (some int32 to float).

* Thu Jun  8 2006 David Woodhouse <dwmw2@infradead.org> 0.8.1-3
- More header abuse in modify_ldt(), change BuildRoot:

* Wed Jun  7 2006 David Woodhouse <dwmw2@infradead.org> 0.8.1-2
- Fix up kernel header abuse

* Tue May 30 2006 David Woodhouse <dwmw2@infradead.org> 0.8.1-1
- Update to 0.8.1

* Sat Mar 18 2006 David Woodhouse <dwmw2@infradead.org> 0.8.0-6
- Update linker script for PPC

* Sat Mar 18 2006 David Woodhouse <dwmw2@infradead.org> 0.8.0-5
- Just drop $RPM_OPT_FLAGS. They're too much of a PITA

* Sat Mar 18 2006 David Woodhouse <dwmw2@infradead.org> 0.8.0-4
- Disable stack-protector options which gcc 3.2 doesn't like

* Fri Mar 17 2006 David Woodhouse <dwmw2@infradead.org> 0.8.0-3
- Use -mcpu= instead of -mtune= on x86_64 too
- Disable SPARC targets on x86_64, because dyngen doesn't like fnegs

* Fri Mar 17 2006 David Woodhouse <dwmw2@infradead.org> 0.8.0-2
- Don't use -mtune=pentium4 on i386. GCC 3.2 doesn't like it

* Fri Mar 17 2006 David Woodhouse <dwmw2@infradead.org> 0.8.0-1
- Update to 0.8.0
- Resort to using compat-gcc-32
- Enable ALSA

* Mon May 16 2005 David Woodhouse <dwmw2@infradead.org> 0.7.0-2
- Proper fix for GCC 4 putting 'blr' or 'ret' in the middle of the function,
  for i386, x86_64 and PPC.

* Sat Apr 30 2005 David Woodhouse <dwmw2@infradead.org> 0.7.0-1
- Update to 0.7.0
- Fix dyngen for PPC functions which end in unconditional branch

* Fri Apr  7 2005 Michael Schwendt <mschwendt[AT]users.sf.net>
- rebuilt

* Sun Feb 13 2005 David Woodhouse <dwmw2@infradead.org> 0.6.1-2
- Package cleanup

* Sun Nov 21 2004 David Woodhouse <dwmw2@redhat.com> 0.6.1-1
- Update to 0.6.1

* Tue Jul 20 2004 David Woodhouse <dwmw2@redhat.com> 0.6.0-2
- Compile fix from qemu CVS, add x86_64 host support

* Mon May 12 2004 David Woodhouse <dwmw2@redhat.com> 0.6.0-1
- Update to 0.6.0.

* Sat May 8 2004 David Woodhouse <dwmw2@redhat.com> 0.5.5-1
- Update to 0.5.5.

* Thu May 2 2004 David Woodhouse <dwmw2@redhat.com> 0.5.4-1
- Update to 0.5.4.

* Thu Apr 22 2004 David Woodhouse <dwmw2@redhat.com> 0.5.3-1
- Update to 0.5.3. Add init script.

* Thu Jul 17 2003 Jeff Johnson <jbj@redhat.com> 0.4.3-1
- Create.<|MERGE_RESOLUTION|>--- conflicted
+++ resolved
@@ -40,11 +40,7 @@
 Summary: QEMU is a FAST! processor emulator
 Name: qemu
 Version: 1.2
-<<<<<<< HEAD
-Release: 0.2.%{gitdate}git%{gitcommit}%{?dist}
-=======
 Release: 0.3.%{gitdate}git%{gitcommit}%{?dist}
->>>>>>> 93c32ff4
 # Epoch because we pushed a qemu-1.0 package. AIUI this can't ever be dropped
 Epoch: 2
 License: GPLv2+ and LGPLv2+ and BSD
@@ -875,12 +871,6 @@
 %{_mandir}/man1/qemu-img.1*
 
 %changelog
-<<<<<<< HEAD
-* Tue Aug 14 2012 Eduardo Habkost <ehabkost@redhat.com> - qemu-1.2-0.2.20120806git3e430569.el7
-- Don't build non-x86 qemu targets on RHEL
-- Resolves: bz#821913
-  (don't build non-x86 qemu targets)
-=======
 * Mon Aug 20 2012 Richard W.M. Jones <rjones@redhat.com> - 1.2-0.3.20120806git3e430569
 - Backport Bonzini's vhost-net fix (RHBZ#848400).
 
@@ -890,7 +880,6 @@
 * Tue Aug 14 2012 Cole Robinson <crobinso@redhat.com> - 1.2-0.1.20120806git3e430569
 - Revive qemu-system-{ppc*, sparc*} (bz 844502)
 - Enable KVM support for all targets (bz 844503)
->>>>>>> 93c32ff4
 
 * Mon Aug 06 2012 Cole Robinson <crobinso@redhat.com> - 1.2-0.1.20120806git3e430569.fc18
 - Update to git snapshot
