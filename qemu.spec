Summary: QEMU is a FAST! processor emulator
Name: qemu
<<<<<<< HEAD
Version: 0.15.1
Release: 3.3%{?dist}
=======
Version: 1.0
Release: 8%{?dist}
>>>>>>> 3bd490d2
# Epoch because we pushed a qemu-1.0 package
Epoch: 2
License: GPLv2+ and LGPLv2+ and BSD
Group: Development/Tools
URL: http://www.qemu.org/
# RHEL will build Qemu only on x86_64:
%if 0%{?rhel}
ExclusiveArch: x86_64
%endif

# Allow one off builds to be minimalized without foreign
# architecture support (--with x86only):
%define with_x86only  %{?_with_x86only:     1} %{?!_with_x86only:     0}

# OOM killer breaks builds with parallel make on s390(x)
%ifarch s390 s390x
%define _smp_mflags %{nil}
%endif

Source0: http://downloads.sourceforge.net/sourceforge/kvm/qemu-kvm-%{version}.tar.gz

Source1: qemu.binfmt

# Loads kvm kernel modules at boot
Source2: kvm.modules

# Creates /dev/kvm
Source3: 80-kvm.rules

# KSM control scripts
Source4: ksm.service
Source5: ksm.sysconfig
Source6: ksmctl.c
Source7: ksmtuned.service
Source8: ksmtuned
Source9: ksmtuned.conf

Source10: qemu-guest-agent.service
Source11: 99-qemu-guest-agent.rules

<<<<<<< HEAD
# Add compatibility to fedora-13 machine type, to be removed fir F17
Patch00: pc-add-a-Fedora-13-machine-type-for-backward-compat.patch

# Amit's flow control patches, waiting to glib conversion before going upstream
Patch01: 0001-char-Split-out-tcp-socket-close-code-in-a-separate-f.patch
Patch02: 0002-char-Add-a-QemuChrHandlers-struct-to-initialise-char.patch
Patch03: 0003-iohandlers-Add-enable-disable_write_fd_handler-funct.patch
Patch04: 0004-char-Add-framework-for-a-write-unblocked-callback.patch
Patch05: 0005-char-Update-send_all-to-handle-nonblocking-chardev-w.patch
Patch06: 0006-char-Equip-the-unix-tcp-backend-to-handle-nonblockin.patch
Patch07: 0007-char-Throttle-when-host-connection-is-down.patch
Patch08: 0008-virtio-console-Enable-port-throttling-when-chardev-i.patch
Patch09: 0009-spice-qemu-char.c-add-throttling.patch
Patch10: 0010-spice-qemu-char.c-remove-intermediate-buffer.patch
Patch11: 0011-usb-redir-Add-flow-control-support.patch
Patch12: 0012-spice-add-worker-wrapper-functions.patch
Patch13: 0013-spice-add-qemu_spice_display_init_common.patch
Patch14: 0014-spice-qxl-move-worker-wrappers.patch
Patch15: 0015-qxl-fix-surface-tracking-locking.patch
Patch16: 0016-qxl-add-io_port_to_string.patch
Patch17: 0017-qxl-error-handling-fixes-and-cleanups.patch
Patch18: 0018-qxl-make-qxl_guest_bug-take-variable-arguments.patch
Patch19: 0019-qxl-only-disallow-specific-io-s-in-vga-mode.patch
Patch20: 0020-qxl-async-io-support-using-new-spice-api.patch
Patch21: 0021-qxl-add-QXL_IO_FLUSH_-SURFACES-RELEASE-for-guest-S3-.patch
Patch22: 0022-qxl-bump-pci-rev.patch
Patch23: 0023-virtio-serial-bus-replay-guest_open-on-migration.patch
Patch24: 0024-qemu-char-make-qemu_chr_event-public.patch
Patch25: 0025-spice-qemu-char-Generate-chardev-open-close-events.patch
Patch26: 0026-usb-redir-Call-qemu_chr_guest_open-close.patch
Patch27: 0027-usb-redir-Device-disconnect-re-connect-robustness-fi.patch
Patch28: 0028-usb-redir-Don-t-try-to-write-to-the-chardev-after-a-.patch

# Allow -machine parameter to be used without specifying a machine type.
# Upstream in qemu but apparently not in qemu-kvm yet.
# qemu commit 2645c6dcaf6ea2a51a3b6dfa407dd203004e4d11
Patch100: qemu-Allow-to-leave-type-on-default-in-machine.patch
=======
# Patches queued for 1.0.1 stable
Patch01: 0001-malta-Fix-regression-i8259-interrupts-did-not-work.patch
Patch02: 0002-exec.c-Fix-subpage-memory-access-to-RAM-MemoryRegion.patch
Patch03: 0003-hw-9pfs-Improve-portability-to-older-systems.patch
Patch04: 0004-hw-9pfs-use-migration-blockers-to-prevent-live-migra.patch
Patch05: 0005-hw-9pfs-Reset-server-state-during-TVERSION.patch
Patch06: 0006-hw-9pfs-Add-qdev.reset-callback-for-virtio-9p-pci-de.patch
Patch07: 0007-hw-9pfs-Use-the-correct-file-descriptor-in-Fsdriver-.patch
Patch08: 0008-hw-9pfs-replace-iovec-manipulation-with-QEMUIOVector.patch
Patch09: 0009-hw-9pfs-Use-the-correct-signed-type-for-different-va.patch
Patch10: 0010-target-i386-fix-cmpxchg-instruction-emulation.patch
Patch11: 0011-configure-Enable-build-by-default-PIE-read-only-relo.patch
Patch12: 0012-cris-Handle-conditional-stores-on-CRISv10.patch
Patch13: 0013-pc-add-pc-0.15.patch
Patch14: 0014-pc-fix-event_idx-compatibility-for-virtio-devices.patch
Patch15: 0015-Fix-parse-of-usb-device-description-with-multiple-co.patch
Patch16: 0016-usb-storage-cancel-I-O-on-reset.patch
Patch17: 0017-usb-host-properly-release-port-on-unplug-exit.patch
Patch18: 0018-usb-ohci-td.cbp-incorrectly-updated-near-page-end.patch
Patch19: 0019-target-sh4-ignore-ocbp-and-ocbwb-instructions.patch
Patch20: 0020-PPC-Fix-linker-scripts-on-ppc-hosts.patch
Patch21: 0021-qiov-prevent-double-free-or-use-after-free.patch
Patch22: 0022-coroutine-switch-per-thread-free-pool-to-a-global-po.patch
Patch23: 0023-qemu-img-rebase-Fix-for-undersized-backing-files.patch
Patch24: 0024-Documentation-Add-qemu-img-t-parameter-in-man-page.patch
Patch25: 0025-rbd-always-set-out-parameter-in-qemu_rbd_snap_list.patch
Patch26: 0026-e1000-bounds-packet-size-against-buffer-size.patch
Patch27: virtio-blk_refuse_SG_IO_requests_with_scsi_off.patch

# USB Redirect patches should go upstream soon!
Patch101: 0101-usb-redir-Clear-iso-irq-error-when-stopping-the-stre.patch
Patch102: 0102-usb-redir-Dynamically-adjust-iso-buffering-size-base.patch
Patch103: 0103-usb-redir-Pre-fill-our-isoc-input-buffer-before-send.patch
Patch104: 0104-usb-redir-Try-to-keep-our-buffer-size-near-the-targe.patch
Patch105: 0105-usb-redir-Improve-some-debugging-messages.patch
Patch106: 0106-char-Split-out-tcp-socket-close-code-in-a-separate-f.patch
Patch107: 0107-char-Add-a-QemuChrHandlers-struct-to-initialise-char.patch
Patch108: 0108-iohandlers-Add-enable-disable_write_fd_handler-funct.patch
Patch109: 0109-char-Add-framework-for-a-write-unblocked-callback.patch
Patch110: 0110-char-Update-send_all-to-handle-nonblocking-chardev-w.patch
Patch111: 0111-char-Equip-the-unix-tcp-backend-to-handle-nonblockin.patch
Patch112: 0112-char-Throttle-when-host-connection-is-down.patch
Patch113: 0113-virtio-console-Enable-port-throttling-when-chardev-i.patch
Patch114: 0114-spice-qemu-char.c-add-throttling.patch
Patch115: 0115-spice-qemu-char.c-remove-intermediate-buffer.patch
Patch116: 0116-usb-redir-Add-flow-control-support.patch
Patch117: 0117-virtio-serial-bus-replay-guest_open-on-migration.patch
Patch118: 0118-char-Disable-write-callback-if-throttled-chardev-is-.patch
Patch119: 0119-usb-ehci-Clear-the-portstatus-powner-bit-on-device-d.patch
Patch120: 0120-usb-redir-Add-the-posibility-to-filter-out-certain-d.patch
Patch121: 0121-usb-redir-Fix-printing-of-device-version.patch
Patch122: 0122-usb-redir-Always-clear-device-state-on-filter-reject.patch
Patch123: 0123-usb-redir-Let-the-usb-host-know-about-our-device-fil.patch
Patch124: 0124-usb-redir-Limit-return-values-returned-by-iso-packet.patch
Patch125: 0125-usb-redir-Return-USB_RET_NAK-when-we-ve-no-data-for-.patch
Patch126: 0126-usb-ehci-Handle-ISO-packets-failing-with-an-error-ot.patch
Patch127: 0127-usb-ehci-Never-follow-table-entries-with-the-T-bit-s.patch
Patch128: 0128-usb-ehci-split-our-qh-queue-into-async-and-periodic-.patch
Patch129: 0129-usb-ehci-always-call-ehci_queues_rip_unused-for-peri.patch
Patch130: 0130-usb-ehci-Drop-cached-qhs-when-the-doorbell-gets-rung.patch
Patch131: 0131-usb-ehci-Rip-the-queues-when-the-async-or-period-sch.patch
Patch132: 0132-usb-ehci-Any-packet-completion-except-for-NAK-should.patch
Patch133: 0133-usb-ehci-Fix-cerr-tracking.patch
Patch134: 0134-usb-ehci-Remove-dead-nakcnt-code.patch
Patch135: 0135-usb-ehci-Fix-and-simplify-nakcnt-handling.patch
Patch136: 0136-usb-ehci-Remove-dead-isoch_pause-code.patch
Patch137: 0137-usb-return-BABBLE-rather-then-NAK-when-we-receive-to.patch
Patch138: 0138-usb-add-USB_RET_IOERROR.patch
Patch139: 0139-usb-ehci-fix-reset.patch
Patch140: 0140-usb-ehci-sanity-check-iso-xfers.patch

# General bug fixes
Patch201: Fix_save-restore_of_in-kernel_i8259.patch

# Feature patches, should be in 1.1 before release
Patch301: enable_architectural_PMU_cpuid_leaf.patch
Patch302: qemu_virtio-scsi_support.patch
>>>>>>> 3bd490d2

BuildRoot: %{_tmppath}/%{name}-%{version}-%{release}-root-%(%{__id_u} -n)
BuildRequires: SDL-devel zlib-devel which texi2html gnutls-devel cyrus-sasl-devel
BuildRequires: libaio-devel
BuildRequires: rsync
BuildRequires: pciutils-devel
BuildRequires: pulseaudio-libs-devel
BuildRequires: ncurses-devel
BuildRequires: libattr-devel
BuildRequires: usbredir-devel
BuildRequires: texinfo
%ifarch %{ix86} x86_64
BuildRequires: spice-protocol >= 0.8.1
BuildRequires: spice-server-devel >= 0.9.0
%endif
# For network block driver
BuildRequires: libcurl-devel
<<<<<<< HEAD
%if !0%{?rhel}
# For rbd block driver
BuildRequires: ceph-devel
%endif
# We need both because the 'stap' binary is probed for by configure
BuildRequires: systemtap
BuildRequires: systemtap-sdt-devel
=======
# For rbd block driver
BuildRequires: ceph-devel
# We need both because the 'stap' binary is probed for by configure
BuildRequires: systemtap
BuildRequires: systemtap-sdt-devel
# For smartcard NSS support
BuildRequires: nss-devel
# For XFS discard support in raw-posix.c
BuildRequires: xfsprogs-devel
# For VNC JPEG support
BuildRequires: libjpeg-devel
# For VNC PNG support
BuildRequires: libpng-devel
# For uuid generation
BuildRequires: libuuid-devel
# For BlueZ device support
BuildRequires: bluez-libs-devel
# For Braille device support
BuildRequires: brlapi-devel
# For FDT device tree support
BuildRequires: libfdt-devel
# For test suite
BuildRequires: check-devel
>>>>>>> 3bd490d2
Requires: %{name}-user = %{epoch}:%{version}-%{release}
Requires: %{name}-system-x86 = %{epoch}:%{version}-%{release}
Requires: %{name}-system-arm = %{epoch}:%{version}-%{release}
Requires: %{name}-system-cris = %{epoch}:%{version}-%{release}
Requires: %{name}-system-sh4 = %{epoch}:%{version}-%{release}
Requires: %{name}-system-m68k = %{epoch}:%{version}-%{release}
Requires: %{name}-system-mips = %{epoch}:%{version}-%{release}
Requires: %{name}-img = %{epoch}:%{version}-%{release}

Obsoletes: %{name}-system-ppc
Obsoletes: %{name}-system-sparc

%define qemudocdir %{_docdir}/%{name}-%{version}

%description
QEMU is a generic and open source processor emulator which achieves a good
emulation speed by using dynamic translation. QEMU has two operating modes:

 * Full system emulation. In this mode, QEMU emulates a full system (for
   example a PC), including a processor and various peripherials. It can be
   used to launch different Operating Systems without rebooting the PC or
   to debug system code.
 * User mode emulation. In this mode, QEMU can launch Linux processes compiled
   for one CPU on another CPU.

As QEMU requires no host kernel patches to run, it is safe and easy to use.

%package kvm
Summary: QEMU metapackage for KVM support
Group: Development/Tools
%ifarch %{ix86} x86_64
Requires: qemu-system-x86 = %{epoch}:%{version}-%{release}
%endif

%description kvm
This is a meta-package that provides a qemu-system-<arch> package for native
architectures where kvm can be enabled. For example, in an x86 system, this
will install qemu-system-x86

%package  img
Summary: QEMU command line tool for manipulating disk images
Group: Development/Tools
# librbd (from ceph) added new symbol rbd_flush recently.  If you
# update qemu-img without updating librdb you get:
# qemu-img: undefined symbol: rbd_flush
# ** NB ** This can be removed after Fedora 17 is released.
Requires: ceph >= 0.37-2

%description img
This package provides a command line tool for manipulating disk images

%package  common
Summary: QEMU common files needed by all QEMU targets
Group: Development/Tools
Requires(post): /usr/bin/getent
Requires(post): /usr/sbin/groupadd
Requires(post): /usr/sbin/useradd
Requires(post): /sbin/chkconfig
Requires(preun): /sbin/service /sbin/chkconfig
Requires(postun): /sbin/service
%description common
QEMU is a generic and open source processor emulator which achieves a good
emulation speed by using dynamic translation.

This package provides the common files needed by all QEMU targets

%package guest-agent
Summary: QEMU guest agent
Group: System Environment/Daemons
Requires(post): systemd-units
Requires(preun): systemd-units
Requires(postun): systemd-units

%description guest-agent
QEMU is a generic and open source processor emulator which achieves a good
emulation speed by using dynamic translation.

This package provides an agent to run inside guests, which communicates
with the host over a virtio-serial channel named "org.qemu.guest_agent.0"

This package does not need to be installed on the host OS.

%post guest-agent
if [ $1 -eq 1 ] ; then
    # Initial installation.
    /bin/systemctl daemon-reload >/dev/null 2>&1 || :
fi

%preun guest-agent
if [ $1 -eq 0 ] ; then
    # Package removal, not upgrade.
    /bin/systemctl stop qemu-guest-agent.service > /dev/null 2>&1 || :
fi

%postun guest-agent
/bin/systemctl daemon-reload >/dev/null 2>&1 || :
if [ $1 -ge 1 ] ; then
    # Package upgrade, not uninstall.
    /bin/systemctl try-restart qemu-guest-agent.service >/dev/null 2>&1 || :
fi



%package user
Summary: QEMU user mode emulation of qemu targets
Group: Development/Tools
Requires: %{name}-common = %{epoch}:%{version}-%{release}
Requires(post): /sbin/chkconfig
Requires(preun): /sbin/service /sbin/chkconfig
Requires(postun): /sbin/service
%description user
QEMU is a generic and open source processor emulator which achieves a good
emulation speed by using dynamic translation.

This package provides the user mode emulation of qemu targets

%package system-x86
Summary: QEMU system emulator for x86
Group: Development/Tools
Requires: %{name}-common = %{epoch}:%{version}-%{release}
Provides: kvm = 85
Obsoletes: kvm < 85
Requires: vgabios >= 0.6c-2
Requires: seabios-bin >= 0.6.0-2
<<<<<<< HEAD
=======
Requires: sgabios-bin
>>>>>>> 3bd490d2
Requires: /usr/share/gpxe/8086100e.rom
Requires: /usr/share/gpxe/rtl8029.rom
Requires: /usr/share/gpxe/pcnet32.rom
Requires: /usr/share/gpxe/rtl8139.rom
Requires: /usr/share/gpxe/virtio-net.rom

%description system-x86
QEMU is a generic and open source processor emulator which achieves a good
emulation speed by using dynamic translation.

This package provides the system emulator for x86. When being run in a x86
machine that supports it, this package also provides the KVM virtualization
platform.

%if !%{with_x86only}
%package system-arm
Summary: QEMU system emulator for arm
Group: Development/Tools
Requires: %{name}-common = %{epoch}:%{version}-%{release}
%description system-arm
QEMU is a generic and open source processor emulator which achieves a good
emulation speed by using dynamic translation.

This package provides the system emulator for arm

%package system-mips
Summary: QEMU system emulator for mips
Group: Development/Tools
Requires: %{name}-common = %{epoch}:%{version}-%{release}
%description system-mips
QEMU is a generic and open source processor emulator which achieves a good
emulation speed by using dynamic translation.

This package provides the system emulator for mips

%package system-cris
Summary: QEMU system emulator for cris
Group: Development/Tools
Requires: %{name}-common = %{epoch}:%{version}-%{release}
%description system-cris
QEMU is a generic and open source processor emulator which achieves a good
emulation speed by using dynamic translation.

This package provides the system emulator for cris

%package system-m68k
Summary: QEMU system emulator for m68k
Group: Development/Tools
Requires: %{name}-common = %{epoch}:%{version}-%{release}
%description system-m68k
QEMU is a generic and open source processor emulator which achieves a good
emulation speed by using dynamic translation.

This package provides the system emulator for m68k

%package system-sh4
Summary: QEMU system emulator for sh4
Group: Development/Tools
Requires: %{name}-common = %{epoch}:%{version}-%{release}
%description system-sh4
QEMU is a generic and open source processor emulator which achieves a good
emulation speed by using dynamic translation.

This package provides the system emulator for sh4
%endif

%ifarch %{ix86} x86_64
%package kvm-tools
Summary: KVM debugging and diagnostics tools
Group: Development/Tools

%description kvm-tools
This package contains some diagnostics and debugging tools for KVM,
such as kvm_stat.
%endif

%prep
%setup -q -n qemu-kvm-%{version}
%patch00 -p1
%patch01 -p1
%patch02 -p1
%patch03 -p1
%patch04 -p1
%patch05 -p1
%patch06 -p1
%patch07 -p1
%patch08 -p1
%patch09 -p1
%patch10 -p1
%patch11 -p1
%patch12 -p1
%patch13 -p1
%patch14 -p1
%patch15 -p1
%patch16 -p1
%patch17 -p1
%patch18 -p1
%patch19 -p1
%patch20 -p1
%patch21 -p1
%patch22 -p1
%patch23 -p1
%patch24 -p1
%patch25 -p1
%patch26 -p1
%patch27 -p1

%patch101 -p1
%patch102 -p1
%patch103 -p1
%patch104 -p1
%patch105 -p1
%patch106 -p1
%patch107 -p1
%patch108 -p1
%patch109 -p1
%patch110 -p1
%patch111 -p1
%patch112 -p1
%patch113 -p1
%patch114 -p1
%patch115 -p1
%patch116 -p1
%patch117 -p1
%patch118 -p1
%patch119 -p1
%patch120 -p1
%patch121 -p1
%patch122 -p1
%patch123 -p1
%patch124 -p1
%patch125 -p1
%patch126 -p1
%patch127 -p1
%patch128 -p1
%patch129 -p1
%patch130 -p1
%patch131 -p1
%patch132 -p1
%patch133 -p1
%patch134 -p1
%patch135 -p1
%patch136 -p1
%patch137 -p1
%patch138 -p1
%patch139 -p1
%patch140 -p1

%patch201 -p1

%patch301 -p1
%patch302 -p1

%build
# By default we build everything, but allow x86 to build a minimal version
# with only similar arch target support
%if %{with_x86only}
    buildarch="i386-softmmu x86_64-softmmu i386-linux-user x86_64-linux-user"
%else
    buildarch="i386-softmmu x86_64-softmmu arm-softmmu cris-softmmu m68k-softmmu \
           mips-softmmu mipsel-softmmu mips64-softmmu mips64el-softmmu \
           sh4-softmmu sh4eb-softmmu \
           i386-linux-user x86_64-linux-user alpha-linux-user arm-linux-user \
           armeb-linux-user cris-linux-user m68k-linux-user mips-linux-user \
           mipsel-linux-user sh4-linux-user sh4eb-linux-user" \
%endif


# --build-id option is used fedora 8 onwards for giving info to the debug packages.
extraldflags="-Wl,--build-id";
buildldflags="VL_LDFLAGS=-Wl,--build-id"

%ifarch s390
# drop -g flag to prevent memory exhaustion by linker
%global optflags %(echo %{optflags} | sed 's/-g//')
sed -i.debug 's/"-g $CFLAGS"/"$CFLAGS"/g' configure
%endif

%ifarch %{ix86} x86_64
# sdl outputs to alsa or pulseaudio depending on system config, but it's broken (#495964)
# alsa works, but causes huge CPU load due to bugs
# oss works, but is very problematic because it grabs exclusive control of the device causing other apps to go haywire
./configure --target-list=x86_64-softmmu \
            --prefix=%{_prefix} \
            --sysconfdir=%{_sysconfdir} \
            --audio-drv-list=pa,sdl,alsa,oss \
            --disable-strip \
            --extra-ldflags="$extraldflags -pie -Wl,-z,relro -Wl,-z,now" \
            --extra-cflags="%{optflags} -fPIE -DPIE" \
<<<<<<< HEAD
%ifarch x86_64
            --enable-spice \
%endif
%if 0%{?rhel}
            --disable-rbd \
%endif
=======
            --enable-spice \
>>>>>>> 3bd490d2
            --enable-trace-backend=dtrace \
            --disable-werror \
            --disable-xen

echo "config-host.mak contents:"
echo "==="
cat config-host.mak
echo "==="

make V=1 %{?_smp_mflags} $buildldflags
./scripts/tracetool --dtrace --binary %{_bindir}/qemu-kvm \
  --target-arch x86_64 --target-type system --stap \
  --probe-prefix qemu.kvm < ./trace-events > qemu-kvm.stp
cp -a x86_64-softmmu/qemu-system-x86_64 qemu-kvm
make clean

%endif

./configure \
    --target-list="$buildarch" \
    --prefix=%{_prefix} \
    --sysconfdir=%{_sysconfdir} \
    --interp-prefix=%{_prefix}/qemu-%%M \
    --audio-drv-list=pa,sdl,alsa,oss \
    --disable-kvm \
    --disable-strip \
    --extra-ldflags="$extraldflags -pie -Wl,-z,relro -Wl,-z,now" \
    --extra-cflags="%{optflags} -fPIE -DPIE" \
    --disable-xen \
%ifarch %{ix86} x86_64
    --enable-spice \
%endif
<<<<<<< HEAD
%if 0%{?rhel}
    --disable-rbd \
%endif
=======
>>>>>>> 3bd490d2
    --enable-trace-backend=dtrace \
    --disable-werror

echo "config-host.mak contents:"
echo "==="
cat config-host.mak
echo "==="

make V=1 %{?_smp_mflags} $buildldflags

gcc %{SOURCE6} -O2 -g -o ksmctl


%install
rm -rf $RPM_BUILD_ROOT

<<<<<<< HEAD
=======
%define _udevdir /lib/udev/rules.d

>>>>>>> 3bd490d2
install -D -p -m 0755 %{SOURCE4} $RPM_BUILD_ROOT/lib/systemd/system/ksm.service
install -D -p -m 0644 %{SOURCE5} $RPM_BUILD_ROOT%{_sysconfdir}/sysconfig/ksm
install -D -p -m 0755 ksmctl $RPM_BUILD_ROOT/lib/systemd/ksmctl

install -D -p -m 0755 %{SOURCE7} $RPM_BUILD_ROOT/lib/systemd/system/ksmtuned.service
install -D -p -m 0755 %{SOURCE8} $RPM_BUILD_ROOT%{_sbindir}/ksmtuned
install -D -p -m 0644 %{SOURCE9} $RPM_BUILD_ROOT%{_sysconfdir}/ksmtuned.conf

%ifarch %{ix86} x86_64
mkdir -p $RPM_BUILD_ROOT%{_sysconfdir}/sysconfig/modules
mkdir -p $RPM_BUILD_ROOT%{_bindir}/
mkdir -p $RPM_BUILD_ROOT%{_datadir}/%{name}
<<<<<<< HEAD
mkdir -p $RPM_BUILD_ROOT%{_sysconfdir}/udev/rules.d
=======
mkdir -p $RPM_BUILD_ROOT%{_udevdir}
>>>>>>> 3bd490d2
mkdir -p $RPM_BUILD_ROOT%{_datadir}/systemtap/tapset

install -m 0755 %{SOURCE2} $RPM_BUILD_ROOT%{_sysconfdir}/sysconfig/modules/kvm.modules
install -m 0755 kvm/kvm_stat $RPM_BUILD_ROOT%{_bindir}/
install -m 0755 qemu-kvm $RPM_BUILD_ROOT%{_bindir}/
install -m 0644 qemu-kvm.stp $RPM_BUILD_ROOT%{_datadir}/systemtap/tapset/
<<<<<<< HEAD
install -m 0644 %{SOURCE3} $RPM_BUILD_ROOT%{_sysconfdir}/udev/rules.d
=======
install -m 0644 %{SOURCE3} $RPM_BUILD_ROOT%{_udevdir}
>>>>>>> 3bd490d2
%endif

make prefix="${RPM_BUILD_ROOT}%{_prefix}" \
     bindir="${RPM_BUILD_ROOT}%{_bindir}" \
     sharedir="${RPM_BUILD_ROOT}%{_datadir}/%{name}" \
     mandir="${RPM_BUILD_ROOT}%{_mandir}" \
     docdir="${RPM_BUILD_ROOT}%{_docdir}/%{name}-%{version}" \
     datadir="${RPM_BUILD_ROOT}%{_datadir}/%{name}" \
     sysconfdir="${RPM_BUILD_ROOT}%{_sysconfdir}" install
chmod -x ${RPM_BUILD_ROOT}%{_mandir}/man1/*
install -D -p -m 0644 -t ${RPM_BUILD_ROOT}%{qemudocdir} Changelog README TODO COPYING COPYING.LIB LICENSE

install -D -p -m 0644 qemu.sasl $RPM_BUILD_ROOT%{_sysconfdir}/sasl2/qemu.conf

rm -rf ${RPM_BUILD_ROOT}%{_datadir}/%{name}/pxe*bin
rm -rf ${RPM_BUILD_ROOT}%{_datadir}/%{name}/pxe*rom
rm -rf ${RPM_BUILD_ROOT}%{_datadir}/%{name}/gpxe*rom
rm -rf ${RPM_BUILD_ROOT}%{_datadir}/%{name}/vgabios*bin
rm -rf ${RPM_BUILD_ROOT}%{_datadir}/%{name}/bios.bin
rm -rf ${RPM_BUILD_ROOT}%{_datadir}/%{name}/openbios-ppc
rm -rf ${RPM_BUILD_ROOT}%{_datadir}/%{name}/openbios-sparc32
rm -rf ${RPM_BUILD_ROOT}%{_datadir}/%{name}/openbios-sparc64
rm -rf ${RPM_BUILD_ROOT}%{_datadir}/%{name}/petalogix*.dtb
rm -rf ${RPM_BUILD_ROOT}%{_datadir}/%{name}/s390-zipl.rom
rm -rf ${RPM_BUILD_ROOT}%{_datadir}/%{name}/bamboo.dtb
rm -rf ${RPM_BUILD_ROOT}%{_datadir}/%{name}/slof.bin
rm -rf ${RPM_BUILD_ROOT}%{_datadir}/%{name}/spapr-rtas.bin
rm -rf ${RPM_BUILD_ROOT}%{_datadir}/%{name}/ppc_rom.bin
rm -rf ${RPM_BUILD_ROOT}%{_datadir}/%{name}/sgabios.bin
rm -rf ${RPM_BUILD_ROOT}%{_datadir}/%{name}/palcode-clipper

# the pxe gpxe images will be symlinks to the images on
# /usr/share/gpxe, as QEMU doesn't know how to look
# for other paths, yet.
pxe_link() {
  ln -s ../gpxe/$2.rom %{buildroot}%{_datadir}/%{name}/pxe-$1.rom
}

pxe_link e1000 8086100e
pxe_link ne2k_pci rtl8029
pxe_link pcnet pcnet32
pxe_link rtl8139 rtl8139
pxe_link virtio virtio-net
ln -s ../vgabios/VGABIOS-lgpl-latest.bin  %{buildroot}/%{_datadir}/%{name}/vgabios.bin
ln -s ../vgabios/VGABIOS-lgpl-latest.cirrus.bin %{buildroot}/%{_datadir}/%{name}/vgabios-cirrus.bin
ln -s ../vgabios/VGABIOS-lgpl-latest.qxl.bin %{buildroot}/%{_datadir}/%{name}/vgabios-qxl.bin
ln -s ../vgabios/VGABIOS-lgpl-latest.stdvga.bin %{buildroot}/%{_datadir}/%{name}/vgabios-stdvga.bin
ln -s ../vgabios/VGABIOS-lgpl-latest.vmware.bin %{buildroot}/%{_datadir}/%{name}/vgabios-vmware.bin
ln -s ../seabios/bios.bin %{buildroot}/%{_datadir}/%{name}/bios.bin
<<<<<<< HEAD
=======
ln -s ../sgabios/sgabios.bin %{buildroot}/%{_datadir}/%{name}/sgabios.bin
>>>>>>> 3bd490d2

mkdir -p $RPM_BUILD_ROOT%{_exec_prefix}/lib/binfmt.d
for i in dummy \
%ifnarch %{ix86} x86_64
    qemu-i386 \
%endif
%if !%{with_x86only}
%ifnarch arm
    qemu-arm \
%endif
%ifnarch ppc ppc64
    qemu-ppc \
%endif
%ifnarch sparc sparc64
    qemu-sparc \
%endif
%ifnarch sh4
    qemu-sh4 \
%endif
%endif
; do
  test $i = dummy && continue
  grep /$i:\$ %{SOURCE1} > $RPM_BUILD_ROOT%{_exec_prefix}/lib/binfmt.d/$i.conf
  chmod 644 $RPM_BUILD_ROOT%{_exec_prefix}/lib/binfmt.d/$i.conf
done < %{SOURCE1}

# For the qemu-guest-agent subpackage install the systemd
# service and udev rules.
mkdir -p $RPM_BUILD_ROOT%{_unitdir}
<<<<<<< HEAD
mkdir -p $RPM_BUILD_ROOT%{_sysconfdir}/udev/rules.d
install -m 0644 %{SOURCE10} $RPM_BUILD_ROOT%{_unitdir}
install -m 0644 %{SOURCE11} $RPM_BUILD_ROOT%{_sysconfdir}/udev/rules.d

=======
mkdir -p $RPM_BUILD_ROOT%{_udevdir}
install -m 0644 %{SOURCE10} $RPM_BUILD_ROOT%{_unitdir}
install -m 0644 %{SOURCE11} $RPM_BUILD_ROOT%{_udevdir}

%check
make check
>>>>>>> 3bd490d2

%clean
rm -rf $RPM_BUILD_ROOT

%post system-x86
%ifarch %{ix86} x86_64
# load kvm modules now, so we can make sure no reboot is needed.
# If there's already a kvm module installed, we don't mess with it
sh %{_sysconfdir}/sysconfig/modules/kvm.modules
%endif

%post common
<<<<<<< HEAD
if [ $1 -eq 1 ] ; then
    getent group kvm >/dev/null || groupadd -g 36 -r kvm
    getent group qemu >/dev/null || groupadd -g 107 -r qemu
    getent passwd qemu >/dev/null || \
        useradd -r -u 107 -g qemu -G kvm -d / -s /sbin/nologin \
        -c "qemu user" qemu

    /bin/systemctl enable ksm.service
    /bin/systemctl enable ksmtuned.service
fi
=======
getent group kvm >/dev/null || groupadd -g 36 -r kvm
getent group qemu >/dev/null || groupadd -g 107 -r qemu
getent passwd qemu >/dev/null || \
  useradd -r -u 107 -g qemu -G kvm -d / -s /sbin/nologin \
    -c "qemu user" qemu

/bin/systemctl enable ksm.service
/bin/systemctl enable ksmtuned.service
>>>>>>> 3bd490d2

%preun common
if [ $1 -eq 0 ]; then
    /bin/systemctl --system stop ksmtuned.service &>/dev/null || :
    /bin/systemctl --system stop ksm.service &>/dev/null || :
    /bin/systemctl disable ksmtuned.service
    /bin/systemctl disable ksm.service
fi

%postun common
if [ $1 -ge 1 ]; then
    /bin/systemctl --system try-restart ksm.service &>/dev/null || :
    /bin/systemctl --system try-restart ksmtuned.service &>/dev/null || :
fi

%post user
/bin/systemctl --system try-restart systemd-binfmt.service &>/dev/null || :

%postun user
/bin/systemctl --system try-restart systemd-binfmt.service &>/dev/null || :

%files
%defattr(-,root,root)

%files kvm
%defattr(-,root,root)

%files common
%defattr(-,root,root)
%dir %{qemudocdir}
%doc %{qemudocdir}/Changelog
%doc %{qemudocdir}/README
%doc %{qemudocdir}/TODO
%doc %{qemudocdir}/qemu-doc.html
%doc %{qemudocdir}/qemu-tech.html
%doc %{qemudocdir}/COPYING
%doc %{qemudocdir}/COPYING.LIB
%doc %{qemudocdir}/LICENSE
%dir %{_datadir}/%{name}/
%{_datadir}/%{name}/keymaps/
%{_mandir}/man1/qemu.1*
%{_mandir}/man8/qemu-nbd.8*
%{_bindir}/qemu-nbd
%config(noreplace) %{_sysconfdir}/sasl2/qemu.conf
/lib/systemd/system/ksm.service
/lib/systemd/ksmctl
%config(noreplace) %{_sysconfdir}/sysconfig/ksm
/lib/systemd/system/ksmtuned.service
%{_sbindir}/ksmtuned
%config(noreplace) %{_sysconfdir}/ksmtuned.conf
%dir %{_sysconfdir}/qemu

%files guest-agent
%defattr(-,root,root,-)
%doc COPYING README
%{_bindir}/qemu-ga
%{_unitdir}/qemu-guest-agent.service
<<<<<<< HEAD
%{_sysconfdir}/udev/rules.d/99-qemu-guest-agent.rules
=======
%{_udevdir}/99-qemu-guest-agent.rules
>>>>>>> 3bd490d2

%files user
%defattr(-,root,root)
%{_exec_prefix}/lib/binfmt.d/qemu-*.conf
%{_bindir}/qemu-i386
%{_bindir}/qemu-x86_64
%if !%{with_x86only}
%{_bindir}/qemu-alpha
%{_bindir}/qemu-arm
%{_bindir}/qemu-armeb
%{_bindir}/qemu-cris
%{_bindir}/qemu-m68k
%{_bindir}/qemu-mips
%{_bindir}/qemu-mipsel
%{_bindir}/qemu-sh4
%{_bindir}/qemu-sh4eb
%endif
%{_datadir}/systemtap/tapset/qemu-i386.stp
%{_datadir}/systemtap/tapset/qemu-x86_64.stp
%if !%{with_x86only}
%{_datadir}/systemtap/tapset/qemu-alpha.stp
%{_datadir}/systemtap/tapset/qemu-arm.stp
%{_datadir}/systemtap/tapset/qemu-armeb.stp
%{_datadir}/systemtap/tapset/qemu-cris.stp
%{_datadir}/systemtap/tapset/qemu-m68k.stp
%{_datadir}/systemtap/tapset/qemu-mips.stp
%{_datadir}/systemtap/tapset/qemu-mipsel.stp
%{_datadir}/systemtap/tapset/qemu-sh4.stp
%{_datadir}/systemtap/tapset/qemu-sh4eb.stp
%endif

%files system-x86
%defattr(-,root,root)
%{_bindir}/qemu-system-i386
%{_bindir}/qemu-system-x86_64
%{_datadir}/%{name}/bios.bin
%{_datadir}/%{name}/sgabios.bin
%{_datadir}/%{name}/linuxboot.bin
%{_datadir}/%{name}/multiboot.bin
%{_datadir}/%{name}/mpc8544ds.dtb
%{_datadir}/%{name}/vapic.bin
%{_datadir}/%{name}/vgabios.bin
%{_datadir}/%{name}/vgabios-cirrus.bin
%{_datadir}/%{name}/vgabios-qxl.bin
%{_datadir}/%{name}/vgabios-stdvga.bin
%{_datadir}/%{name}/vgabios-vmware.bin
%{_datadir}/%{name}/pxe-e1000.rom
%{_datadir}/%{name}/pxe-virtio.rom
%{_datadir}/%{name}/pxe-pcnet.rom
%{_datadir}/%{name}/pxe-rtl8139.rom
%{_datadir}/%{name}/pxe-ne2k_pci.rom
%config(noreplace) %{_sysconfdir}/qemu/target-x86_64.conf
<<<<<<< HEAD
%{_datadir}/systemtap/tapset/qemu.stp
=======
%{_datadir}/systemtap/tapset/qemu-system-i386.stp
>>>>>>> 3bd490d2
%{_datadir}/systemtap/tapset/qemu-system-x86_64.stp

%ifarch %{ix86} x86_64
%{_bindir}/qemu-kvm
%{_sysconfdir}/sysconfig/modules/kvm.modules
<<<<<<< HEAD
%{_sysconfdir}/udev/rules.d/80-kvm.rules
=======
%{_udevdir}/80-kvm.rules
>>>>>>> 3bd490d2
%{_datadir}/systemtap/tapset/qemu-kvm.stp
%endif

%ifarch %{ix86} x86_64
%files kvm-tools
%defattr(-,root,root,-)
%{_bindir}/kvm_stat
%endif

%if !%{with_x86only}

%files system-arm
%defattr(-,root,root)
%{_bindir}/qemu-system-arm
%{_datadir}/systemtap/tapset/qemu-system-arm.stp

%files system-mips
%defattr(-,root,root)
%{_bindir}/qemu-system-mips
%{_bindir}/qemu-system-mipsel
%{_bindir}/qemu-system-mips64
%{_bindir}/qemu-system-mips64el
%{_datadir}/systemtap/tapset/qemu-system-mips.stp
%{_datadir}/systemtap/tapset/qemu-system-mipsel.stp
%{_datadir}/systemtap/tapset/qemu-system-mips64el.stp
%{_datadir}/systemtap/tapset/qemu-system-mips64.stp

%files system-cris
%defattr(-,root,root)
%{_bindir}/qemu-system-cris
%{_datadir}/systemtap/tapset/qemu-system-cris.stp

%files system-m68k
%defattr(-,root,root)
%{_bindir}/qemu-system-m68k
%{_datadir}/systemtap/tapset/qemu-system-m68k.stp

%files system-sh4
%defattr(-,root,root)
%{_bindir}/qemu-system-sh4
%{_bindir}/qemu-system-sh4eb
%{_datadir}/systemtap/tapset/qemu-system-sh4.stp
%{_datadir}/systemtap/tapset/qemu-system-sh4eb.stp

%endif

%files img
%defattr(-,root,root)
%{_bindir}/qemu-img
%{_bindir}/qemu-io
%{_mandir}/man1/qemu-img.1*

%changelog
<<<<<<< HEAD
* Tue Mar 06 2012 Eduardo Habkost <ehabkost@redhat.com> - 2:0.15.1-3.3.el7
- Use --disable-rbd on second ./configure call too
- Related: bz#786927

* Thu Feb 16 2012 Eduardo Habkost <ehabkost@redhat.com> - 2:0.15.1-3.2
- Disable RBD support on RHEL builds
- Resolves: bz#786927

* Thu Feb 09 2012 Eduardo Habkost <ehabkost@redhat.com> - 2:0.15.1-3.1
- Set ExclusiveArch: x86_64 to build it only on x86_64
- Resolves: bz#786911

* Fri Nov 18 2011 Justin M. Forbes <jforbes@redhat.com> - 2:0.15.1-3
- Enable support for fedora-13 machine type (#748218)
- don't force ksm enable on updates (#754946)
=======
* Mon Mar 19 2012 Daniel P. Berrange <berrange@redhat.com> - 2:1.0-8
- Move udev rules to /lib/udev/rules.d (rhbz #748207)

* Fri Mar  9 2012 Hans de Goede <hdegoede@redhat.com> - 2:1.0-7
- Add a whole bunch of USB bugfixes from upstream

* Mon Feb 13 2012 Daniel P. Berrange <berrange@redhat.com> - 2:1.0-6
- Add many more missing BRs for misc QEMU features
- Enable running of test suite during build

* Tue Feb 07 2012 Justin M. Forbes <jforbes@redhat.com> - 2:1.0-5
- Add support for virtio-scsi

* Sun Feb  5 2012 Richard W.M. Jones <rjones@redhat.com> - 2:1.0-4
- Require updated ceph for latest librbd with rbd_flush symbol.

* Tue Jan 24 2012 Justin M. Forbes <jforbes@redhat.com> - 2:1.0-3
- Add support for vPMU
- e1000: bounds packet size against buffer size CVE-2012-0029

* Fri Jan 13 2012 Justin M. Forbes <jforbes@redhat.com> - 2:1.0-2
- Add patches for USB redirect bits
- Remove palcode-clipper, we don't build it

* Wed Jan 11 2012 Justin M. Forbes <jforbes@redhat.com> - 2:1.0-1
- Add patches from 1.0.1 queue

* Fri Dec 16 2011 Justin M. Forbes <jforbes@redhat.com> - 2:1.0-1
- Update to qemu 1.0

* Tue Nov 15 2011 Justin M. Forbes <jforbes@redhat.com> - 2:0.15.1-3
- Enable spice for i686 users as well
>>>>>>> 3bd490d2

* Thu Nov 03 2011 Justin M. Forbes <jforbes@redhat.com> - 2:0.15.1-2
- Fix POSTIN scriplet failure (#748281)

* Fri Oct 21 2011 Justin M. Forbes <jforbes@redhat.com> - 2:0.15.1-1
- Require seabios-bin >= 0.6.0-2 (#741992)
- Replace init scripts with systemd units (#741920)
- Update to 0.15.1 stable upstream
  
* Fri Oct 21 2011 Paul Moore <pmoore@redhat.com>
- Enable full relro and PIE (rhbz #738812)

* Wed Oct 12 2011 Daniel P. Berrange <berrange@redhat.com> - 2:0.15.0-6
- Add BR on ceph-devel to enable RBD block device

* Wed Oct  5 2011 Daniel P. Berrange <berrange@redhat.com> - 2:0.15.0-5
- Create a qemu-guest-agent sub-RPM for guest installation

* Tue Sep 13 2011 Daniel P. Berrange <berrange@redhat.com> - 2:0.15.0-4
- Enable DTrace tracing backend for SystemTAP (rhbz #737763)
- Enable build with curl (rhbz #737006)

* Thu Aug 18 2011 Hans de Goede <hdegoede@redhat.com> - 2:0.15.0-3
- Add missing BuildRequires: usbredir-devel, so that the usbredir code
  actually gets build

* Thu Aug 18 2011 Richard W.M. Jones <rjones@redhat.com> - 2:0.15.0-2
- Add upstream qemu patch 'Allow to leave type on default in -machine'
  (2645c6dcaf6ea2a51a3b6dfa407dd203004e4d11).

* Sun Aug 14 2011 Justin M. Forbes <jforbes@redhat.com> - 2:0.15.0-1
- Update to 0.15.0 stable release.

* Thu Aug 04 2011 Justin M. Forbes <jforbes@redhat.com> - 2:0.15.0-0.3.201108040af4922
- Update to 0.15.0-rc1 as we prepare for 0.15.0 release

* Thu Aug  4 2011 Daniel P. Berrange <berrange@redhat.com> - 2:0.15.0-0.3.2011072859fadcc
- Fix default accelerator for non-KVM builds (rhbz #724814)

* Thu Jul 28 2011 Justin M. Forbes <jforbes@redhat.com> - 2:0.15.0-0.1.2011072859fadcc
- Update to 0.15.0-rc0 as we prepare for 0.15.0 release

* Tue Jul 19 2011 Hans de Goede <hdegoede@redhat.com> - 2:0.15.0-0.2.20110718525e3df
- Add support usb redirection over the network, see:
  http://fedoraproject.org/wiki/Features/UsbNetworkRedirection
- Restore chardev flow control patches

* Mon Jul 18 2011 Justin M. Forbes <jforbes@redhat.com> - 2:0.15.0-0.1.20110718525e3df
- Update to git snapshot as we prepare for 0.15.0 release

* Wed Jun 22 2011 Richard W.M. Jones <rjones@redhat.com> - 2:0.14.0-9
- Add BR libattr-devel.  This caused the -fstype option to be disabled.
  https://www.redhat.com/archives/libvir-list/2011-June/thread.html#01017

* Mon May  2 2011 Hans de Goede <hdegoede@redhat.com> - 2:0.14.0-8
- Fix a bug in the spice flow control patches which breaks the tcp chardev

* Tue Mar 29 2011 Justin M. Forbes <jforbes@redhat.com> - 2:0.14.0-7
- Disable qemu-ppc and qemu-sparc packages (#679179)

* Mon Mar 28 2011 Justin M. Forbes <jforbes@redhat.com> - 2:0.14.0-6
- Spice fixes for flow control.

* Tue Mar 22 2011 Dan Horák <dan[at]danny.cz> - 2:0.14.0-5
- be more careful when removing the -g flag on s390

* Fri Mar 18 2011 Justin M. Forbes <jforbes@redhat.com> - 2:0.14.0-4
- Fix thinko on adding the most recent patches.

* Wed Mar 16 2011 Justin M. Forbes <jforbes@redhat.com> - 2:0.14.0-3
- Fix migration issue with vhost
- Fix qxl locking issues for spice

* Wed Mar 02 2011 Justin M. Forbes <jforbes@redhat.com> - 2:0.14.0-2
- Re-enable sparc and cris builds

* Thu Feb 24 2011 Justin M. Forbes <jforbes@redhat.com> - 2:0.14.0-1
- Update to 0.14.0 release

* Fri Feb 11 2011 Justin M. Forbes <jforbes@redhat.com> - 2:0.14.0-0.1.20110210git7aa8c46
- Update git snapshot
- Temporarily disable qemu-cris and qemu-sparc due to build errors (to be resolved shorly)

* Tue Feb 08 2011 Justin M. Forbes <jforbes@redhat.com> - 2:0.14.0-0.1.20110208git3593e6b
- Update to 0.14.0 rc git snapshot
- Add virtio-net to modules

* Wed Nov  3 2010 Daniel P. Berrange <berrange@redhat.com> - 2:0.13.0-2
- Revert previous change
- Make qemu-common own the /etc/qemu directory
- Add /etc/qemu/target-x86_64.conf to qemu-system-x86 regardless
  of host architecture.

* Wed Nov 03 2010 Dan Horák <dan[at]danny.cz> - 2:0.13.0-2
- Remove kvm config file on non-x86 arches (part of #639471)
- Own the /etc/qemu directory

* Mon Oct 18 2010 Justin M. Forbes <jforbes@redhat.com> - 2:0.13.0-1
- Update to 0.13.0 upstream release
- Fixes for vhost
- Fix mouse in certain guests (#636887)
- Fix issues with WinXP guest install (#579348)
- Resolve build issues with S390 (#639471)
- Fix Windows XP on Raw Devices (#631591)

* Tue Oct 05 2010 jkeating - 2:0.13.0-0.7.rc1.1
- Rebuilt for gcc bug 634757

* Tue Sep 21 2010 Justin M. Forbes <jforbes@redhat.com> - 2:0.13.0-0.7.rc1
- Flip qxl pci id from unstable to stable (#634535)
- KSM Fixes from upstream (#558281)

* Tue Sep 14 2010 Justin M. Forbes <jforbes@redhat.com> - 2:0.13.0-0.6.rc1
- Move away from git snapshots as 0.13 is close to release
- Updates for spice 0.6

* Tue Aug 10 2010 Justin M. Forbes <jforbes@redhat.com> - 2:0.13.0-0.5.20100809git25fdf4a
- Fix typo in e1000 gpxe rom requires.
- Add links to newer vgabios

* Tue Aug 10 2010 Justin M. Forbes <jforbes@redhat.com> - 2:0.13.0-0.4.20100809git25fdf4a
- Disable spice on 32bit, it is not supported and buildreqs don't exist.

* Mon Aug 9 2010 Justin M. Forbes <jforbes@redhat.com> - 2:0.13.0-0.3.20100809git25fdf4a
- Updates from upstream towards 0.13 stable
- Fix requires on gpxe
- enable spice now that buildreqs are in the repository.
- ksmtrace has moved to a separate upstream package

* Tue Jul 27 2010 Justin M. Forbes <jforbes@redhat.com> - 2:0.13.0-0.2.20100727gitb81fe95
- add texinfo buildreq for manpages.

* Tue Jul 27 2010 Justin M. Forbes <jforbes@redhat.com> - 2:0.13.0-0.1.20100727gitb81fe95
- Update to 0.13.0 upstream snapshot
- ksm init fixes from upstream

* Tue Jul 20 2010 Dan Horák <dan[at]danny.cz> - 2:0.12.3-8
- Add avoid-llseek patch from upstream needed for building on s390(x)
- Don't use parallel make on s390(x)

* Tue Jun 22 2010 Amit Shah <amit.shah@redhat.com> - 2:0.12.3-7
- Add vvfat hardening patch from upstream (#605202)

* Fri Apr 23 2010 Justin M. Forbes <jforbes@redhat.com> - 2:0.12.3-6
- Change requires to the noarch seabios-bin
- Add ownership of docdir to qemu-common (#572110)
- Fix "Cannot boot from non-existent NIC" error when using virt-install (#577851)

* Thu Apr 15 2010 Justin M. Forbes <jforbes@redhat.com> - 2:0.12.3-5
- Update virtio console patches from upstream

* Mon Mar 11 2010 Justin M. Forbes <jforbes@redhat.com> - 2:0.12.3-4
- Detect cdrom via ioctl (#473154)
- re add increased buffer for USB control requests (#546483)

* Wed Mar 10 2010 Justin M. Forbes <jforbes@redhat.com> - 2:0.12.3-3
- Migration clear the fd in error cases (#518032)

* Tue Mar 09 2010 Justin M. Forbes <jforbes@redhat.com> - 2:0.12.3-2
- Allow builds --with x86only
- Add libaio-devel buildreq for aio support

* Fri Feb 26 2010 Justin M. Forbes <jforbes@redhat.com> - 2:0.12.3-1
- Update to 0.12.3 upstream
- vhost-net migration/restart fixes
- Add F-13 machine type
- virtio-serial fixes

* Tue Feb 09 2010 Justin M. Forbes <jforbes@redhat.com> - 2:0.12.2-6
- Add vhost net support.

* Thu Feb 04 2010 Justin M. Forbes <jforbes@redhat.com> - 2:0.12.2-5
- Avoid creating too large iovecs in multiwrite merge (#559717)
- Don't try to set max_kernel_pages during ksm init on newer kernels (#558281)
- Add logfile options for ksmtuned debug.

* Wed Jan 27 2010 Amit Shah <amit.shah@redhat.com> - 2:0.12.2-4
- Remove build dependency on iasl now that we have seabios

* Wed Jan 27 2010 Amit Shah <amit.shah@redhat.com> - 2:0.12.2-3
- Remove source target for 0.12.1.2

* Wed Jan 27 2010 Amit Shah <amit.shah@redhat.com> - 2:0.12.2-2
- Add virtio-console patches from upstream for the F13 VirtioSerial feature

* Mon Jan 25 2010 Justin M. Forbes <jforbes@redhat.com> - 2:0.12.2-1
- Update to 0.12.2 upstream

* Fri Jan 10 2010 Justin M. Forbes <jforbes@redhat.com> - 2:0.12.1.2-3
- Point to seabios instead of bochs, and add a requires for seabios

* Mon Jan  4 2010 Justin M. Forbes <jforbes@redhat.com> - 2:0.12.1.2-2
- Remove qcow2 virtio backing file patch

* Mon Jan  4 2010 Justin M. Forbes <jforbes@redhat.com> - 2:0.12.1.2-1
- Update to 0.12.1.2 upstream
- Remove patches included in upstream

* Fri Nov 20 2009 Mark McLoughlin <markmc@redhat.com> - 2:0.11.0-12
- Fix a use-after-free crasher in the slirp code (#539583)
- Fix overflow in the parallels image format support (#533573)

* Wed Nov  4 2009 Mark McLoughlin <markmc@redhat.com> - 2:0.11.0-11
- Temporarily disable preadv/pwritev support to fix data corruption (#526549)

* Tue Nov  3 2009 Justin M. Forbes <jforbes@redhat.com> - 2:0.11.0-10
- Default ksm and ksmtuned services on.

* Thu Oct 29 2009 Mark McLoughlin <markmc@redhat.com> - 2:0.11.0-9
- Fix dropped packets with non-virtio NICs (#531419)

* Wed Oct 21 2009 Glauber Costa <gcosta@redhat.com> - 2:0.11.0-8
- Properly save kvm time registers (#524229)

* Mon Oct 19 2009 Mark McLoughlin <markmc@redhat.com> - 2:0.11.0-7
- Fix potential segfault from too small MSR_COUNT (#528901)

* Fri Oct  9 2009 Mark McLoughlin <markmc@redhat.com> - 2:0.11.0-6
- Fix fs errors with virtio and qcow2 backing file (#524734)
- Fix ksm initscript errors on kernel missing ksm (#527653)
- Add missing Requires(post): getent, useradd, groupadd (#527087)

* Tue Oct  6 2009 Mark McLoughlin <markmc@redhat.com> - 2:0.11.0-5
- Add 'retune' verb to ksmtuned init script

* Mon Oct  5 2009 Mark McLoughlin <markmc@redhat.com> - 2:0.11.0-4
- Use rtl8029 PXE rom for ne2k_pci, not ne (#526777)
- Also, replace the gpxe-roms-qemu pkg requires with file-based requires

* Thu Oct  1 2009 Justin M. Forbes <jmforbes@redhat.com> - 2:0.11.0-3
- Improve error reporting on file access (#524695)

* Mon Sep 28 2009 Mark McLoughlin <markmc@redhat.com> - 2:0.11.0-2
- Fix pci hotplug to not exit if supplied an invalid NIC model (#524022)

* Mon Sep 28 2009 Mark McLoughlin <markmc@redhat.com> - 2:0.11.0-1
- Update to 0.11.0 release
- Drop a couple of upstreamed patches

* Wed Sep 23 2009 Mark McLoughlin <markmc@redhat.com> - 2:0.10.92-5
- Fix issue causing NIC hotplug confusion when no model is specified (#524022)

* Wed Sep 16 2009 Mark McLoughlin <markmc@redhat.com> - 2:0.10.92-4
- Fix for KSM patch from Justin Forbes

* Wed Sep 16 2009 Mark McLoughlin <markmc@redhat.com> - 2:0.10.92-3
- Add ksmtuned, also from Dan Kenigsberg
- Use %_initddir macro

* Wed Sep 16 2009 Mark McLoughlin <markmc@redhat.com> - 2:0.10.92-2
- Add ksm control script from Dan Kenigsberg

* Mon Sep  7 2009 Mark McLoughlin <markmc@redhat.com> - 2:0.10.92-1
- Update to qemu-kvm-0.11.0-rc2
- Drop upstreamed patches
- extboot install now fixed upstream
- Re-place TCG init fix (#516543) with the one gone upstream

* Mon Sep  7 2009 Mark McLoughlin <markmc@redhat.com> - 2:0.10.91-0.10.rc1
- Fix MSI-X error handling on older kernels (#519787)

* Fri Sep  4 2009 Mark McLoughlin <markmc@redhat.com> - 2:0.10.91-0.9.rc1
- Make pulseaudio the default audio backend (#519540, #495964, #496627)

* Thu Aug 20 2009 Richard W.M. Jones <rjones@redhat.com> - 2:0.10.91-0.8.rc1
- Fix segfault when qemu-kvm is invoked inside a VM (#516543)

* Tue Aug 18 2009 Mark McLoughlin <markmc@redhat.com> - 2:0.10.91-0.7.rc1
- Fix permissions on udev rules (#517571)

* Mon Aug 17 2009 Lubomir Rintel <lkundrak@v3.sk> - 2:0.10.91-0.6.rc1
- Allow blacklisting of kvm modules (#517866)

* Fri Aug  7 2009 Mark McLoughlin <markmc@redhat.com> - 2:0.10.91-0.5.rc1
- Fix virtio_net with -net user (#516022)

* Tue Aug  4 2009 Mark McLoughlin <markmc@redhat.com> - 2:0.10.91-0.4.rc1
- Update to qemu-kvm-0.11-rc1; no changes from rc1-rc0

* Tue Aug  4 2009 Mark McLoughlin <markmc@redhat.com> - 2:0.10.91-0.3.rc1.rc0
- Fix extboot checksum (bug #514899)

* Fri Jul 31 2009 Mark McLoughlin <markmc@redhat.com> - 2:0.10.91-0.2.rc1.rc0
- Add KSM support
- Require bochs-bios >= 2.3.8-0.8 for latest kvm bios updates

* Thu Jul 30 2009 Mark McLoughlin <markmc@redhat.com> - 2:0.10.91-0.1.rc1.rc0
- Update to qemu-kvm-0.11.0-rc1-rc0
- This is a pre-release of the official -rc1
- A vista installer regression is blocking the official -rc1 release
- Drop qemu-prefer-sysfs-for-usb-host-devices.patch
- Drop qemu-fix-build-for-esd-audio.patch
- Drop qemu-slirp-Fix-guestfwd-for-incoming-data.patch
- Add patch to ensure extboot.bin is installed

* Sun Jul 26 2009 Fedora Release Engineering <rel-eng@lists.fedoraproject.org> - 2:0.10.50-14.kvm88
- Rebuilt for https://fedoraproject.org/wiki/Fedora_12_Mass_Rebuild

* Thu Jul 23 2009 Glauber Costa <glommer@redhat.com> - 2:0.10.50-13.kvm88
- Fix bug 513249, -net channel option is broken

* Thu Jul 16 2009 Daniel P. Berrange <berrange@redhat.com> - 2:0.10.50-12.kvm88
- Add 'qemu' user and group accounts
- Force disable xen until it can be made to build

* Thu Jul 16 2009 Mark McLoughlin <markmc@redhat.com> - 2:0.10.50-11.kvm88
- Update to kvm-88, see http://www.linux-kvm.org/page/ChangeLog
- Package mutiboot.bin
- Update for how extboot is built
- Fix sf.net source URL
- Drop qemu-fix-ppc-softmmu-kvm-disabled-build.patch
- Drop qemu-fix-pcspk-build-with-kvm-disabled.patch
- Cherry-pick fix for esound support build failure

* Wed Jul 15 2009 Daniel Berrange <berrange@lettuce.camlab.fab.redhat.com> - 2:0.10.50-10.kvm87
- Add udev rules to make /dev/kvm world accessible & group=kvm (rhbz #497341)
- Create a kvm group if it doesn't exist (rhbz #346151)

* Tue Jul 07 2009 Glauber Costa <glommer@redhat.com> - 2:0.10.50-9.kvm87
- use pxe roms from gpxe, instead of etherboot package.

* Fri Jul  3 2009 Mark McLoughlin <markmc@redhat.com> - 2:0.10.50-8.kvm87
- Prefer sysfs over usbfs for usb passthrough (#508326)

* Sat Jun 27 2009 Mark McLoughlin <markmc@redhat.com> - 2:0.10.50-7.kvm87
- Update to kvm-87
- Drop upstreamed patches
- Cherry-pick new ppc build fix from upstream
- Work around broken linux-user build on ppc
- Fix hw/pcspk.c build with --disable-kvm
- Re-enable preadv()/pwritev() since #497429 is long since fixed
- Kill petalogix-s3adsp1800.dtb, since we don't ship the microblaze target

* Fri Jun  5 2009 Mark McLoughlin <markmc@redhat.com> - 2:0.10.50-6.kvm86
- Fix 'kernel requires an x86-64 CPU' error
- BuildRequires ncurses-devel to enable '-curses' option (#504226)

* Wed Jun  3 2009 Mark McLoughlin <markmc@redhat.com> - 2:0.10.50-5.kvm86
- Prevent locked cdrom eject - fixes hang at end of anaconda installs (#501412)
- Avoid harmless 'unhandled wrmsr' warnings (#499712)

* Thu May 21 2009 Mark McLoughlin <markmc@redhat.com> - 2:0.10.50-4.kvm86
- Update to kvm-86 release
- ChangeLog here: http://marc.info/?l=kvm&m=124282885729710

* Fri May  1 2009 Mark McLoughlin <markmc@redhat.com> - 2:0.10.50-3.kvm85
- Really provide qemu-kvm as a metapackage for comps

* Tue Apr 28 2009 Mark McLoughlin <markmc@redhat.com> - 2:0.10.50-2.kvm85
- Provide qemu-kvm as a metapackage for comps

* Mon Apr 27 2009 Mark McLoughlin <markmc@redhat.com> - 2:0.10.50-1.kvm85
- Update to qemu-kvm-devel-85
- kvm-85 is based on qemu development branch, currently version 0.10.50
- Include new qemu-io utility in qemu-img package
- Re-instate -help string for boot=on to fix virtio booting with libvirt
- Drop upstreamed patches
- Fix missing kernel/include/asm symlink in upstream tarball
- Fix target-arm build
- Fix build on ppc
- Disable preadv()/pwritev() until bug #497429 is fixed
- Kill more .kernelrelease uselessness
- Make non-kvm qemu build verbose

* Fri Apr 24 2009 Mark McLoughlin <markmc@redhat.com> - 2:0.10-15
- Fix source numbering typos caused by make-release addition

* Thu Apr 23 2009 Mark McLoughlin <markmc@redhat.com> - 2:0.10-14
- Improve instructions for generating the tarball

* Tue Apr 21 2009 Mark McLoughlin <markmc@redhat.com> - 2:0.10-13
- Enable pulseaudio driver to fix qemu lockup at shutdown (#495964)

* Tue Apr 21 2009 Mark McLoughlin <markmc@redhat.com> - 2:0.10-12
- Another qcow2 image corruption fix (#496642)

* Mon Apr 20 2009 Mark McLoughlin <markmc@redhat.com> - 2:0.10-11
- Fix qcow2 image corruption (#496642)

* Sun Apr 19 2009 Mark McLoughlin <markmc@redhat.com> - 2:0.10-10
- Run sysconfig.modules from %post on x86_64 too (#494739)

* Sun Apr 19 2009 Mark McLoughlin <markmc@redhat.com> - 2:0.10-9
- Align VGA ROM to 4k boundary - fixes 'qemu-kvm -std vga' (#494376)

* Tue Apr  14 2009 Glauber Costa <glommer@redhat.com> - 2:0.10-8
- Provide qemu-kvm conditional on the architecture.

* Thu Apr  9 2009 Mark McLoughlin <markmc@redhat.com> - 2:0.10-7
- Add a much cleaner fix for vga segfault (#494002)

* Sun Apr  5 2009 Glauber Costa <glommer@redhat.com> - 2:0.10-6
- Fixed qcow2 segfault creating disks over 2TB. #491943

* Fri Apr  3 2009 Mark McLoughlin <markmc@redhat.com> - 2:0.10-5
- Fix vga segfault under kvm-autotest (#494002)
- Kill kernelrelease hack; it's not needed
- Build with "make V=1" for more verbose logs

* Thu Apr 02 2009 Glauber Costa <glommer@redhat.com> - 2:0.10-4
- Support botting gpxe roms.

* Wed Apr 01 2009 Glauber Costa <glommer@redhat.com> - 2:0.10-2
- added missing patch. love for CVS.

* Wed Apr 01 2009 Glauber Costa <glommer@redhat.com> - 2:0.10-1
- Include debuginfo for qemu-img
- Do not require qemu-common for qemu-img
- Explicitly own each of the firmware files
- remove firmwares for ppc and sparc. They should be provided by an external package.
  Not that the packages exists for sparc in the secondary arch repo as noarch, but they
  don't automatically get into main repos. Unfortunately it's the best we can do right
  now.
- rollback a bit in time. Snapshot from avi's maint/2.6.30
  - this requires the sasl patches to come back.
  - with-patched-kernel comes back.

* Wed Mar 25 2009 Mark McLoughlin <markmc@redhat.com> - 2:0.10-0.12.kvm20090323git
- BuildRequires pciutils-devel for device assignment (#492076)

* Mon Mar 23 2009 Glauber Costa <glommer@redhat.com> - 2:0.10-0.11.kvm20090323git
- Update to snapshot kvm20090323.
- Removed patch2 (upstream).
- use upstream's new split package.
- --with-patched-kernel flag not needed anymore
- Tell how to get the sources.

* Wed Mar 18 2009 Glauber Costa <glommer@redhat.com> - 2:0.10-0.10.kvm20090310git
- Added extboot to files list.

* Wed Mar 11 2009 Glauber Costa <glommer@redhat.com> - 2:0.10-0.9.kvm20090310git
- Fix wrong reference to bochs bios.

* Wed Mar 11 2009 Glauber Costa <glommer@redhat.com> - 2:0.10-0.8.kvm20090310git
- fix Obsolete/Provides pair
- Use kvm bios from bochs-bios package.
- Using RPM_OPT_FLAGS in configure
- Picked back audio-drv-list from kvm package

* Tue Mar 10 2009 Glauber Costa <glommer@redhat.com> - 2:0.10-0.7.kvm20090310git
- modify ppc patch

* Tue Mar 10 2009 Glauber Costa <glommer@redhat.com> - 2:0.10-0.6.kvm20090310git
- updated to kvm20090310git
- removed sasl patches (already in this release)

* Tue Mar 10 2009 Glauber Costa <glommer@redhat.com> - 2:0.10-0.5.kvm20090303git
- kvm.modules were being wrongly mentioned at %%install.
- update description for the x86 system package to include kvm support
- build kvm's own bios. It is still necessary while kvm uses a slightly different
  irq routing mechanism

* Thu Mar 05 2009 Glauber Costa <glommer@redhat.com> - 2:0.10-0.4.kvm20090303git
- seems Epoch does not go into the tags. So start back here.

* Thu Mar 05 2009 Glauber Costa <glommer@redhat.com> - 2:0.10-0.1.kvm20090303git
- Use bochs-bios instead of bochs-bios-data
- It's official: upstream set on 0.10

* Thu Mar  5 2009 Daniel P. Berrange <berrange@redhat.com> - 2:0.9.2-0.2.kvm20090303git
- Added BSD to license list, since many files are covered by BSD

* Wed Mar 04 2009 Glauber Costa <glommer@redhat.com> - 0.9.2-0.1.kvm20090303git
- missing a dot. shame on me

* Wed Mar 04 2009 Glauber Costa <glommer@redhat.com> - 0.92-0.1.kvm20090303git
- Set Epoch to 2
- Set version to 0.92. It seems upstream keep changing minds here, so pick the lowest
- Provides KVM, Obsoletes KVM
- Only install qemu-kvm in ix86 and x86_64
- Remove pkgdesc macros, as they were generating bogus output for rpm -qi.
- fix ppc and ppc64 builds

* Tue Mar 03 2009 Glauber Costa <glommer@redhat.com> - 0.10-0.3.kvm20090303git
- only execute post scripts for user package.
- added kvm tools.

* Tue Mar 03 2009 Glauber Costa <glommer@redhat.com> - 0.10-0.2.kvm20090303git
- put kvm.modules into cvs

* Tue Mar 03 2009 Glauber Costa <glommer@redhat.com> - 0.10-0.1.kvm20090303git
- Set Epoch to 1
- Build KVM (basic build, no tools yet)
- Set ppc in ExcludeArch. This is temporary, just to fix one issue at a time.
  ppc users (IBM ? ;-)) please wait a little bit.

* Tue Mar  3 2009 Daniel P. Berrange <berrange@redhat.com> - 1.0-0.5.svn6666
- Support VNC SASL authentication protocol
- Fix dep on bochs-bios-data

* Tue Mar 03 2009 Glauber Costa <glommer@redhat.com> - 1.0-0.4.svn6666
- use bios from bochs-bios package.

* Tue Mar 03 2009 Glauber Costa <glommer@redhat.com> - 1.0-0.3.svn6666
- use vgabios from vgabios package.

* Mon Mar 02 2009 Glauber Costa <glommer@redhat.com> - 1.0-0.2.svn6666
- use pxe roms from etherboot package.

* Mon Mar 02 2009 Glauber Costa <glommer@redhat.com> - 1.0-0.1.svn6666
- Updated to tip svn (release 6666). Featuring split packages for qemu.
  Unfortunately, still using binary blobs for the bioses.

* Wed Feb 25 2009 Fedora Release Engineering <rel-eng@lists.fedoraproject.org> - 0.9.1-13
- Rebuilt for https://fedoraproject.org/wiki/Fedora_11_Mass_Rebuild

* Sun Jan 11 2009 Debarshi Ray <rishi@fedoraproject.org> - 0.9.1-12
- Updated build patch. Closes Red Hat Bugzilla bug #465041.

* Wed Dec 31 2008 Dennis Gilmore <dennis@ausil.us> - 0.9.1-11
- add sparcv9 and sparc64 support

* Fri Jul 25 2008 Bill Nottingham <notting@redhat.com>
- Fix qemu-img summary (#456344)

* Wed Jun 25 2008 Daniel P. Berrange <berrange@redhat.com> - 0.9.1-10.fc10
- Rebuild for GNU TLS ABI change

* Wed Jun 11 2008 Daniel P. Berrange <berrange@redhat.com> - 0.9.1-9.fc10
- Remove bogus wildcard from files list (rhbz #450701)

* Sat May 17 2008 Lubomir Rintel <lkundrak@v3.sk> - 0.9.1-8
- Register binary handlers also for shared libraries

* Mon May  5 2008 Daniel P. Berrange <berrange@redhat.com> - 0.9.1-7.fc10
- Fix text console PTYs to be in rawmode

* Sun Apr 27 2008 Lubomir Kundrak <lkundrak@redhat.com> - 0.9.1-6
- Register binary handler for SuperH-4 CPU

* Wed Mar 19 2008 Daniel P. Berrange <berrange@redhat.com> - 0.9.1-5.fc9
- Split qemu-img tool into sub-package for smaller footprint installs

* Wed Feb 27 2008 Daniel P. Berrange <berrange@redhat.com> - 0.9.1-4.fc9
- Fix block device checks for extendable disk formats (rhbz #435139)

* Sat Feb 23 2008 Daniel P. Berrange <berrange@redhat.com> - 0.9.1-3.fc9
- Fix block device extents check (rhbz #433560)

* Mon Feb 18 2008 Fedora Release Engineering <rel-eng@fedoraproject.org> - 0.9.1-2
- Autorebuild for GCC 4.3

* Tue Jan  8 2008 Daniel P. Berrange <berrange@redhat.com> - 0.9.1-1.fc9
- Updated to 0.9.1 release
- Fix license tag syntax
- Don't mark init script as a config file

* Wed Sep 26 2007 Daniel P. Berrange <berrange@redhat.com> - 0.9.0-5.fc8
- Fix rtl8139 checksum calculation for Vista (rhbz #308201)

* Tue Aug 28 2007 Daniel P. Berrange <berrange@redhat.com> - 0.9.0-4.fc8
- Fix debuginfo by passing -Wl,--build-id to linker

* Tue Aug 28 2007 David Woodhouse <dwmw2@infradead.org> 0.9.0-4
- Update licence
- Fix CDROM emulation (#253542)

* Tue Aug 28 2007 Daniel P. Berrange <berrange@redhat.com> - 0.9.0-3.fc8
- Added backport of VNC password auth, and TLS+x509 cert auth
- Switch to rtl8139 NIC by default for linkstate reporting
- Fix rtl8139 mmio region mappings with multiple NICs

* Sun Apr  1 2007 Hans de Goede <j.w.r.degoede@hhs.nl> 0.9.0-2
- Fix direct loading of a linux kernel with -kernel & -initrd (bz 234681)
- Remove spurious execute bits from manpages (bz 222573)

* Tue Feb  6 2007 David Woodhouse <dwmw2@infradead.org> 0.9.0-1
- Update to 0.9.0

* Wed Jan 31 2007 David Woodhouse <dwmw2@infradead.org> 0.8.2-5
- Include licences

* Mon Nov 13 2006 Hans de Goede <j.w.r.degoede@hhs.nl> 0.8.2-4
- Backport patch to make FC6 guests work by Kevin Kofler
  <Kevin@tigcc.ticalc.org> (bz 207843).

* Mon Sep 11 2006 David Woodhouse <dwmw2@infradead.org> 0.8.2-3
- Rebuild

* Thu Aug 24 2006 Matthias Saou <http://freshrpms.net/> 0.8.2-2
- Remove the target-list iteration for x86_64 since they all build again.
- Make gcc32 vs. gcc34 conditional on %%{fedora} to share the same spec for
  FC5 and FC6.

* Wed Aug 23 2006 Matthias Saou <http://freshrpms.net/> 0.8.2-1
- Update to 0.8.2 (#200065).
- Drop upstreamed syscall-macros patch2.
- Put correct scriplet dependencies.
- Force install mode for the init script to avoid umask problems.
- Add %%postun condrestart for changes to the init script to be applied if any.
- Update description with the latest "about" from the web page (more current).
- Update URL to qemu.org one like the Source.
- Add which build requirement.
- Don't include texi files in %%doc since we ship them in html.
- Switch to using gcc34 on devel, FC5 still has gcc32.
- Add kernheaders patch to fix linux/compiler.h inclusion.
- Add target-sparc patch to fix compiling on ppc (some int32 to float).

* Thu Jun  8 2006 David Woodhouse <dwmw2@infradead.org> 0.8.1-3
- More header abuse in modify_ldt(), change BuildRoot:

* Wed Jun  7 2006 David Woodhouse <dwmw2@infradead.org> 0.8.1-2
- Fix up kernel header abuse

* Tue May 30 2006 David Woodhouse <dwmw2@infradead.org> 0.8.1-1
- Update to 0.8.1

* Sat Mar 18 2006 David Woodhouse <dwmw2@infradead.org> 0.8.0-6
- Update linker script for PPC

* Sat Mar 18 2006 David Woodhouse <dwmw2@infradead.org> 0.8.0-5
- Just drop $RPM_OPT_FLAGS. They're too much of a PITA

* Sat Mar 18 2006 David Woodhouse <dwmw2@infradead.org> 0.8.0-4
- Disable stack-protector options which gcc 3.2 doesn't like

* Fri Mar 17 2006 David Woodhouse <dwmw2@infradead.org> 0.8.0-3
- Use -mcpu= instead of -mtune= on x86_64 too
- Disable SPARC targets on x86_64, because dyngen doesn't like fnegs

* Fri Mar 17 2006 David Woodhouse <dwmw2@infradead.org> 0.8.0-2
- Don't use -mtune=pentium4 on i386. GCC 3.2 doesn't like it

* Fri Mar 17 2006 David Woodhouse <dwmw2@infradead.org> 0.8.0-1
- Update to 0.8.0
- Resort to using compat-gcc-32
- Enable ALSA

* Mon May 16 2005 David Woodhouse <dwmw2@infradead.org> 0.7.0-2
- Proper fix for GCC 4 putting 'blr' or 'ret' in the middle of the function,
  for i386, x86_64 and PPC.

* Sat Apr 30 2005 David Woodhouse <dwmw2@infradead.org> 0.7.0-1
- Update to 0.7.0
- Fix dyngen for PPC functions which end in unconditional branch

* Fri Apr  7 2005 Michael Schwendt <mschwendt[AT]users.sf.net>
- rebuilt

* Sun Feb 13 2005 David Woodhouse <dwmw2@infradead.org> 0.6.1-2
- Package cleanup

* Sun Nov 21 2004 David Woodhouse <dwmw2@redhat.com> 0.6.1-1
- Update to 0.6.1

* Tue Jul 20 2004 David Woodhouse <dwmw2@redhat.com> 0.6.0-2
- Compile fix from qemu CVS, add x86_64 host support

* Mon May 12 2004 David Woodhouse <dwmw2@redhat.com> 0.6.0-1
- Update to 0.6.0.

* Sat May 8 2004 David Woodhouse <dwmw2@redhat.com> 0.5.5-1
- Update to 0.5.5.

* Thu May 2 2004 David Woodhouse <dwmw2@redhat.com> 0.5.4-1
- Update to 0.5.4.

* Thu Apr 22 2004 David Woodhouse <dwmw2@redhat.com> 0.5.3-1
- Update to 0.5.3. Add init script.

* Thu Jul 17 2003 Jeff Johnson <jbj@redhat.com> 0.4.3-1
- Create.<|MERGE_RESOLUTION|>--- conflicted
+++ resolved
@@ -1,12 +1,7 @@
 Summary: QEMU is a FAST! processor emulator
 Name: qemu
-<<<<<<< HEAD
-Version: 0.15.1
-Release: 3.3%{?dist}
-=======
 Version: 1.0
 Release: 8%{?dist}
->>>>>>> 3bd490d2
 # Epoch because we pushed a qemu-1.0 package
 Epoch: 2
 License: GPLv2+ and LGPLv2+ and BSD
@@ -47,45 +42,6 @@
 Source10: qemu-guest-agent.service
 Source11: 99-qemu-guest-agent.rules
 
-<<<<<<< HEAD
-# Add compatibility to fedora-13 machine type, to be removed fir F17
-Patch00: pc-add-a-Fedora-13-machine-type-for-backward-compat.patch
-
-# Amit's flow control patches, waiting to glib conversion before going upstream
-Patch01: 0001-char-Split-out-tcp-socket-close-code-in-a-separate-f.patch
-Patch02: 0002-char-Add-a-QemuChrHandlers-struct-to-initialise-char.patch
-Patch03: 0003-iohandlers-Add-enable-disable_write_fd_handler-funct.patch
-Patch04: 0004-char-Add-framework-for-a-write-unblocked-callback.patch
-Patch05: 0005-char-Update-send_all-to-handle-nonblocking-chardev-w.patch
-Patch06: 0006-char-Equip-the-unix-tcp-backend-to-handle-nonblockin.patch
-Patch07: 0007-char-Throttle-when-host-connection-is-down.patch
-Patch08: 0008-virtio-console-Enable-port-throttling-when-chardev-i.patch
-Patch09: 0009-spice-qemu-char.c-add-throttling.patch
-Patch10: 0010-spice-qemu-char.c-remove-intermediate-buffer.patch
-Patch11: 0011-usb-redir-Add-flow-control-support.patch
-Patch12: 0012-spice-add-worker-wrapper-functions.patch
-Patch13: 0013-spice-add-qemu_spice_display_init_common.patch
-Patch14: 0014-spice-qxl-move-worker-wrappers.patch
-Patch15: 0015-qxl-fix-surface-tracking-locking.patch
-Patch16: 0016-qxl-add-io_port_to_string.patch
-Patch17: 0017-qxl-error-handling-fixes-and-cleanups.patch
-Patch18: 0018-qxl-make-qxl_guest_bug-take-variable-arguments.patch
-Patch19: 0019-qxl-only-disallow-specific-io-s-in-vga-mode.patch
-Patch20: 0020-qxl-async-io-support-using-new-spice-api.patch
-Patch21: 0021-qxl-add-QXL_IO_FLUSH_-SURFACES-RELEASE-for-guest-S3-.patch
-Patch22: 0022-qxl-bump-pci-rev.patch
-Patch23: 0023-virtio-serial-bus-replay-guest_open-on-migration.patch
-Patch24: 0024-qemu-char-make-qemu_chr_event-public.patch
-Patch25: 0025-spice-qemu-char-Generate-chardev-open-close-events.patch
-Patch26: 0026-usb-redir-Call-qemu_chr_guest_open-close.patch
-Patch27: 0027-usb-redir-Device-disconnect-re-connect-robustness-fi.patch
-Patch28: 0028-usb-redir-Don-t-try-to-write-to-the-chardev-after-a-.patch
-
-# Allow -machine parameter to be used without specifying a machine type.
-# Upstream in qemu but apparently not in qemu-kvm yet.
-# qemu commit 2645c6dcaf6ea2a51a3b6dfa407dd203004e4d11
-Patch100: qemu-Allow-to-leave-type-on-default-in-machine.patch
-=======
 # Patches queued for 1.0.1 stable
 Patch01: 0001-malta-Fix-regression-i8259-interrupts-did-not-work.patch
 Patch02: 0002-exec.c-Fix-subpage-memory-access-to-RAM-MemoryRegion.patch
@@ -163,7 +119,6 @@
 # Feature patches, should be in 1.1 before release
 Patch301: enable_architectural_PMU_cpuid_leaf.patch
 Patch302: qemu_virtio-scsi_support.patch
->>>>>>> 3bd490d2
 
 BuildRoot: %{_tmppath}/%{name}-%{version}-%{release}-root-%(%{__id_u} -n)
 BuildRequires: SDL-devel zlib-devel which texi2html gnutls-devel cyrus-sasl-devel
@@ -181,15 +136,6 @@
 %endif
 # For network block driver
 BuildRequires: libcurl-devel
-<<<<<<< HEAD
-%if !0%{?rhel}
-# For rbd block driver
-BuildRequires: ceph-devel
-%endif
-# We need both because the 'stap' binary is probed for by configure
-BuildRequires: systemtap
-BuildRequires: systemtap-sdt-devel
-=======
 # For rbd block driver
 BuildRequires: ceph-devel
 # We need both because the 'stap' binary is probed for by configure
@@ -213,7 +159,6 @@
 BuildRequires: libfdt-devel
 # For test suite
 BuildRequires: check-devel
->>>>>>> 3bd490d2
 Requires: %{name}-user = %{epoch}:%{version}-%{release}
 Requires: %{name}-system-x86 = %{epoch}:%{version}-%{release}
 Requires: %{name}-system-arm = %{epoch}:%{version}-%{release}
@@ -338,10 +283,7 @@
 Obsoletes: kvm < 85
 Requires: vgabios >= 0.6c-2
 Requires: seabios-bin >= 0.6.0-2
-<<<<<<< HEAD
-=======
 Requires: sgabios-bin
->>>>>>> 3bd490d2
 Requires: /usr/share/gpxe/8086100e.rom
 Requires: /usr/share/gpxe/rtl8029.rom
 Requires: /usr/share/gpxe/pcnet32.rom
@@ -531,16 +473,7 @@
             --disable-strip \
             --extra-ldflags="$extraldflags -pie -Wl,-z,relro -Wl,-z,now" \
             --extra-cflags="%{optflags} -fPIE -DPIE" \
-<<<<<<< HEAD
-%ifarch x86_64
             --enable-spice \
-%endif
-%if 0%{?rhel}
-            --disable-rbd \
-%endif
-=======
-            --enable-spice \
->>>>>>> 3bd490d2
             --enable-trace-backend=dtrace \
             --disable-werror \
             --disable-xen
@@ -573,12 +506,6 @@
 %ifarch %{ix86} x86_64
     --enable-spice \
 %endif
-<<<<<<< HEAD
-%if 0%{?rhel}
-    --disable-rbd \
-%endif
-=======
->>>>>>> 3bd490d2
     --enable-trace-backend=dtrace \
     --disable-werror
 
@@ -595,11 +522,8 @@
 %install
 rm -rf $RPM_BUILD_ROOT
 
-<<<<<<< HEAD
-=======
 %define _udevdir /lib/udev/rules.d
 
->>>>>>> 3bd490d2
 install -D -p -m 0755 %{SOURCE4} $RPM_BUILD_ROOT/lib/systemd/system/ksm.service
 install -D -p -m 0644 %{SOURCE5} $RPM_BUILD_ROOT%{_sysconfdir}/sysconfig/ksm
 install -D -p -m 0755 ksmctl $RPM_BUILD_ROOT/lib/systemd/ksmctl
@@ -612,22 +536,14 @@
 mkdir -p $RPM_BUILD_ROOT%{_sysconfdir}/sysconfig/modules
 mkdir -p $RPM_BUILD_ROOT%{_bindir}/
 mkdir -p $RPM_BUILD_ROOT%{_datadir}/%{name}
-<<<<<<< HEAD
-mkdir -p $RPM_BUILD_ROOT%{_sysconfdir}/udev/rules.d
-=======
 mkdir -p $RPM_BUILD_ROOT%{_udevdir}
->>>>>>> 3bd490d2
 mkdir -p $RPM_BUILD_ROOT%{_datadir}/systemtap/tapset
 
 install -m 0755 %{SOURCE2} $RPM_BUILD_ROOT%{_sysconfdir}/sysconfig/modules/kvm.modules
 install -m 0755 kvm/kvm_stat $RPM_BUILD_ROOT%{_bindir}/
 install -m 0755 qemu-kvm $RPM_BUILD_ROOT%{_bindir}/
 install -m 0644 qemu-kvm.stp $RPM_BUILD_ROOT%{_datadir}/systemtap/tapset/
-<<<<<<< HEAD
-install -m 0644 %{SOURCE3} $RPM_BUILD_ROOT%{_sysconfdir}/udev/rules.d
-=======
 install -m 0644 %{SOURCE3} $RPM_BUILD_ROOT%{_udevdir}
->>>>>>> 3bd490d2
 %endif
 
 make prefix="${RPM_BUILD_ROOT}%{_prefix}" \
@@ -677,10 +593,7 @@
 ln -s ../vgabios/VGABIOS-lgpl-latest.stdvga.bin %{buildroot}/%{_datadir}/%{name}/vgabios-stdvga.bin
 ln -s ../vgabios/VGABIOS-lgpl-latest.vmware.bin %{buildroot}/%{_datadir}/%{name}/vgabios-vmware.bin
 ln -s ../seabios/bios.bin %{buildroot}/%{_datadir}/%{name}/bios.bin
-<<<<<<< HEAD
-=======
 ln -s ../sgabios/sgabios.bin %{buildroot}/%{_datadir}/%{name}/sgabios.bin
->>>>>>> 3bd490d2
 
 mkdir -p $RPM_BUILD_ROOT%{_exec_prefix}/lib/binfmt.d
 for i in dummy \
@@ -710,19 +623,12 @@
 # For the qemu-guest-agent subpackage install the systemd
 # service and udev rules.
 mkdir -p $RPM_BUILD_ROOT%{_unitdir}
-<<<<<<< HEAD
-mkdir -p $RPM_BUILD_ROOT%{_sysconfdir}/udev/rules.d
-install -m 0644 %{SOURCE10} $RPM_BUILD_ROOT%{_unitdir}
-install -m 0644 %{SOURCE11} $RPM_BUILD_ROOT%{_sysconfdir}/udev/rules.d
-
-=======
 mkdir -p $RPM_BUILD_ROOT%{_udevdir}
 install -m 0644 %{SOURCE10} $RPM_BUILD_ROOT%{_unitdir}
 install -m 0644 %{SOURCE11} $RPM_BUILD_ROOT%{_udevdir}
 
 %check
 make check
->>>>>>> 3bd490d2
 
 %clean
 rm -rf $RPM_BUILD_ROOT
@@ -735,18 +641,6 @@
 %endif
 
 %post common
-<<<<<<< HEAD
-if [ $1 -eq 1 ] ; then
-    getent group kvm >/dev/null || groupadd -g 36 -r kvm
-    getent group qemu >/dev/null || groupadd -g 107 -r qemu
-    getent passwd qemu >/dev/null || \
-        useradd -r -u 107 -g qemu -G kvm -d / -s /sbin/nologin \
-        -c "qemu user" qemu
-
-    /bin/systemctl enable ksm.service
-    /bin/systemctl enable ksmtuned.service
-fi
-=======
 getent group kvm >/dev/null || groupadd -g 36 -r kvm
 getent group qemu >/dev/null || groupadd -g 107 -r qemu
 getent passwd qemu >/dev/null || \
@@ -755,7 +649,6 @@
 
 /bin/systemctl enable ksm.service
 /bin/systemctl enable ksmtuned.service
->>>>>>> 3bd490d2
 
 %preun common
 if [ $1 -eq 0 ]; then
@@ -813,11 +706,7 @@
 %doc COPYING README
 %{_bindir}/qemu-ga
 %{_unitdir}/qemu-guest-agent.service
-<<<<<<< HEAD
-%{_sysconfdir}/udev/rules.d/99-qemu-guest-agent.rules
-=======
 %{_udevdir}/99-qemu-guest-agent.rules
->>>>>>> 3bd490d2
 
 %files user
 %defattr(-,root,root)
@@ -870,21 +759,13 @@
 %{_datadir}/%{name}/pxe-rtl8139.rom
 %{_datadir}/%{name}/pxe-ne2k_pci.rom
 %config(noreplace) %{_sysconfdir}/qemu/target-x86_64.conf
-<<<<<<< HEAD
-%{_datadir}/systemtap/tapset/qemu.stp
-=======
 %{_datadir}/systemtap/tapset/qemu-system-i386.stp
->>>>>>> 3bd490d2
 %{_datadir}/systemtap/tapset/qemu-system-x86_64.stp
 
 %ifarch %{ix86} x86_64
 %{_bindir}/qemu-kvm
 %{_sysconfdir}/sysconfig/modules/kvm.modules
-<<<<<<< HEAD
-%{_sysconfdir}/udev/rules.d/80-kvm.rules
-=======
 %{_udevdir}/80-kvm.rules
->>>>>>> 3bd490d2
 %{_datadir}/systemtap/tapset/qemu-kvm.stp
 %endif
 
@@ -938,23 +819,6 @@
 %{_mandir}/man1/qemu-img.1*
 
 %changelog
-<<<<<<< HEAD
-* Tue Mar 06 2012 Eduardo Habkost <ehabkost@redhat.com> - 2:0.15.1-3.3.el7
-- Use --disable-rbd on second ./configure call too
-- Related: bz#786927
-
-* Thu Feb 16 2012 Eduardo Habkost <ehabkost@redhat.com> - 2:0.15.1-3.2
-- Disable RBD support on RHEL builds
-- Resolves: bz#786927
-
-* Thu Feb 09 2012 Eduardo Habkost <ehabkost@redhat.com> - 2:0.15.1-3.1
-- Set ExclusiveArch: x86_64 to build it only on x86_64
-- Resolves: bz#786911
-
-* Fri Nov 18 2011 Justin M. Forbes <jforbes@redhat.com> - 2:0.15.1-3
-- Enable support for fedora-13 machine type (#748218)
-- don't force ksm enable on updates (#754946)
-=======
 * Mon Mar 19 2012 Daniel P. Berrange <berrange@redhat.com> - 2:1.0-8
 - Move udev rules to /lib/udev/rules.d (rhbz #748207)
 
@@ -987,7 +851,6 @@
 
 * Tue Nov 15 2011 Justin M. Forbes <jforbes@redhat.com> - 2:0.15.1-3
 - Enable spice for i686 users as well
->>>>>>> 3bd490d2
 
 * Thu Nov 03 2011 Justin M. Forbes <jforbes@redhat.com> - 2:0.15.1-2
 - Fix POSTIN scriplet failure (#748281)
