--- conflicted
+++ resolved
@@ -3,11 +3,7 @@
 Summary: QEMU is a FAST! processor emulator
 Name: qemu
 Version: 0.15.0
-<<<<<<< HEAD
 Release: 0.3.20110804%githead%{?dist}
-=======
-Release: 0.3.20110728%githead%{?dist}
->>>>>>> db8fd942
 # Epoch because we pushed a qemu-1.0 package
 Epoch: 2
 License: GPLv2+ and LGPLv2+ and BSD
@@ -583,13 +579,11 @@
 %{_mandir}/man1/qemu-img.1*
 
 %changelog
-<<<<<<< HEAD
 * Thu Aug 04 2011 Justin M. Forbes <jforbes@redhat.com> - 2:0.15.0-0.3.201108040af4922
 - Update to 0.15.0-rc1 as we prepare for 0.15.0 release
-=======
+
 * Thu Aug  4 2011 Daniel P. Berrange <berrange@redhat.com> - 2:0.15.0-0.3.2011072859fadcc
 - Fix default accelerator for non-KVM builds (rhbz #724814)
->>>>>>> db8fd942
 
 * Thu Jul 28 2011 Justin M. Forbes <jforbes@redhat.com> - 2:0.15.0-0.1.2011072859fadcc
 - Update to 0.15.0-rc0 as we prepare for 0.15.0 release
