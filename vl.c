--- conflicted
+++ resolved
@@ -1728,7 +1728,6 @@
 static int powerdown_requested;
 int debug_requested;
 int vmstop_requested;
-<<<<<<< HEAD
 
 int qemu_no_shutdown(void)
 {
@@ -1736,8 +1735,6 @@
     no_shutdown = 0;
     return r;
 }
-=======
->>>>>>> d467b679
 
 int qemu_shutdown_requested(void)
 {
