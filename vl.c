--- conflicted
+++ resolved
@@ -172,11 +172,7 @@
 static const char *data_dir;
 const char *bios_name = NULL;
 struct drivelist drives = QTAILQ_HEAD_INITIALIZER(drives);
-<<<<<<< HEAD
-struct driveoptlist driveopts = QTAILQ_HEAD_INITIALIZER(driveopts);
 DriveInfo *extboot_drive = NULL;
-=======
->>>>>>> f2747760
 enum vga_retrace_method vga_retrace_method = VGA_RETRACE_DUMB;
 DisplayType display_type = DT_DEFAULT;
 const char* keyboard_layout = NULL;
