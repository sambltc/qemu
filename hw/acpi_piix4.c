--- conflicted
+++ resolved
@@ -73,11 +73,7 @@
     Notifier machine_ready;
 
     /* for pci hotplug */
-<<<<<<< HEAD
-    ACPIGPE gpe;
     struct gpe_regs gpe_cpu;
-=======
->>>>>>> 355bf2e5
     struct pci_status pci0_status;
     uint32_t pci0_hotplug_enable;
 } PIIX4PMState;
@@ -447,7 +443,6 @@
 static uint32_t gpe_readb(void *opaque, uint32_t addr)
 {
     PIIX4PMState *s = opaque;
-<<<<<<< HEAD
     uint32_t val = 0;
     struct gpe_regs *g = &s->gpe_cpu;
 
@@ -456,11 +451,8 @@
             val = g->cpus_sts[addr - PROC_BASE];
             break;
         default:
-            val = acpi_gpe_ioport_readb(&s->gpe, addr);
-    }
-=======
-    uint32_t val = acpi_gpe_ioport_readb(&s->ar, addr);
->>>>>>> 355bf2e5
+            val = acpi_gpe_ioport_readb(&s->ar, addr);
+    }
 
     PIIX4_DPRINTF("gpe read %x == %x\n", addr, val);
     return val;
@@ -584,7 +576,7 @@
 static void enable_processor(PIIX4PMState *s, int cpu)
 {
     struct gpe_regs *g = &s->gpe_cpu;
-    ACPIGPE *gpe = &s->gpe;
+    ACPIGPE *gpe = &s->ar.gpe;
 
     *gpe->sts = *gpe->sts | PIIX4_CPU_HOTPLUG_STATUS;
     g->cpus_sts[cpu/8] |= (1 << (cpu%8));
@@ -593,7 +585,7 @@
 static void disable_processor(PIIX4PMState *s, int cpu)
 {
     struct gpe_regs *g = &s->gpe_cpu;
-    ACPIGPE *gpe = &s->gpe;
+    ACPIGPE *gpe = &s->ar.gpe;
 
     *gpe->sts = *gpe->sts | PIIX4_CPU_HOTPLUG_STATUS;
     g->cpus_sts[cpu/8] &= ~(1 << (cpu%8));
