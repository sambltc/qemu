--- conflicted
+++ resolved
@@ -2023,13 +2023,11 @@
 
     d = (PCNetState *)pci_register_device(bus, "PCNet", sizeof(PCNetState),
                                           devfn, NULL, NULL);
-<<<<<<< HEAD
     if (!d)
 	return NULL;
 
-=======
     d->dev.unregister = pci_pcnet_uninit;
->>>>>>> 530a491f
+
     pci_conf = d->dev.config;
 
     pci_config_set_vendor_id(pci_conf, PCI_VENDOR_ID_AMD);
