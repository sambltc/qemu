/*
 * isa bus support for qdev.
 *
 * Copyright (c) 2009 Gerd Hoffmann <kraxel@redhat.com>
 *
 * This library is free software; you can redistribute it and/or
 * modify it under the terms of the GNU Lesser General Public
 * License as published by the Free Software Foundation; either
 * version 2 of the License, or (at your option) any later version.
 *
 * This library is distributed in the hope that it will be useful,
 * but WITHOUT ANY WARRANTY; without even the implied warranty of
 * MERCHANTABILITY or FITNESS FOR A PARTICULAR PURPOSE.  See the GNU
 * Lesser General Public License for more details.
 *
 * You should have received a copy of the GNU Lesser General Public
 * License along with this library; if not, see <http://www.gnu.org/licenses/>.
 */
#include "hw.h"
#include "monitor.h"
#include "sysbus.h"
#include "isa.h"
#include "exec-memory.h"

struct ISABus {
    BusState qbus;
    MemoryRegion *address_space_io;
    qemu_irq *irqs;
};
static ISABus *isabus;
target_phys_addr_t isa_mem_base = 0;

static void isabus_dev_print(Monitor *mon, DeviceState *dev, int indent);
static char *isabus_get_fw_dev_path(DeviceState *dev);

static struct BusInfo isa_bus_info = {
    .name      = "ISA",
    .size      = sizeof(ISABus),
    .print_dev = isabus_dev_print,
    .get_fw_dev_path = isabus_get_fw_dev_path,
};

ISABus *isa_bus_new(DeviceState *dev, MemoryRegion *address_space_io)
{
    if (isabus) {
        fprintf(stderr, "Can't create a second ISA bus\n");
        return NULL;
    }
    if (NULL == dev) {
        dev = qdev_create(NULL, "isabus-bridge");
        qdev_init_nofail(dev);
    }

    isabus = FROM_QBUS(ISABus, qbus_create(&isa_bus_info, dev, NULL));
    isabus->address_space_io = address_space_io;
    return isabus;
}

void isa_bus_irqs(ISABus *bus, qemu_irq *irqs)
{
    assert(!bus || bus == isabus);
    isabus->irqs = irqs;
}

/*
 * isa_get_irq() returns the corresponding qemu_irq entry for the i8259.
 *
 * This function is only for special cases such as the 'ferr', and
 * temporary use for normal devices until they are converted to qdev.
 */
qemu_irq isa_get_irq(ISADevice *dev, int isairq)
{
<<<<<<< HEAD
    if (isairq < 0 || isairq > 23) {
=======
    assert(!dev || DO_UPCAST(ISABus, qbus, dev->qdev.parent_bus) == isabus);
    if (isairq < 0 || isairq > 15) {
>>>>>>> 48a18b3c
        hw_error("isa irq %d invalid", isairq);
    }
    return isabus->irqs[isairq];
}

void isa_init_irq(ISADevice *dev, qemu_irq *p, int isairq)
{
    assert(dev->nirqs < ARRAY_SIZE(dev->isairq));
    dev->isairq[dev->nirqs] = isairq;
    *p = isa_get_irq(dev, isairq);
    dev->nirqs++;
}

static inline void isa_init_ioport(ISADevice *dev, uint16_t ioport)
{
    if (dev && (dev->ioport_id == 0 || ioport < dev->ioport_id)) {
        dev->ioport_id = ioport;
    }
}

void isa_register_ioport(ISADevice *dev, MemoryRegion *io, uint16_t start)
{
    memory_region_add_subregion(isabus->address_space_io, start, io);
    isa_init_ioport(dev, start);
}

void isa_register_portio_list(ISADevice *dev, uint16_t start,
                              const MemoryRegionPortio *pio_start,
                              void *opaque, const char *name)
{
    PortioList *piolist = g_new(PortioList, 1);

    /* START is how we should treat DEV, regardless of the actual
       contents of the portio array.  This is how the old code
       actually handled e.g. the FDC device.  */
    isa_init_ioport(dev, start);

    portio_list_init(piolist, pio_start, opaque, name);
    portio_list_add(piolist, isabus->address_space_io, start);
}

static int isa_qdev_init(DeviceState *qdev, DeviceInfo *base)
{
    ISADevice *dev = DO_UPCAST(ISADevice, qdev, qdev);
    ISADeviceInfo *info = DO_UPCAST(ISADeviceInfo, qdev, base);

    dev->isairq[0] = -1;
    dev->isairq[1] = -1;

    return info->init(dev);
}

void isa_qdev_register(ISADeviceInfo *info)
{
    info->qdev.init = isa_qdev_init;
    info->qdev.bus_info = &isa_bus_info;
    qdev_register(&info->qdev);
}

ISADevice *isa_create(ISABus *bus, const char *name)
{
    DeviceState *dev;

    assert(!bus || bus == isabus);
    if (!isabus) {
        hw_error("Tried to create isa device %s with no isa bus present.",
                 name);
    }
    dev = qdev_create(&isabus->qbus, name);
    return DO_UPCAST(ISADevice, qdev, dev);
}

ISADevice *isa_try_create(ISABus *bus, const char *name)
{
    DeviceState *dev;

    assert(!bus || bus == isabus);
    if (!isabus) {
        hw_error("Tried to create isa device %s with no isa bus present.",
                 name);
    }
    dev = qdev_try_create(&isabus->qbus, name);
    return DO_UPCAST(ISADevice, qdev, dev);
}

ISADevice *isa_create_simple(ISABus *bus, const char *name)
{
    ISADevice *dev;

    dev = isa_create(bus, name);
    qdev_init_nofail(&dev->qdev);
    return dev;
}

static void isabus_dev_print(Monitor *mon, DeviceState *dev, int indent)
{
    ISADevice *d = DO_UPCAST(ISADevice, qdev, dev);

    if (d->isairq[1] != -1) {
        monitor_printf(mon, "%*sisa irqs %d,%d\n", indent, "",
                       d->isairq[0], d->isairq[1]);
    } else if (d->isairq[0] != -1) {
        monitor_printf(mon, "%*sisa irq %d\n", indent, "",
                       d->isairq[0]);
    }
}

static int isabus_bridge_init(SysBusDevice *dev)
{
    /* nothing */
    return 0;
}

static SysBusDeviceInfo isabus_bridge_info = {
    .init = isabus_bridge_init,
    .qdev.name  = "isabus-bridge",
    .qdev.fw_name  = "isa",
    .qdev.size  = sizeof(SysBusDevice),
    .qdev.no_user = 1,
};

static void isabus_register_devices(void)
{
    sysbus_register_withprop(&isabus_bridge_info);
}

static char *isabus_get_fw_dev_path(DeviceState *dev)
{
    ISADevice *d = (ISADevice*)dev;
    char path[40];
    int off;

    off = snprintf(path, sizeof(path), "%s", qdev_fw_name(dev));
    if (d->ioport_id) {
        snprintf(path + off, sizeof(path) - off, "@%04x", d->ioport_id);
    }

    return strdup(path);
}

MemoryRegion *isa_address_space(ISADevice *dev)
{
    return get_system_memory();
}

device_init(isabus_register_devices)<|MERGE_RESOLUTION|>--- conflicted
+++ resolved
@@ -70,12 +70,8 @@
  */
 qemu_irq isa_get_irq(ISADevice *dev, int isairq)
 {
-<<<<<<< HEAD
+    assert(!dev || DO_UPCAST(ISABus, qbus, dev->qdev.parent_bus) == isabus);
     if (isairq < 0 || isairq > 23) {
-=======
-    assert(!dev || DO_UPCAST(ISABus, qbus, dev->qdev.parent_bus) == isabus);
-    if (isairq < 0 || isairq > 15) {
->>>>>>> 48a18b3c
         hw_error("isa irq %d invalid", isairq);
     }
     return isabus->irqs[isairq];
