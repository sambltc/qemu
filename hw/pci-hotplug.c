--- conflicted
+++ resolved
@@ -33,11 +33,7 @@
 #include "scsi.h"
 #include "virtio-blk.h"
 #include "qemu-config.h"
-<<<<<<< HEAD
-#include "qemu-objects.h"
 #include "device-assignment.h"
-=======
->>>>>>> 6c6a58ae
 
 #if defined(TARGET_I386)
 static PCIDevice *qemu_pci_hot_add_nic(Monitor *mon,
@@ -228,7 +224,6 @@
     return dev;
 }
 
-<<<<<<< HEAD
 #ifdef CONFIG_KVM_DEVICE_ASSIGNMENT
 static PCIDevice *qemu_pci_hot_assign_device(Monitor *mon,
                                              const char *devaddr,
@@ -247,39 +242,7 @@
 }
 #endif /* CONFIG_KVM_DEVICE_ASSIGNMENT */
 
-void pci_device_hot_add_print(Monitor *mon, const QObject *data)
-{
-    QDict *qdict;
-
-    assert(qobject_type(data) == QTYPE_QDICT);
-    qdict = qobject_to_qdict(data);
-
-    monitor_printf(mon, "OK domain %d, bus %d, slot %d, function %d\n",
-                   (int) qdict_get_int(qdict, "domain"),
-                   (int) qdict_get_int(qdict, "bus"),
-                   (int) qdict_get_int(qdict, "slot"),
-                   (int) qdict_get_int(qdict, "function"));
-
-}
-
-/**
- * pci_device_hot_add(): Hot add a PCI device
- *
- * Return a QDict with the following device information:
- *
- * - "domain": domain number
- * - "bus": bus number
- * - "slot": slot number
- * - "function": function number
- *
- * Example:
- *
- * { "domain": 0, "bus": 0, "slot": 5, "function": 0 }
- */
-int pci_device_hot_add(Monitor *mon, const QDict *qdict, QObject **ret_data)
-=======
 void pci_device_hot_add(Monitor *mon, const QDict *qdict)
->>>>>>> 6c6a58ae
 {
     PCIDevice *dev = NULL;
     const char *pci_addr = qdict_get_str(qdict, "pci_addr");
