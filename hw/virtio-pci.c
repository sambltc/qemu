--- conflicted
+++ resolved
@@ -540,44 +540,6 @@
     }
 }
 
-<<<<<<< HEAD
-static int virtio_pci_mask_vq(PCIDevice *dev, unsigned vector,
-                              VirtQueue *vq, int masked)
-{
-    EventNotifier *notifier = virtio_queue_get_guest_notifier(vq);
-    int r = kvm_set_irqfd(dev->msix_irq_entries[vector].gsi,
-                          event_notifier_get_fd(notifier),
-                          !masked);
-    if (r < 0) {
-        return (r == -ENOSYS) ? 0 : r;
-    }
-    if (masked) {
-        qemu_set_fd_handler(event_notifier_get_fd(notifier),
-                            virtio_pci_guest_notifier_read, NULL, vq);
-    } else {
-        qemu_set_fd_handler(event_notifier_get_fd(notifier),
-                            NULL, NULL, NULL);
-    }
-    return 0;
-}
-
-static int virtio_pci_mask_notifier(PCIDevice *dev, unsigned vector,
-                                    int masked)
-{
-    VirtIOPCIProxy *proxy = container_of(dev, VirtIOPCIProxy, pci_dev);
-    VirtIODevice *vdev = proxy->vdev;
-    int r, n;
-
-    for (n = 0; n < VIRTIO_PCI_QUEUE_MAX; n++) {
-        if (!virtio_queue_get_num(vdev, n)) {
-            break;
-        }
-        if (virtio_queue_vector(vdev, n) != vector) {
-            continue;
-        }
-        r = virtio_pci_mask_vq(dev, vector, virtio_get_queue(vdev, n), masked);
-        if (r < 0) {
-=======
 static int kvm_virtio_pci_vq_vector_use(VirtIOPCIProxy *proxy,
                                         unsigned int queue_no,
                                         unsigned int vector,
@@ -647,23 +609,10 @@
         }
         ret = kvm_virtio_pci_vq_vector_use(proxy, queue_no, vector, msg);
         if (ret < 0) {
->>>>>>> 7d37d351
             goto undo;
         }
     }
     return 0;
-<<<<<<< HEAD
-undo:
-    while (--n >= 0) {
-        if (virtio_queue_vector(vdev, n) != vector) {
-            continue;
-        }
-        virtio_pci_mask_vq(dev, vector, virtio_get_queue(vdev, n), !masked);
-    }
-    return r;
-}
-
-=======
 
 undo:
     while (--queue_no >= 0) {
@@ -691,7 +640,6 @@
         kvm_virtio_pci_vq_vector_release(proxy, queue_no, vector);
     }
 }
->>>>>>> 7d37d351
 
 static int virtio_pci_set_guest_notifier(void *opaque, int n, bool assign)
 {
@@ -730,19 +678,11 @@
     VirtIODevice *vdev = proxy->vdev;
     int r, n;
 
-<<<<<<< HEAD
-    /* Must unset mask notifier while guest notifier
-     * is still assigned */
-    if (!assign) {
-	    r = msix_unset_mask_notifier(&proxy->pci_dev);
-            assert(r >= 0);
-=======
     /* Must unset vector notifier while guest notifier is still assigned */
     if (kvm_irqchip_in_kernel() && !assign) {
         msix_unset_vector_notifiers(&proxy->pci_dev);
         g_free(proxy->vector_irqfd);
         proxy->vector_irqfd = NULL;
->>>>>>> 7d37d351
     }
 
     for (n = 0; n < VIRTIO_PCI_QUEUE_MAX; n++) {
@@ -756,13 +696,6 @@
         }
     }
 
-<<<<<<< HEAD
-    /* Must set mask notifier after guest notifier
-     * has been assigned */
-    if (assign) {
-        r = msix_set_mask_notifier(&proxy->pci_dev,
-                                   virtio_pci_mask_notifier);
-=======
     /* Must set vector notifier after guest notifier has been assigned */
     if (kvm_irqchip_in_kernel() && assign) {
         proxy->vector_irqfd =
@@ -771,7 +704,6 @@
         r = msix_set_vector_notifiers(&proxy->pci_dev,
                                       kvm_virtio_pci_vector_use,
                                       kvm_virtio_pci_vector_release);
->>>>>>> 7d37d351
         if (r < 0) {
             goto assign_error;
         }
@@ -784,11 +716,6 @@
     assert(assign);
     while (--n >= 0) {
         virtio_pci_set_guest_notifier(opaque, n, !assign);
-    }
-
-    if (!assign) {
-        msix_set_mask_notifier(&proxy->pci_dev,
-                               virtio_pci_mask_notifier);
     }
     return r;
 }
