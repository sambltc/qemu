/*
 * QEMU Cirrus CLGD 54xx VGA Emulator.
 *
 * Copyright (c) 2004 Fabrice Bellard
 * Copyright (c) 2004 Makoto Suzuki (suzu)
 *
 * Permission is hereby granted, free of charge, to any person obtaining a copy
 * of this software and associated documentation files (the "Software"), to deal
 * in the Software without restriction, including without limitation the rights
 * to use, copy, modify, merge, publish, distribute, sublicense, and/or sell
 * copies of the Software, and to permit persons to whom the Software is
 * furnished to do so, subject to the following conditions:
 *
 * The above copyright notice and this permission notice shall be included in
 * all copies or substantial portions of the Software.
 *
 * THE SOFTWARE IS PROVIDED "AS IS", WITHOUT WARRANTY OF ANY KIND, EXPRESS OR
 * IMPLIED, INCLUDING BUT NOT LIMITED TO THE WARRANTIES OF MERCHANTABILITY,
 * FITNESS FOR A PARTICULAR PURPOSE AND NONINFRINGEMENT. IN NO EVENT SHALL
 * THE AUTHORS OR COPYRIGHT HOLDERS BE LIABLE FOR ANY CLAIM, DAMAGES OR OTHER
 * LIABILITY, WHETHER IN AN ACTION OF CONTRACT, TORT OR OTHERWISE, ARISING FROM,
 * OUT OF OR IN CONNECTION WITH THE SOFTWARE OR THE USE OR OTHER DEALINGS IN
 * THE SOFTWARE.
 */
/*
 * Reference: Finn Thogersons' VGADOC4b
 *   available at http://home.worldonline.dk/~finth/
 */
#include "hw.h"
#include "pc.h"
#include "pci.h"
#include "console.h"
#include "vga_int.h"
#include "kvm.h"
#include "qemu-kvm.h"

/*
 * TODO:
 *    - destination write mask support not complete (bits 5..7)
 *    - optimize linear mappings
 *    - optimize bitblt functions
 */

//#define DEBUG_CIRRUS
//#define DEBUG_BITBLT

/***************************************
 *
 *  definitions
 *
 ***************************************/

// ID
#define CIRRUS_ID_CLGD5422  (0x23<<2)
#define CIRRUS_ID_CLGD5426  (0x24<<2)
#define CIRRUS_ID_CLGD5424  (0x25<<2)
#define CIRRUS_ID_CLGD5428  (0x26<<2)
#define CIRRUS_ID_CLGD5430  (0x28<<2)
#define CIRRUS_ID_CLGD5434  (0x2A<<2)
#define CIRRUS_ID_CLGD5436  (0x2B<<2)
#define CIRRUS_ID_CLGD5446  (0x2E<<2)

// sequencer 0x07
#define CIRRUS_SR7_BPP_VGA            0x00
#define CIRRUS_SR7_BPP_SVGA           0x01
#define CIRRUS_SR7_BPP_MASK           0x0e
#define CIRRUS_SR7_BPP_8              0x00
#define CIRRUS_SR7_BPP_16_DOUBLEVCLK  0x02
#define CIRRUS_SR7_BPP_24             0x04
#define CIRRUS_SR7_BPP_16             0x06
#define CIRRUS_SR7_BPP_32             0x08
#define CIRRUS_SR7_ISAADDR_MASK       0xe0

// sequencer 0x0f
#define CIRRUS_MEMSIZE_512k        0x08
#define CIRRUS_MEMSIZE_1M          0x10
#define CIRRUS_MEMSIZE_2M          0x18
#define CIRRUS_MEMFLAGS_BANKSWITCH 0x80	// bank switching is enabled.

// sequencer 0x12
#define CIRRUS_CURSOR_SHOW         0x01
#define CIRRUS_CURSOR_HIDDENPEL    0x02
#define CIRRUS_CURSOR_LARGE        0x04	// 64x64 if set, 32x32 if clear

// sequencer 0x17
#define CIRRUS_BUSTYPE_VLBFAST   0x10
#define CIRRUS_BUSTYPE_PCI       0x20
#define CIRRUS_BUSTYPE_VLBSLOW   0x30
#define CIRRUS_BUSTYPE_ISA       0x38
#define CIRRUS_MMIO_ENABLE       0x04
#define CIRRUS_MMIO_USE_PCIADDR  0x40	// 0xb8000 if cleared.
#define CIRRUS_MEMSIZEEXT_DOUBLE 0x80

// control 0x0b
#define CIRRUS_BANKING_DUAL             0x01
#define CIRRUS_BANKING_GRANULARITY_16K  0x20	// set:16k, clear:4k

// control 0x30
#define CIRRUS_BLTMODE_BACKWARDS        0x01
#define CIRRUS_BLTMODE_MEMSYSDEST       0x02
#define CIRRUS_BLTMODE_MEMSYSSRC        0x04
#define CIRRUS_BLTMODE_TRANSPARENTCOMP  0x08
#define CIRRUS_BLTMODE_PATTERNCOPY      0x40
#define CIRRUS_BLTMODE_COLOREXPAND      0x80
#define CIRRUS_BLTMODE_PIXELWIDTHMASK   0x30
#define CIRRUS_BLTMODE_PIXELWIDTH8      0x00
#define CIRRUS_BLTMODE_PIXELWIDTH16     0x10
#define CIRRUS_BLTMODE_PIXELWIDTH24     0x20
#define CIRRUS_BLTMODE_PIXELWIDTH32     0x30

// control 0x31
#define CIRRUS_BLT_BUSY                 0x01
#define CIRRUS_BLT_START                0x02
#define CIRRUS_BLT_RESET                0x04
#define CIRRUS_BLT_FIFOUSED             0x10
#define CIRRUS_BLT_AUTOSTART            0x80

// control 0x32
#define CIRRUS_ROP_0                    0x00
#define CIRRUS_ROP_SRC_AND_DST          0x05
#define CIRRUS_ROP_NOP                  0x06
#define CIRRUS_ROP_SRC_AND_NOTDST       0x09
#define CIRRUS_ROP_NOTDST               0x0b
#define CIRRUS_ROP_SRC                  0x0d
#define CIRRUS_ROP_1                    0x0e
#define CIRRUS_ROP_NOTSRC_AND_DST       0x50
#define CIRRUS_ROP_SRC_XOR_DST          0x59
#define CIRRUS_ROP_SRC_OR_DST           0x6d
#define CIRRUS_ROP_NOTSRC_OR_NOTDST     0x90
#define CIRRUS_ROP_SRC_NOTXOR_DST       0x95
#define CIRRUS_ROP_SRC_OR_NOTDST        0xad
#define CIRRUS_ROP_NOTSRC               0xd0
#define CIRRUS_ROP_NOTSRC_OR_DST        0xd6
#define CIRRUS_ROP_NOTSRC_AND_NOTDST    0xda

#define CIRRUS_ROP_NOP_INDEX 2
#define CIRRUS_ROP_SRC_INDEX 5

// control 0x33
#define CIRRUS_BLTMODEEXT_SOLIDFILL        0x04
#define CIRRUS_BLTMODEEXT_COLOREXPINV      0x02
#define CIRRUS_BLTMODEEXT_DWORDGRANULARITY 0x01

// memory-mapped IO
#define CIRRUS_MMIO_BLTBGCOLOR        0x00	// dword
#define CIRRUS_MMIO_BLTFGCOLOR        0x04	// dword
#define CIRRUS_MMIO_BLTWIDTH          0x08	// word
#define CIRRUS_MMIO_BLTHEIGHT         0x0a	// word
#define CIRRUS_MMIO_BLTDESTPITCH      0x0c	// word
#define CIRRUS_MMIO_BLTSRCPITCH       0x0e	// word
#define CIRRUS_MMIO_BLTDESTADDR       0x10	// dword
#define CIRRUS_MMIO_BLTSRCADDR        0x14	// dword
#define CIRRUS_MMIO_BLTWRITEMASK      0x17	// byte
#define CIRRUS_MMIO_BLTMODE           0x18	// byte
#define CIRRUS_MMIO_BLTROP            0x1a	// byte
#define CIRRUS_MMIO_BLTMODEEXT        0x1b	// byte
#define CIRRUS_MMIO_BLTTRANSPARENTCOLOR 0x1c	// word?
#define CIRRUS_MMIO_BLTTRANSPARENTCOLORMASK 0x20	// word?
#define CIRRUS_MMIO_LINEARDRAW_START_X 0x24	// word
#define CIRRUS_MMIO_LINEARDRAW_START_Y 0x26	// word
#define CIRRUS_MMIO_LINEARDRAW_END_X  0x28	// word
#define CIRRUS_MMIO_LINEARDRAW_END_Y  0x2a	// word
#define CIRRUS_MMIO_LINEARDRAW_LINESTYLE_INC 0x2c	// byte
#define CIRRUS_MMIO_LINEARDRAW_LINESTYLE_ROLLOVER 0x2d	// byte
#define CIRRUS_MMIO_LINEARDRAW_LINESTYLE_MASK 0x2e	// byte
#define CIRRUS_MMIO_LINEARDRAW_LINESTYLE_ACCUM 0x2f	// byte
#define CIRRUS_MMIO_BRESENHAM_K1      0x30	// word
#define CIRRUS_MMIO_BRESENHAM_K3      0x32	// word
#define CIRRUS_MMIO_BRESENHAM_ERROR   0x34	// word
#define CIRRUS_MMIO_BRESENHAM_DELTA_MAJOR 0x36	// word
#define CIRRUS_MMIO_BRESENHAM_DIRECTION 0x38	// byte
#define CIRRUS_MMIO_LINEDRAW_MODE     0x39	// byte
#define CIRRUS_MMIO_BLTSTATUS         0x40	// byte

// PCI 0x04: command(word), 0x06(word): status
#define PCI_COMMAND_IOACCESS                0x0001
#define PCI_COMMAND_MEMACCESS               0x0002
#define PCI_COMMAND_BUSMASTER               0x0004
#define PCI_COMMAND_SPECIALCYCLE            0x0008
#define PCI_COMMAND_MEMWRITEINVALID         0x0010
#define PCI_COMMAND_PALETTESNOOPING         0x0020
#define PCI_COMMAND_PARITYDETECTION         0x0040
#define PCI_COMMAND_ADDRESSDATASTEPPING     0x0080
#define PCI_COMMAND_SERR                    0x0100
#define PCI_COMMAND_BACKTOBACKTRANS         0x0200
// PCI 0x08, 0xff000000 (0x09-0x0b:class,0x08:rev)
#define PCI_CLASS_BASE_DISPLAY        0x03
// PCI 0x08, 0x00ff0000
#define PCI_CLASS_SUB_VGA             0x00
// PCI 0x0c, 0x00ff0000 (0x0c:cacheline,0x0d:latency,0x0e:headertype,0x0f:Built-in self test)
// 0x10-0x3f (headertype 00h)
// PCI 0x10,0x14,0x18,0x1c,0x20,0x24: base address mapping registers
//   0x10: MEMBASE, 0x14: IOBASE(hard-coded in XFree86 3.x)
#define PCI_MAP_MEM                 0x0
#define PCI_MAP_IO                  0x1
#define PCI_MAP_MEM_ADDR_MASK       (~0xf)
#define PCI_MAP_IO_ADDR_MASK        (~0x3)
#define PCI_MAP_MEMFLAGS_32BIT      0x0
#define PCI_MAP_MEMFLAGS_32BIT_1M   0x1
#define PCI_MAP_MEMFLAGS_64BIT      0x4
#define PCI_MAP_MEMFLAGS_CACHEABLE  0x8
// PCI 0x28: cardbus CIS pointer
// PCI 0x2c: subsystem vendor id, 0x2e: subsystem id
// PCI 0x30: expansion ROM base address
#define PCI_ROMBIOS_ENABLED         0x1
// PCI 0x34: 0xffffff00=reserved, 0x000000ff=capabilities pointer
// PCI 0x38: reserved
// PCI 0x3c: 0x3c=int-line, 0x3d=int-pin, 0x3e=min-gnt, 0x3f=maax-lat

#define CIRRUS_PNPMMIO_SIZE         0x1000


/* I/O and memory hook */
#define CIRRUS_HOOK_NOT_HANDLED 0
#define CIRRUS_HOOK_HANDLED 1

#define ABS(a) ((signed)(a) > 0 ? a : -a)

#define BLTUNSAFE(s) \
    ( \
        ( /* check dst is within bounds */ \
            (s)->cirrus_blt_height * ABS((s)->cirrus_blt_dstpitch) \
                + ((s)->cirrus_blt_dstaddr & (s)->cirrus_addr_mask) > \
                    (s)->vga.vram_size \
        ) || \
        ( /* check src is within bounds */ \
            (s)->cirrus_blt_height * ABS((s)->cirrus_blt_srcpitch) \
                + ((s)->cirrus_blt_srcaddr & (s)->cirrus_addr_mask) > \
                    (s)->vga.vram_size \
        ) \
    )

struct CirrusVGAState;
typedef void (*cirrus_bitblt_rop_t) (struct CirrusVGAState *s,
                                     uint8_t * dst, const uint8_t * src,
				     int dstpitch, int srcpitch,
				     int bltwidth, int bltheight);
typedef void (*cirrus_fill_t)(struct CirrusVGAState *s,
                              uint8_t *dst, int dst_pitch, int width, int height);

typedef struct CirrusVGAState {
    VGACommonState vga;

    int cirrus_linear_io_addr;
    int cirrus_linear_bitblt_io_addr;
    int cirrus_mmio_io_addr;
    uint32_t cirrus_addr_mask;
    uint32_t linear_mmio_mask;
    uint8_t cirrus_shadow_gr0;
    uint8_t cirrus_shadow_gr1;
    uint8_t cirrus_hidden_dac_lockindex;
    uint8_t cirrus_hidden_dac_data;
    uint32_t cirrus_bank_base[2];
    uint32_t cirrus_bank_limit[2];
    uint8_t cirrus_hidden_palette[48];
    uint32_t hw_cursor_x;
    uint32_t hw_cursor_y;
    int cirrus_blt_pixelwidth;
    int cirrus_blt_width;
    int cirrus_blt_height;
    int cirrus_blt_dstpitch;
    int cirrus_blt_srcpitch;
    uint32_t cirrus_blt_fgcol;
    uint32_t cirrus_blt_bgcol;
    uint32_t cirrus_blt_dstaddr;
    uint32_t cirrus_blt_srcaddr;
    uint8_t cirrus_blt_mode;
    uint8_t cirrus_blt_modeext;
    cirrus_bitblt_rop_t cirrus_rop;
#define CIRRUS_BLTBUFSIZE (2048 * 4) /* one line width */
    uint8_t cirrus_bltbuf[CIRRUS_BLTBUFSIZE];
    uint8_t *cirrus_srcptr;
    uint8_t *cirrus_srcptr_end;
    uint32_t cirrus_srccounter;
    /* hwcursor display state */
    int last_hw_cursor_size;
    int last_hw_cursor_x;
    int last_hw_cursor_y;
    int last_hw_cursor_y_start;
    int last_hw_cursor_y_end;
    int real_vram_size; /* XXX: suppress that */
    int device_id;
    int bustype;
} CirrusVGAState;

typedef struct PCICirrusVGAState {
    PCIDevice dev;
    CirrusVGAState cirrus_vga;
} PCICirrusVGAState;

static uint8_t rop_to_index[256];

/***************************************
 *
 *  prototypes.
 *
 ***************************************/


static void cirrus_bitblt_reset(CirrusVGAState *s);
static void cirrus_update_memory_access(CirrusVGAState *s);

/***************************************
 *
 *  raster operations
 *
 ***************************************/

static void cirrus_bitblt_rop_nop(CirrusVGAState *s,
                                  uint8_t *dst,const uint8_t *src,
                                  int dstpitch,int srcpitch,
                                  int bltwidth,int bltheight)
{
}

static void cirrus_bitblt_fill_nop(CirrusVGAState *s,
                                   uint8_t *dst,
                                   int dstpitch, int bltwidth,int bltheight)
{
}

#define ROP_NAME 0
#define ROP_OP(d, s) d = 0
#include "cirrus_vga_rop.h"

#define ROP_NAME src_and_dst
#define ROP_OP(d, s) d = (s) & (d)
#include "cirrus_vga_rop.h"

#define ROP_NAME src_and_notdst
#define ROP_OP(d, s) d = (s) & (~(d))
#include "cirrus_vga_rop.h"

#define ROP_NAME notdst
#define ROP_OP(d, s) d = ~(d)
#include "cirrus_vga_rop.h"

#define ROP_NAME src
#define ROP_OP(d, s) d = s
#include "cirrus_vga_rop.h"

#define ROP_NAME 1
#define ROP_OP(d, s) d = ~0
#include "cirrus_vga_rop.h"

#define ROP_NAME notsrc_and_dst
#define ROP_OP(d, s) d = (~(s)) & (d)
#include "cirrus_vga_rop.h"

#define ROP_NAME src_xor_dst
#define ROP_OP(d, s) d = (s) ^ (d)
#include "cirrus_vga_rop.h"

#define ROP_NAME src_or_dst
#define ROP_OP(d, s) d = (s) | (d)
#include "cirrus_vga_rop.h"

#define ROP_NAME notsrc_or_notdst
#define ROP_OP(d, s) d = (~(s)) | (~(d))
#include "cirrus_vga_rop.h"

#define ROP_NAME src_notxor_dst
#define ROP_OP(d, s) d = ~((s) ^ (d))
#include "cirrus_vga_rop.h"

#define ROP_NAME src_or_notdst
#define ROP_OP(d, s) d = (s) | (~(d))
#include "cirrus_vga_rop.h"

#define ROP_NAME notsrc
#define ROP_OP(d, s) d = (~(s))
#include "cirrus_vga_rop.h"

#define ROP_NAME notsrc_or_dst
#define ROP_OP(d, s) d = (~(s)) | (d)
#include "cirrus_vga_rop.h"

#define ROP_NAME notsrc_and_notdst
#define ROP_OP(d, s) d = (~(s)) & (~(d))
#include "cirrus_vga_rop.h"

static const cirrus_bitblt_rop_t cirrus_fwd_rop[16] = {
    cirrus_bitblt_rop_fwd_0,
    cirrus_bitblt_rop_fwd_src_and_dst,
    cirrus_bitblt_rop_nop,
    cirrus_bitblt_rop_fwd_src_and_notdst,
    cirrus_bitblt_rop_fwd_notdst,
    cirrus_bitblt_rop_fwd_src,
    cirrus_bitblt_rop_fwd_1,
    cirrus_bitblt_rop_fwd_notsrc_and_dst,
    cirrus_bitblt_rop_fwd_src_xor_dst,
    cirrus_bitblt_rop_fwd_src_or_dst,
    cirrus_bitblt_rop_fwd_notsrc_or_notdst,
    cirrus_bitblt_rop_fwd_src_notxor_dst,
    cirrus_bitblt_rop_fwd_src_or_notdst,
    cirrus_bitblt_rop_fwd_notsrc,
    cirrus_bitblt_rop_fwd_notsrc_or_dst,
    cirrus_bitblt_rop_fwd_notsrc_and_notdst,
};

static const cirrus_bitblt_rop_t cirrus_bkwd_rop[16] = {
    cirrus_bitblt_rop_bkwd_0,
    cirrus_bitblt_rop_bkwd_src_and_dst,
    cirrus_bitblt_rop_nop,
    cirrus_bitblt_rop_bkwd_src_and_notdst,
    cirrus_bitblt_rop_bkwd_notdst,
    cirrus_bitblt_rop_bkwd_src,
    cirrus_bitblt_rop_bkwd_1,
    cirrus_bitblt_rop_bkwd_notsrc_and_dst,
    cirrus_bitblt_rop_bkwd_src_xor_dst,
    cirrus_bitblt_rop_bkwd_src_or_dst,
    cirrus_bitblt_rop_bkwd_notsrc_or_notdst,
    cirrus_bitblt_rop_bkwd_src_notxor_dst,
    cirrus_bitblt_rop_bkwd_src_or_notdst,
    cirrus_bitblt_rop_bkwd_notsrc,
    cirrus_bitblt_rop_bkwd_notsrc_or_dst,
    cirrus_bitblt_rop_bkwd_notsrc_and_notdst,
};

#define TRANSP_ROP(name) {\
    name ## _8,\
    name ## _16,\
        }
#define TRANSP_NOP(func) {\
    func,\
    func,\
        }

static const cirrus_bitblt_rop_t cirrus_fwd_transp_rop[16][2] = {
    TRANSP_ROP(cirrus_bitblt_rop_fwd_transp_0),
    TRANSP_ROP(cirrus_bitblt_rop_fwd_transp_src_and_dst),
    TRANSP_NOP(cirrus_bitblt_rop_nop),
    TRANSP_ROP(cirrus_bitblt_rop_fwd_transp_src_and_notdst),
    TRANSP_ROP(cirrus_bitblt_rop_fwd_transp_notdst),
    TRANSP_ROP(cirrus_bitblt_rop_fwd_transp_src),
    TRANSP_ROP(cirrus_bitblt_rop_fwd_transp_1),
    TRANSP_ROP(cirrus_bitblt_rop_fwd_transp_notsrc_and_dst),
    TRANSP_ROP(cirrus_bitblt_rop_fwd_transp_src_xor_dst),
    TRANSP_ROP(cirrus_bitblt_rop_fwd_transp_src_or_dst),
    TRANSP_ROP(cirrus_bitblt_rop_fwd_transp_notsrc_or_notdst),
    TRANSP_ROP(cirrus_bitblt_rop_fwd_transp_src_notxor_dst),
    TRANSP_ROP(cirrus_bitblt_rop_fwd_transp_src_or_notdst),
    TRANSP_ROP(cirrus_bitblt_rop_fwd_transp_notsrc),
    TRANSP_ROP(cirrus_bitblt_rop_fwd_transp_notsrc_or_dst),
    TRANSP_ROP(cirrus_bitblt_rop_fwd_transp_notsrc_and_notdst),
};

static const cirrus_bitblt_rop_t cirrus_bkwd_transp_rop[16][2] = {
    TRANSP_ROP(cirrus_bitblt_rop_bkwd_transp_0),
    TRANSP_ROP(cirrus_bitblt_rop_bkwd_transp_src_and_dst),
    TRANSP_NOP(cirrus_bitblt_rop_nop),
    TRANSP_ROP(cirrus_bitblt_rop_bkwd_transp_src_and_notdst),
    TRANSP_ROP(cirrus_bitblt_rop_bkwd_transp_notdst),
    TRANSP_ROP(cirrus_bitblt_rop_bkwd_transp_src),
    TRANSP_ROP(cirrus_bitblt_rop_bkwd_transp_1),
    TRANSP_ROP(cirrus_bitblt_rop_bkwd_transp_notsrc_and_dst),
    TRANSP_ROP(cirrus_bitblt_rop_bkwd_transp_src_xor_dst),
    TRANSP_ROP(cirrus_bitblt_rop_bkwd_transp_src_or_dst),
    TRANSP_ROP(cirrus_bitblt_rop_bkwd_transp_notsrc_or_notdst),
    TRANSP_ROP(cirrus_bitblt_rop_bkwd_transp_src_notxor_dst),
    TRANSP_ROP(cirrus_bitblt_rop_bkwd_transp_src_or_notdst),
    TRANSP_ROP(cirrus_bitblt_rop_bkwd_transp_notsrc),
    TRANSP_ROP(cirrus_bitblt_rop_bkwd_transp_notsrc_or_dst),
    TRANSP_ROP(cirrus_bitblt_rop_bkwd_transp_notsrc_and_notdst),
};

#define ROP2(name) {\
    name ## _8,\
    name ## _16,\
    name ## _24,\
    name ## _32,\
        }

#define ROP_NOP2(func) {\
    func,\
    func,\
    func,\
    func,\
        }

static const cirrus_bitblt_rop_t cirrus_patternfill[16][4] = {
    ROP2(cirrus_patternfill_0),
    ROP2(cirrus_patternfill_src_and_dst),
    ROP_NOP2(cirrus_bitblt_rop_nop),
    ROP2(cirrus_patternfill_src_and_notdst),
    ROP2(cirrus_patternfill_notdst),
    ROP2(cirrus_patternfill_src),
    ROP2(cirrus_patternfill_1),
    ROP2(cirrus_patternfill_notsrc_and_dst),
    ROP2(cirrus_patternfill_src_xor_dst),
    ROP2(cirrus_patternfill_src_or_dst),
    ROP2(cirrus_patternfill_notsrc_or_notdst),
    ROP2(cirrus_patternfill_src_notxor_dst),
    ROP2(cirrus_patternfill_src_or_notdst),
    ROP2(cirrus_patternfill_notsrc),
    ROP2(cirrus_patternfill_notsrc_or_dst),
    ROP2(cirrus_patternfill_notsrc_and_notdst),
};

static const cirrus_bitblt_rop_t cirrus_colorexpand_transp[16][4] = {
    ROP2(cirrus_colorexpand_transp_0),
    ROP2(cirrus_colorexpand_transp_src_and_dst),
    ROP_NOP2(cirrus_bitblt_rop_nop),
    ROP2(cirrus_colorexpand_transp_src_and_notdst),
    ROP2(cirrus_colorexpand_transp_notdst),
    ROP2(cirrus_colorexpand_transp_src),
    ROP2(cirrus_colorexpand_transp_1),
    ROP2(cirrus_colorexpand_transp_notsrc_and_dst),
    ROP2(cirrus_colorexpand_transp_src_xor_dst),
    ROP2(cirrus_colorexpand_transp_src_or_dst),
    ROP2(cirrus_colorexpand_transp_notsrc_or_notdst),
    ROP2(cirrus_colorexpand_transp_src_notxor_dst),
    ROP2(cirrus_colorexpand_transp_src_or_notdst),
    ROP2(cirrus_colorexpand_transp_notsrc),
    ROP2(cirrus_colorexpand_transp_notsrc_or_dst),
    ROP2(cirrus_colorexpand_transp_notsrc_and_notdst),
};

static const cirrus_bitblt_rop_t cirrus_colorexpand[16][4] = {
    ROP2(cirrus_colorexpand_0),
    ROP2(cirrus_colorexpand_src_and_dst),
    ROP_NOP2(cirrus_bitblt_rop_nop),
    ROP2(cirrus_colorexpand_src_and_notdst),
    ROP2(cirrus_colorexpand_notdst),
    ROP2(cirrus_colorexpand_src),
    ROP2(cirrus_colorexpand_1),
    ROP2(cirrus_colorexpand_notsrc_and_dst),
    ROP2(cirrus_colorexpand_src_xor_dst),
    ROP2(cirrus_colorexpand_src_or_dst),
    ROP2(cirrus_colorexpand_notsrc_or_notdst),
    ROP2(cirrus_colorexpand_src_notxor_dst),
    ROP2(cirrus_colorexpand_src_or_notdst),
    ROP2(cirrus_colorexpand_notsrc),
    ROP2(cirrus_colorexpand_notsrc_or_dst),
    ROP2(cirrus_colorexpand_notsrc_and_notdst),
};

static const cirrus_bitblt_rop_t cirrus_colorexpand_pattern_transp[16][4] = {
    ROP2(cirrus_colorexpand_pattern_transp_0),
    ROP2(cirrus_colorexpand_pattern_transp_src_and_dst),
    ROP_NOP2(cirrus_bitblt_rop_nop),
    ROP2(cirrus_colorexpand_pattern_transp_src_and_notdst),
    ROP2(cirrus_colorexpand_pattern_transp_notdst),
    ROP2(cirrus_colorexpand_pattern_transp_src),
    ROP2(cirrus_colorexpand_pattern_transp_1),
    ROP2(cirrus_colorexpand_pattern_transp_notsrc_and_dst),
    ROP2(cirrus_colorexpand_pattern_transp_src_xor_dst),
    ROP2(cirrus_colorexpand_pattern_transp_src_or_dst),
    ROP2(cirrus_colorexpand_pattern_transp_notsrc_or_notdst),
    ROP2(cirrus_colorexpand_pattern_transp_src_notxor_dst),
    ROP2(cirrus_colorexpand_pattern_transp_src_or_notdst),
    ROP2(cirrus_colorexpand_pattern_transp_notsrc),
    ROP2(cirrus_colorexpand_pattern_transp_notsrc_or_dst),
    ROP2(cirrus_colorexpand_pattern_transp_notsrc_and_notdst),
};

static const cirrus_bitblt_rop_t cirrus_colorexpand_pattern[16][4] = {
    ROP2(cirrus_colorexpand_pattern_0),
    ROP2(cirrus_colorexpand_pattern_src_and_dst),
    ROP_NOP2(cirrus_bitblt_rop_nop),
    ROP2(cirrus_colorexpand_pattern_src_and_notdst),
    ROP2(cirrus_colorexpand_pattern_notdst),
    ROP2(cirrus_colorexpand_pattern_src),
    ROP2(cirrus_colorexpand_pattern_1),
    ROP2(cirrus_colorexpand_pattern_notsrc_and_dst),
    ROP2(cirrus_colorexpand_pattern_src_xor_dst),
    ROP2(cirrus_colorexpand_pattern_src_or_dst),
    ROP2(cirrus_colorexpand_pattern_notsrc_or_notdst),
    ROP2(cirrus_colorexpand_pattern_src_notxor_dst),
    ROP2(cirrus_colorexpand_pattern_src_or_notdst),
    ROP2(cirrus_colorexpand_pattern_notsrc),
    ROP2(cirrus_colorexpand_pattern_notsrc_or_dst),
    ROP2(cirrus_colorexpand_pattern_notsrc_and_notdst),
};

static const cirrus_fill_t cirrus_fill[16][4] = {
    ROP2(cirrus_fill_0),
    ROP2(cirrus_fill_src_and_dst),
    ROP_NOP2(cirrus_bitblt_fill_nop),
    ROP2(cirrus_fill_src_and_notdst),
    ROP2(cirrus_fill_notdst),
    ROP2(cirrus_fill_src),
    ROP2(cirrus_fill_1),
    ROP2(cirrus_fill_notsrc_and_dst),
    ROP2(cirrus_fill_src_xor_dst),
    ROP2(cirrus_fill_src_or_dst),
    ROP2(cirrus_fill_notsrc_or_notdst),
    ROP2(cirrus_fill_src_notxor_dst),
    ROP2(cirrus_fill_src_or_notdst),
    ROP2(cirrus_fill_notsrc),
    ROP2(cirrus_fill_notsrc_or_dst),
    ROP2(cirrus_fill_notsrc_and_notdst),
};

static inline void cirrus_bitblt_fgcol(CirrusVGAState *s)
{
    unsigned int color;
    switch (s->cirrus_blt_pixelwidth) {
    case 1:
        s->cirrus_blt_fgcol = s->cirrus_shadow_gr1;
        break;
    case 2:
        color = s->cirrus_shadow_gr1 | (s->vga.gr[0x11] << 8);
        s->cirrus_blt_fgcol = le16_to_cpu(color);
        break;
    case 3:
        s->cirrus_blt_fgcol = s->cirrus_shadow_gr1 |
            (s->vga.gr[0x11] << 8) | (s->vga.gr[0x13] << 16);
        break;
    default:
    case 4:
        color = s->cirrus_shadow_gr1 | (s->vga.gr[0x11] << 8) |
            (s->vga.gr[0x13] << 16) | (s->vga.gr[0x15] << 24);
        s->cirrus_blt_fgcol = le32_to_cpu(color);
        break;
    }
}

static inline void cirrus_bitblt_bgcol(CirrusVGAState *s)
{
    unsigned int color;
    switch (s->cirrus_blt_pixelwidth) {
    case 1:
        s->cirrus_blt_bgcol = s->cirrus_shadow_gr0;
        break;
    case 2:
        color = s->cirrus_shadow_gr0 | (s->vga.gr[0x10] << 8);
        s->cirrus_blt_bgcol = le16_to_cpu(color);
        break;
    case 3:
        s->cirrus_blt_bgcol = s->cirrus_shadow_gr0 |
            (s->vga.gr[0x10] << 8) | (s->vga.gr[0x12] << 16);
        break;
    default:
    case 4:
        color = s->cirrus_shadow_gr0 | (s->vga.gr[0x10] << 8) |
            (s->vga.gr[0x12] << 16) | (s->vga.gr[0x14] << 24);
        s->cirrus_blt_bgcol = le32_to_cpu(color);
        break;
    }
}

static void cirrus_invalidate_region(CirrusVGAState * s, int off_begin,
				     int off_pitch, int bytesperline,
				     int lines)
{
    int y;
    int off_cur;
    int off_cur_end;

    for (y = 0; y < lines; y++) {
	off_cur = off_begin;
	off_cur_end = (off_cur + bytesperline) & s->cirrus_addr_mask;
	off_cur &= TARGET_PAGE_MASK;
	while (off_cur < off_cur_end) {
	    cpu_physical_memory_set_dirty(s->vga.vram_offset + off_cur);
	    off_cur += TARGET_PAGE_SIZE;
	}
	off_begin += off_pitch;
    }
}

static int cirrus_bitblt_common_patterncopy(CirrusVGAState * s,
					    const uint8_t * src)
{
    uint8_t *dst;

    dst = s->vga.vram_ptr + (s->cirrus_blt_dstaddr & s->cirrus_addr_mask);

    if (BLTUNSAFE(s))
        return 0;

    (*s->cirrus_rop) (s, dst, src,
                      s->cirrus_blt_dstpitch, 0,
                      s->cirrus_blt_width, s->cirrus_blt_height);
    cirrus_invalidate_region(s, s->cirrus_blt_dstaddr,
                             s->cirrus_blt_dstpitch, s->cirrus_blt_width,
                             s->cirrus_blt_height);
    return 1;
}

/* fill */

static int cirrus_bitblt_solidfill(CirrusVGAState *s, int blt_rop)
{
    cirrus_fill_t rop_func;

    if (BLTUNSAFE(s))
        return 0;
    rop_func = cirrus_fill[rop_to_index[blt_rop]][s->cirrus_blt_pixelwidth - 1];
    rop_func(s, s->vga.vram_ptr + (s->cirrus_blt_dstaddr & s->cirrus_addr_mask),
             s->cirrus_blt_dstpitch,
             s->cirrus_blt_width, s->cirrus_blt_height);
    cirrus_invalidate_region(s, s->cirrus_blt_dstaddr,
			     s->cirrus_blt_dstpitch, s->cirrus_blt_width,
			     s->cirrus_blt_height);
    cirrus_bitblt_reset(s);
    return 1;
}

/***************************************
 *
 *  bitblt (video-to-video)
 *
 ***************************************/

static int cirrus_bitblt_videotovideo_patterncopy(CirrusVGAState * s)
{
    return cirrus_bitblt_common_patterncopy(s,
					    s->vga.vram_ptr + ((s->cirrus_blt_srcaddr & ~7) &
                                            s->cirrus_addr_mask));
}

static void cirrus_do_copy(CirrusVGAState *s, int dst, int src, int w, int h)
{
    int sx, sy;
    int dx, dy;
    int width, height;
    int depth;
    int notify = 0;

    depth = s->vga.get_bpp(&s->vga) / 8;
    s->vga.get_resolution(&s->vga, &width, &height);

    /* extra x, y */
    sx = (src % ABS(s->cirrus_blt_srcpitch)) / depth;
    sy = (src / ABS(s->cirrus_blt_srcpitch));
    dx = (dst % ABS(s->cirrus_blt_dstpitch)) / depth;
    dy = (dst / ABS(s->cirrus_blt_dstpitch));

    /* normalize width */
    w /= depth;

    /* if we're doing a backward copy, we have to adjust
       our x/y to be the upper left corner (instead of the lower
       right corner) */
    if (s->cirrus_blt_dstpitch < 0) {
	sx -= (s->cirrus_blt_width / depth) - 1;
	dx -= (s->cirrus_blt_width / depth) - 1;
	sy -= s->cirrus_blt_height - 1;
	dy -= s->cirrus_blt_height - 1;
    }

    /* are we in the visible portion of memory? */
    if (sx >= 0 && sy >= 0 && dx >= 0 && dy >= 0 &&
	(sx + w) <= width && (sy + h) <= height &&
	(dx + w) <= width && (dy + h) <= height) {
	notify = 1;
    }

    /* make to sure only copy if it's a plain copy ROP */
    if (*s->cirrus_rop != cirrus_bitblt_rop_fwd_src &&
	*s->cirrus_rop != cirrus_bitblt_rop_bkwd_src)
	notify = 0;

    /* we have to flush all pending changes so that the copy
       is generated at the appropriate moment in time */
    if (notify)
	vga_hw_update();

    (*s->cirrus_rop) (s, s->vga.vram_ptr +
		      (s->cirrus_blt_dstaddr & s->cirrus_addr_mask),
		      s->vga.vram_ptr +
		      (s->cirrus_blt_srcaddr & s->cirrus_addr_mask),
		      s->cirrus_blt_dstpitch, s->cirrus_blt_srcpitch,
		      s->cirrus_blt_width, s->cirrus_blt_height);

    if (notify)
	qemu_console_copy(s->vga.ds,
			  sx, sy, dx, dy,
			  s->cirrus_blt_width / depth,
			  s->cirrus_blt_height);

    /* we don't have to notify the display that this portion has
       changed since qemu_console_copy implies this */

    cirrus_invalidate_region(s, s->cirrus_blt_dstaddr,
				s->cirrus_blt_dstpitch, s->cirrus_blt_width,
				s->cirrus_blt_height);
}

static int cirrus_bitblt_videotovideo_copy(CirrusVGAState * s)
{
    if (BLTUNSAFE(s))
        return 0;

    cirrus_do_copy(s, s->cirrus_blt_dstaddr - s->vga.start_addr,
            s->cirrus_blt_srcaddr - s->vga.start_addr,
            s->cirrus_blt_width, s->cirrus_blt_height);

    return 1;
}

/***************************************
 *
 *  bitblt (cpu-to-video)
 *
 ***************************************/

static void cirrus_bitblt_cputovideo_next(CirrusVGAState * s)
{
    int copy_count;
    uint8_t *end_ptr;

    if (s->cirrus_srccounter > 0) {
        if (s->cirrus_blt_mode & CIRRUS_BLTMODE_PATTERNCOPY) {
            cirrus_bitblt_common_patterncopy(s, s->cirrus_bltbuf);
        the_end:
            s->cirrus_srccounter = 0;
            cirrus_bitblt_reset(s);
        } else {
            /* at least one scan line */
            do {
                (*s->cirrus_rop)(s, s->vga.vram_ptr +
                                 (s->cirrus_blt_dstaddr & s->cirrus_addr_mask),
                                  s->cirrus_bltbuf, 0, 0, s->cirrus_blt_width, 1);
                cirrus_invalidate_region(s, s->cirrus_blt_dstaddr, 0,
                                         s->cirrus_blt_width, 1);
                s->cirrus_blt_dstaddr += s->cirrus_blt_dstpitch;
                s->cirrus_srccounter -= s->cirrus_blt_srcpitch;
                if (s->cirrus_srccounter <= 0)
                    goto the_end;
                /* more bytes than needed can be transfered because of
                   word alignment, so we keep them for the next line */
                /* XXX: keep alignment to speed up transfer */
                end_ptr = s->cirrus_bltbuf + s->cirrus_blt_srcpitch;
                copy_count = s->cirrus_srcptr_end - end_ptr;
                memmove(s->cirrus_bltbuf, end_ptr, copy_count);
                s->cirrus_srcptr = s->cirrus_bltbuf + copy_count;
                s->cirrus_srcptr_end = s->cirrus_bltbuf + s->cirrus_blt_srcpitch;
            } while (s->cirrus_srcptr >= s->cirrus_srcptr_end);
        }
    }
}

/***************************************
 *
 *  bitblt wrapper
 *
 ***************************************/

static void cirrus_bitblt_reset(CirrusVGAState * s)
{
    int need_update;

    s->vga.gr[0x31] &=
	~(CIRRUS_BLT_START | CIRRUS_BLT_BUSY | CIRRUS_BLT_FIFOUSED);
    need_update = s->cirrus_srcptr != &s->cirrus_bltbuf[0]
        || s->cirrus_srcptr_end != &s->cirrus_bltbuf[0];
    s->cirrus_srcptr = &s->cirrus_bltbuf[0];
    s->cirrus_srcptr_end = &s->cirrus_bltbuf[0];
    s->cirrus_srccounter = 0;
    if (!need_update)
        return;
    cirrus_update_memory_access(s);
}

static int cirrus_bitblt_cputovideo(CirrusVGAState * s)
{
    int w;

    s->cirrus_blt_mode &= ~CIRRUS_BLTMODE_MEMSYSSRC;
    s->cirrus_srcptr = &s->cirrus_bltbuf[0];
    s->cirrus_srcptr_end = &s->cirrus_bltbuf[0];

    if (s->cirrus_blt_mode & CIRRUS_BLTMODE_PATTERNCOPY) {
	if (s->cirrus_blt_mode & CIRRUS_BLTMODE_COLOREXPAND) {
	    s->cirrus_blt_srcpitch = 8;
	} else {
            /* XXX: check for 24 bpp */
	    s->cirrus_blt_srcpitch = 8 * 8 * s->cirrus_blt_pixelwidth;
	}
	s->cirrus_srccounter = s->cirrus_blt_srcpitch;
    } else {
	if (s->cirrus_blt_mode & CIRRUS_BLTMODE_COLOREXPAND) {
            w = s->cirrus_blt_width / s->cirrus_blt_pixelwidth;
            if (s->cirrus_blt_modeext & CIRRUS_BLTMODEEXT_DWORDGRANULARITY)
                s->cirrus_blt_srcpitch = ((w + 31) >> 5);
            else
                s->cirrus_blt_srcpitch = ((w + 7) >> 3);
	} else {
            /* always align input size to 32 bits */
	    s->cirrus_blt_srcpitch = (s->cirrus_blt_width + 3) & ~3;
	}
        s->cirrus_srccounter = s->cirrus_blt_srcpitch * s->cirrus_blt_height;
    }
    s->cirrus_srcptr = s->cirrus_bltbuf;
    s->cirrus_srcptr_end = s->cirrus_bltbuf + s->cirrus_blt_srcpitch;
    cirrus_update_memory_access(s);
    return 1;
}

static int cirrus_bitblt_videotocpu(CirrusVGAState * s)
{
    /* XXX */
#ifdef DEBUG_BITBLT
    printf("cirrus: bitblt (video to cpu) is not implemented yet\n");
#endif
    return 0;
}

static int cirrus_bitblt_videotovideo(CirrusVGAState * s)
{
    int ret;

    if (s->cirrus_blt_mode & CIRRUS_BLTMODE_PATTERNCOPY) {
	ret = cirrus_bitblt_videotovideo_patterncopy(s);
    } else {
	ret = cirrus_bitblt_videotovideo_copy(s);
    }
    if (ret)
	cirrus_bitblt_reset(s);
    return ret;
}

static void cirrus_bitblt_start(CirrusVGAState * s)
{
    uint8_t blt_rop;

    s->vga.gr[0x31] |= CIRRUS_BLT_BUSY;

    s->cirrus_blt_width = (s->vga.gr[0x20] | (s->vga.gr[0x21] << 8)) + 1;
    s->cirrus_blt_height = (s->vga.gr[0x22] | (s->vga.gr[0x23] << 8)) + 1;
    s->cirrus_blt_dstpitch = (s->vga.gr[0x24] | (s->vga.gr[0x25] << 8));
    s->cirrus_blt_srcpitch = (s->vga.gr[0x26] | (s->vga.gr[0x27] << 8));
    s->cirrus_blt_dstaddr =
	(s->vga.gr[0x28] | (s->vga.gr[0x29] << 8) | (s->vga.gr[0x2a] << 16));
    s->cirrus_blt_srcaddr =
	(s->vga.gr[0x2c] | (s->vga.gr[0x2d] << 8) | (s->vga.gr[0x2e] << 16));
    s->cirrus_blt_mode = s->vga.gr[0x30];
    s->cirrus_blt_modeext = s->vga.gr[0x33];
    blt_rop = s->vga.gr[0x32];

#ifdef DEBUG_BITBLT
    printf("rop=0x%02x mode=0x%02x modeext=0x%02x w=%d h=%d dpitch=%d spitch=%d daddr=0x%08x saddr=0x%08x writemask=0x%02x\n",
           blt_rop,
           s->cirrus_blt_mode,
           s->cirrus_blt_modeext,
           s->cirrus_blt_width,
           s->cirrus_blt_height,
           s->cirrus_blt_dstpitch,
           s->cirrus_blt_srcpitch,
           s->cirrus_blt_dstaddr,
           s->cirrus_blt_srcaddr,
           s->vga.gr[0x2f]);
#endif

    switch (s->cirrus_blt_mode & CIRRUS_BLTMODE_PIXELWIDTHMASK) {
    case CIRRUS_BLTMODE_PIXELWIDTH8:
	s->cirrus_blt_pixelwidth = 1;
	break;
    case CIRRUS_BLTMODE_PIXELWIDTH16:
	s->cirrus_blt_pixelwidth = 2;
	break;
    case CIRRUS_BLTMODE_PIXELWIDTH24:
	s->cirrus_blt_pixelwidth = 3;
	break;
    case CIRRUS_BLTMODE_PIXELWIDTH32:
	s->cirrus_blt_pixelwidth = 4;
	break;
    default:
#ifdef DEBUG_BITBLT
	printf("cirrus: bitblt - pixel width is unknown\n");
#endif
	goto bitblt_ignore;
    }
    s->cirrus_blt_mode &= ~CIRRUS_BLTMODE_PIXELWIDTHMASK;

    if ((s->
	 cirrus_blt_mode & (CIRRUS_BLTMODE_MEMSYSSRC |
			    CIRRUS_BLTMODE_MEMSYSDEST))
	== (CIRRUS_BLTMODE_MEMSYSSRC | CIRRUS_BLTMODE_MEMSYSDEST)) {
#ifdef DEBUG_BITBLT
	printf("cirrus: bitblt - memory-to-memory copy is requested\n");
#endif
	goto bitblt_ignore;
    }

    if ((s->cirrus_blt_modeext & CIRRUS_BLTMODEEXT_SOLIDFILL) &&
        (s->cirrus_blt_mode & (CIRRUS_BLTMODE_MEMSYSDEST |
                               CIRRUS_BLTMODE_TRANSPARENTCOMP |
                               CIRRUS_BLTMODE_PATTERNCOPY |
                               CIRRUS_BLTMODE_COLOREXPAND)) ==
         (CIRRUS_BLTMODE_PATTERNCOPY | CIRRUS_BLTMODE_COLOREXPAND)) {
        cirrus_bitblt_fgcol(s);
        cirrus_bitblt_solidfill(s, blt_rop);
    } else {
        if ((s->cirrus_blt_mode & (CIRRUS_BLTMODE_COLOREXPAND |
                                   CIRRUS_BLTMODE_PATTERNCOPY)) ==
            CIRRUS_BLTMODE_COLOREXPAND) {

            if (s->cirrus_blt_mode & CIRRUS_BLTMODE_TRANSPARENTCOMP) {
                if (s->cirrus_blt_modeext & CIRRUS_BLTMODEEXT_COLOREXPINV)
                    cirrus_bitblt_bgcol(s);
                else
                    cirrus_bitblt_fgcol(s);
                s->cirrus_rop = cirrus_colorexpand_transp[rop_to_index[blt_rop]][s->cirrus_blt_pixelwidth - 1];
            } else {
                cirrus_bitblt_fgcol(s);
                cirrus_bitblt_bgcol(s);
                s->cirrus_rop = cirrus_colorexpand[rop_to_index[blt_rop]][s->cirrus_blt_pixelwidth - 1];
            }
        } else if (s->cirrus_blt_mode & CIRRUS_BLTMODE_PATTERNCOPY) {
            if (s->cirrus_blt_mode & CIRRUS_BLTMODE_COLOREXPAND) {
                if (s->cirrus_blt_mode & CIRRUS_BLTMODE_TRANSPARENTCOMP) {
                    if (s->cirrus_blt_modeext & CIRRUS_BLTMODEEXT_COLOREXPINV)
                        cirrus_bitblt_bgcol(s);
                    else
                        cirrus_bitblt_fgcol(s);
                    s->cirrus_rop = cirrus_colorexpand_pattern_transp[rop_to_index[blt_rop]][s->cirrus_blt_pixelwidth - 1];
                } else {
                    cirrus_bitblt_fgcol(s);
                    cirrus_bitblt_bgcol(s);
                    s->cirrus_rop = cirrus_colorexpand_pattern[rop_to_index[blt_rop]][s->cirrus_blt_pixelwidth - 1];
                }
            } else {
                s->cirrus_rop = cirrus_patternfill[rop_to_index[blt_rop]][s->cirrus_blt_pixelwidth - 1];
            }
        } else {
	    if (s->cirrus_blt_mode & CIRRUS_BLTMODE_TRANSPARENTCOMP) {
		if (s->cirrus_blt_pixelwidth > 2) {
		    printf("src transparent without colorexpand must be 8bpp or 16bpp\n");
		    goto bitblt_ignore;
		}
		if (s->cirrus_blt_mode & CIRRUS_BLTMODE_BACKWARDS) {
		    s->cirrus_blt_dstpitch = -s->cirrus_blt_dstpitch;
		    s->cirrus_blt_srcpitch = -s->cirrus_blt_srcpitch;
		    s->cirrus_rop = cirrus_bkwd_transp_rop[rop_to_index[blt_rop]][s->cirrus_blt_pixelwidth - 1];
		} else {
		    s->cirrus_rop = cirrus_fwd_transp_rop[rop_to_index[blt_rop]][s->cirrus_blt_pixelwidth - 1];
		}
	    } else {
		if (s->cirrus_blt_mode & CIRRUS_BLTMODE_BACKWARDS) {
		    s->cirrus_blt_dstpitch = -s->cirrus_blt_dstpitch;
		    s->cirrus_blt_srcpitch = -s->cirrus_blt_srcpitch;
		    s->cirrus_rop = cirrus_bkwd_rop[rop_to_index[blt_rop]];
		} else {
		    s->cirrus_rop = cirrus_fwd_rop[rop_to_index[blt_rop]];
		}
	    }
	}
        // setup bitblt engine.
        if (s->cirrus_blt_mode & CIRRUS_BLTMODE_MEMSYSSRC) {
            if (!cirrus_bitblt_cputovideo(s))
                goto bitblt_ignore;
        } else if (s->cirrus_blt_mode & CIRRUS_BLTMODE_MEMSYSDEST) {
            if (!cirrus_bitblt_videotocpu(s))
                goto bitblt_ignore;
        } else {
            if (!cirrus_bitblt_videotovideo(s))
                goto bitblt_ignore;
        }
    }
    return;
  bitblt_ignore:;
    cirrus_bitblt_reset(s);
}

static void cirrus_write_bitblt(CirrusVGAState * s, unsigned reg_value)
{
    unsigned old_value;

    old_value = s->vga.gr[0x31];
    s->vga.gr[0x31] = reg_value;

    if (((old_value & CIRRUS_BLT_RESET) != 0) &&
	((reg_value & CIRRUS_BLT_RESET) == 0)) {
	cirrus_bitblt_reset(s);
    } else if (((old_value & CIRRUS_BLT_START) == 0) &&
	       ((reg_value & CIRRUS_BLT_START) != 0)) {
	cirrus_bitblt_start(s);
    }
}


/***************************************
 *
 *  basic parameters
 *
 ***************************************/

static void cirrus_get_offsets(VGAState *s1,
                               uint32_t *pline_offset,
                               uint32_t *pstart_addr,
                               uint32_t *pline_compare)
{
    CirrusVGAState * s = container_of(s1, CirrusVGAState, vga);
    uint32_t start_addr, line_offset, line_compare;

    line_offset = s->vga.cr[0x13]
	| ((s->vga.cr[0x1b] & 0x10) << 4);
    line_offset <<= 3;
    *pline_offset = line_offset;

    start_addr = (s->vga.cr[0x0c] << 8)
	| s->vga.cr[0x0d]
	| ((s->vga.cr[0x1b] & 0x01) << 16)
	| ((s->vga.cr[0x1b] & 0x0c) << 15)
	| ((s->vga.cr[0x1d] & 0x80) << 12);
    *pstart_addr = start_addr;

    line_compare = s->vga.cr[0x18] |
        ((s->vga.cr[0x07] & 0x10) << 4) |
        ((s->vga.cr[0x09] & 0x40) << 3);
    *pline_compare = line_compare;
}

static uint32_t cirrus_get_bpp16_depth(CirrusVGAState * s)
{
    uint32_t ret = 16;

    switch (s->cirrus_hidden_dac_data & 0xf) {
    case 0:
	ret = 15;
	break;			/* Sierra HiColor */
    case 1:
	ret = 16;
	break;			/* XGA HiColor */
    default:
#ifdef DEBUG_CIRRUS
	printf("cirrus: invalid DAC value %x in 16bpp\n",
	       (s->cirrus_hidden_dac_data & 0xf));
#endif
	ret = 15;		/* XXX */
	break;
    }
    return ret;
}

static int cirrus_get_bpp(VGAState *s1)
{
    CirrusVGAState * s = container_of(s1, CirrusVGAState, vga);
    uint32_t ret = 8;

    if ((s->vga.sr[0x07] & 0x01) != 0) {
	/* Cirrus SVGA */
	switch (s->vga.sr[0x07] & CIRRUS_SR7_BPP_MASK) {
	case CIRRUS_SR7_BPP_8:
	    ret = 8;
	    break;
	case CIRRUS_SR7_BPP_16_DOUBLEVCLK:
	    ret = cirrus_get_bpp16_depth(s);
	    break;
	case CIRRUS_SR7_BPP_24:
	    ret = 24;
	    break;
	case CIRRUS_SR7_BPP_16:
	    ret = cirrus_get_bpp16_depth(s);
	    break;
	case CIRRUS_SR7_BPP_32:
	    ret = 32;
	    break;
	default:
#ifdef DEBUG_CIRRUS
	    printf("cirrus: unknown bpp - sr7=%x\n", s->vga.sr[0x7]);
#endif
	    ret = 8;
	    break;
	}
    } else {
	/* VGA */
	ret = 0;
    }

    return ret;
}

static void cirrus_get_resolution(VGAState *s, int *pwidth, int *pheight)
{
    int width, height;

    width = (s->cr[0x01] + 1) * 8;
    height = s->cr[0x12] |
        ((s->cr[0x07] & 0x02) << 7) |
        ((s->cr[0x07] & 0x40) << 3);
    height = (height + 1);
    /* interlace support */
    if (s->cr[0x1a] & 0x01)
        height = height * 2;
    *pwidth = width;
    *pheight = height;
}

/***************************************
 *
 * bank memory
 *
 ***************************************/

static void cirrus_update_bank_ptr(CirrusVGAState * s, unsigned bank_index)
{
    unsigned offset;
    unsigned limit;

    if ((s->vga.gr[0x0b] & 0x01) != 0)	/* dual bank */
	offset = s->vga.gr[0x09 + bank_index];
    else			/* single bank */
	offset = s->vga.gr[0x09];

    if ((s->vga.gr[0x0b] & 0x20) != 0)
	offset <<= 14;
    else
	offset <<= 12;

    if (s->real_vram_size <= offset)
	limit = 0;
    else
	limit = s->real_vram_size - offset;

    if (((s->vga.gr[0x0b] & 0x01) == 0) && (bank_index != 0)) {
	if (limit > 0x8000) {
	    offset += 0x8000;
	    limit -= 0x8000;
	} else {
	    limit = 0;
	}
    }

    if (limit > 0) {
        /* Thinking about changing bank base? First, drop the dirty bitmap information
         * on the current location, otherwise we lose this pointer forever */
        if (s->vga.lfb_vram_mapped) {
            target_phys_addr_t base_addr = isa_mem_base + 0xa0000 + bank_index * 0x8000;
            cpu_physical_sync_dirty_bitmap(base_addr, base_addr + 0x8000);
        }
	s->cirrus_bank_base[bank_index] = offset;
	s->cirrus_bank_limit[bank_index] = limit;
    } else {
	s->cirrus_bank_base[bank_index] = 0;
	s->cirrus_bank_limit[bank_index] = 0;
    }
}

/***************************************
 *
 *  I/O access between 0x3c4-0x3c5
 *
 ***************************************/

static int
cirrus_hook_read_sr(CirrusVGAState * s, unsigned reg_index, int *reg_value)
{
    switch (reg_index) {
    case 0x00:			// Standard VGA
    case 0x01:			// Standard VGA
    case 0x02:			// Standard VGA
    case 0x03:			// Standard VGA
    case 0x04:			// Standard VGA
	return CIRRUS_HOOK_NOT_HANDLED;
    case 0x06:			// Unlock Cirrus extensions
	*reg_value = s->vga.sr[reg_index];
	break;
    case 0x10:
    case 0x30:
    case 0x50:
    case 0x70:			// Graphics Cursor X
    case 0x90:
    case 0xb0:
    case 0xd0:
    case 0xf0:			// Graphics Cursor X
	*reg_value = s->vga.sr[0x10];
	break;
    case 0x11:
    case 0x31:
    case 0x51:
    case 0x71:			// Graphics Cursor Y
    case 0x91:
    case 0xb1:
    case 0xd1:
    case 0xf1:			// Graphics Cursor Y
	*reg_value = s->vga.sr[0x11];
	break;
    case 0x05:			// ???
    case 0x07:			// Extended Sequencer Mode
    case 0x08:			// EEPROM Control
    case 0x09:			// Scratch Register 0
    case 0x0a:			// Scratch Register 1
    case 0x0b:			// VCLK 0
    case 0x0c:			// VCLK 1
    case 0x0d:			// VCLK 2
    case 0x0e:			// VCLK 3
    case 0x0f:			// DRAM Control
    case 0x12:			// Graphics Cursor Attribute
    case 0x13:			// Graphics Cursor Pattern Address
    case 0x14:			// Scratch Register 2
    case 0x15:			// Scratch Register 3
    case 0x16:			// Performance Tuning Register
    case 0x17:			// Configuration Readback and Extended Control
    case 0x18:			// Signature Generator Control
    case 0x19:			// Signal Generator Result
    case 0x1a:			// Signal Generator Result
    case 0x1b:			// VCLK 0 Denominator & Post
    case 0x1c:			// VCLK 1 Denominator & Post
    case 0x1d:			// VCLK 2 Denominator & Post
    case 0x1e:			// VCLK 3 Denominator & Post
    case 0x1f:			// BIOS Write Enable and MCLK select
#ifdef DEBUG_CIRRUS
	printf("cirrus: handled inport sr_index %02x\n", reg_index);
#endif
	*reg_value = s->vga.sr[reg_index];
	break;
    default:
#ifdef DEBUG_CIRRUS
	printf("cirrus: inport sr_index %02x\n", reg_index);
#endif
	*reg_value = 0xff;
	break;
    }

    return CIRRUS_HOOK_HANDLED;
}

static int
cirrus_hook_write_sr(CirrusVGAState * s, unsigned reg_index, int reg_value)
{
    switch (reg_index) {
    case 0x00:			// Standard VGA
    case 0x01:			// Standard VGA
    case 0x02:			// Standard VGA
    case 0x03:			// Standard VGA
    case 0x04:			// Standard VGA
	return CIRRUS_HOOK_NOT_HANDLED;
    case 0x06:			// Unlock Cirrus extensions
	reg_value &= 0x17;
	if (reg_value == 0x12) {
	    s->vga.sr[reg_index] = 0x12;
	} else {
	    s->vga.sr[reg_index] = 0x0f;
	}
	break;
    case 0x10:
    case 0x30:
    case 0x50:
    case 0x70:			// Graphics Cursor X
    case 0x90:
    case 0xb0:
    case 0xd0:
    case 0xf0:			// Graphics Cursor X
	s->vga.sr[0x10] = reg_value;
	s->hw_cursor_x = (reg_value << 3) | (reg_index >> 5);
	break;
    case 0x11:
    case 0x31:
    case 0x51:
    case 0x71:			// Graphics Cursor Y
    case 0x91:
    case 0xb1:
    case 0xd1:
    case 0xf1:			// Graphics Cursor Y
	s->vga.sr[0x11] = reg_value;
	s->hw_cursor_y = (reg_value << 3) | (reg_index >> 5);
	break;
    case 0x07:			// Extended Sequencer Mode
    cirrus_update_memory_access(s);
    case 0x08:			// EEPROM Control
    case 0x09:			// Scratch Register 0
    case 0x0a:			// Scratch Register 1
    case 0x0b:			// VCLK 0
    case 0x0c:			// VCLK 1
    case 0x0d:			// VCLK 2
    case 0x0e:			// VCLK 3
    case 0x0f:			// DRAM Control
    case 0x12:			// Graphics Cursor Attribute
    case 0x13:			// Graphics Cursor Pattern Address
    case 0x14:			// Scratch Register 2
    case 0x15:			// Scratch Register 3
    case 0x16:			// Performance Tuning Register
    case 0x18:			// Signature Generator Control
    case 0x19:			// Signature Generator Result
    case 0x1a:			// Signature Generator Result
    case 0x1b:			// VCLK 0 Denominator & Post
    case 0x1c:			// VCLK 1 Denominator & Post
    case 0x1d:			// VCLK 2 Denominator & Post
    case 0x1e:			// VCLK 3 Denominator & Post
    case 0x1f:			// BIOS Write Enable and MCLK select
	s->vga.sr[reg_index] = reg_value;
#ifdef DEBUG_CIRRUS
	printf("cirrus: handled outport sr_index %02x, sr_value %02x\n",
	       reg_index, reg_value);
#endif
	break;
    case 0x17:			// Configuration Readback and Extended Control
	s->vga.sr[reg_index] = (s->vga.sr[reg_index] & 0x38) | (reg_value & 0xc7);
        cirrus_update_memory_access(s);
        break;
    default:
#ifdef DEBUG_CIRRUS
	printf("cirrus: outport sr_index %02x, sr_value %02x\n", reg_index,
	       reg_value);
#endif
	break;
    }

    return CIRRUS_HOOK_HANDLED;
}

/***************************************
 *
 *  I/O access at 0x3c6
 *
 ***************************************/

static void cirrus_read_hidden_dac(CirrusVGAState * s, int *reg_value)
{
    *reg_value = 0xff;
    if (++s->cirrus_hidden_dac_lockindex == 5) {
        *reg_value = s->cirrus_hidden_dac_data;
	s->cirrus_hidden_dac_lockindex = 0;
    }
}

static void cirrus_write_hidden_dac(CirrusVGAState * s, int reg_value)
{
    if (s->cirrus_hidden_dac_lockindex == 4) {
	s->cirrus_hidden_dac_data = reg_value;
#if defined(DEBUG_CIRRUS)
	printf("cirrus: outport hidden DAC, value %02x\n", reg_value);
#endif
    }
    s->cirrus_hidden_dac_lockindex = 0;
}

/***************************************
 *
 *  I/O access at 0x3c9
 *
 ***************************************/

static int cirrus_hook_read_palette(CirrusVGAState * s, int *reg_value)
{
    if (!(s->vga.sr[0x12] & CIRRUS_CURSOR_HIDDENPEL))
	return CIRRUS_HOOK_NOT_HANDLED;
    *reg_value =
        s->cirrus_hidden_palette[(s->vga.dac_read_index & 0x0f) * 3 +
                                 s->vga.dac_sub_index];
    if (++s->vga.dac_sub_index == 3) {
	s->vga.dac_sub_index = 0;
	s->vga.dac_read_index++;
    }
    return CIRRUS_HOOK_HANDLED;
}

static int cirrus_hook_write_palette(CirrusVGAState * s, int reg_value)
{
    if (!(s->vga.sr[0x12] & CIRRUS_CURSOR_HIDDENPEL))
	return CIRRUS_HOOK_NOT_HANDLED;
    s->vga.dac_cache[s->vga.dac_sub_index] = reg_value;
    if (++s->vga.dac_sub_index == 3) {
        memcpy(&s->cirrus_hidden_palette[(s->vga.dac_write_index & 0x0f) * 3],
               s->vga.dac_cache, 3);
        /* XXX update cursor */
	s->vga.dac_sub_index = 0;
	s->vga.dac_write_index++;
    }
    return CIRRUS_HOOK_HANDLED;
}

/***************************************
 *
 *  I/O access between 0x3ce-0x3cf
 *
 ***************************************/

static int
cirrus_hook_read_gr(CirrusVGAState * s, unsigned reg_index, int *reg_value)
{
    switch (reg_index) {
    case 0x00: // Standard VGA, BGCOLOR 0x000000ff
      *reg_value = s->cirrus_shadow_gr0;
      return CIRRUS_HOOK_HANDLED;
    case 0x01: // Standard VGA, FGCOLOR 0x000000ff
      *reg_value = s->cirrus_shadow_gr1;
      return CIRRUS_HOOK_HANDLED;
    case 0x02:			// Standard VGA
    case 0x03:			// Standard VGA
    case 0x04:			// Standard VGA
    case 0x06:			// Standard VGA
    case 0x07:			// Standard VGA
    case 0x08:			// Standard VGA
	return CIRRUS_HOOK_NOT_HANDLED;
    case 0x05:			// Standard VGA, Cirrus extended mode
    default:
	break;
    }

    if (reg_index < 0x3a) {
	*reg_value = s->vga.gr[reg_index];
    } else {
#ifdef DEBUG_CIRRUS
	printf("cirrus: inport gr_index %02x\n", reg_index);
#endif
	*reg_value = 0xff;
    }

    return CIRRUS_HOOK_HANDLED;
}

static int
cirrus_hook_write_gr(CirrusVGAState * s, unsigned reg_index, int reg_value)
{
#if defined(DEBUG_BITBLT) && 0
    printf("gr%02x: %02x\n", reg_index, reg_value);
#endif
    switch (reg_index) {
    case 0x00:			// Standard VGA, BGCOLOR 0x000000ff
	s->cirrus_shadow_gr0 = reg_value;
	return CIRRUS_HOOK_NOT_HANDLED;
    case 0x01:			// Standard VGA, FGCOLOR 0x000000ff
	s->cirrus_shadow_gr1 = reg_value;
	return CIRRUS_HOOK_NOT_HANDLED;
    case 0x02:			// Standard VGA
    case 0x03:			// Standard VGA
    case 0x04:			// Standard VGA
    case 0x06:			// Standard VGA
    case 0x07:			// Standard VGA
    case 0x08:			// Standard VGA
	return CIRRUS_HOOK_NOT_HANDLED;
    case 0x05:			// Standard VGA, Cirrus extended mode
	s->vga.gr[reg_index] = reg_value & 0x7f;
        cirrus_update_memory_access(s);
	break;
    case 0x09:			// bank offset #0
    case 0x0A:			// bank offset #1
	s->vga.gr[reg_index] = reg_value;
	cirrus_update_bank_ptr(s, 0);
	cirrus_update_bank_ptr(s, 1);
        cirrus_update_memory_access(s);
        break;
    case 0x0B:
	s->vga.gr[reg_index] = reg_value;
	cirrus_update_bank_ptr(s, 0);
	cirrus_update_bank_ptr(s, 1);
        cirrus_update_memory_access(s);
	break;
    case 0x10:			// BGCOLOR 0x0000ff00
    case 0x11:			// FGCOLOR 0x0000ff00
    case 0x12:			// BGCOLOR 0x00ff0000
    case 0x13:			// FGCOLOR 0x00ff0000
    case 0x14:			// BGCOLOR 0xff000000
    case 0x15:			// FGCOLOR 0xff000000
    case 0x20:			// BLT WIDTH 0x0000ff
    case 0x22:			// BLT HEIGHT 0x0000ff
    case 0x24:			// BLT DEST PITCH 0x0000ff
    case 0x26:			// BLT SRC PITCH 0x0000ff
    case 0x28:			// BLT DEST ADDR 0x0000ff
    case 0x29:			// BLT DEST ADDR 0x00ff00
    case 0x2c:			// BLT SRC ADDR 0x0000ff
    case 0x2d:			// BLT SRC ADDR 0x00ff00
    case 0x2f:                  // BLT WRITEMASK
    case 0x30:			// BLT MODE
    case 0x32:			// RASTER OP
    case 0x33:			// BLT MODEEXT
    case 0x34:			// BLT TRANSPARENT COLOR 0x00ff
    case 0x35:			// BLT TRANSPARENT COLOR 0xff00
    case 0x38:			// BLT TRANSPARENT COLOR MASK 0x00ff
    case 0x39:			// BLT TRANSPARENT COLOR MASK 0xff00
	s->vga.gr[reg_index] = reg_value;
	break;
    case 0x21:			// BLT WIDTH 0x001f00
    case 0x23:			// BLT HEIGHT 0x001f00
    case 0x25:			// BLT DEST PITCH 0x001f00
    case 0x27:			// BLT SRC PITCH 0x001f00
	s->vga.gr[reg_index] = reg_value & 0x1f;
	break;
    case 0x2a:			// BLT DEST ADDR 0x3f0000
	s->vga.gr[reg_index] = reg_value & 0x3f;
        /* if auto start mode, starts bit blt now */
        if (s->vga.gr[0x31] & CIRRUS_BLT_AUTOSTART) {
            cirrus_bitblt_start(s);
        }
	break;
    case 0x2e:			// BLT SRC ADDR 0x3f0000
	s->vga.gr[reg_index] = reg_value & 0x3f;
	break;
    case 0x31:			// BLT STATUS/START
	cirrus_write_bitblt(s, reg_value);
	break;
    default:
#ifdef DEBUG_CIRRUS
	printf("cirrus: outport gr_index %02x, gr_value %02x\n", reg_index,
	       reg_value);
#endif
	break;
    }

    return CIRRUS_HOOK_HANDLED;
}

/***************************************
 *
 *  I/O access between 0x3d4-0x3d5
 *
 ***************************************/

static int
cirrus_hook_read_cr(CirrusVGAState * s, unsigned reg_index, int *reg_value)
{
    switch (reg_index) {
    case 0x00:			// Standard VGA
    case 0x01:			// Standard VGA
    case 0x02:			// Standard VGA
    case 0x03:			// Standard VGA
    case 0x04:			// Standard VGA
    case 0x05:			// Standard VGA
    case 0x06:			// Standard VGA
    case 0x07:			// Standard VGA
    case 0x08:			// Standard VGA
    case 0x09:			// Standard VGA
    case 0x0a:			// Standard VGA
    case 0x0b:			// Standard VGA
    case 0x0c:			// Standard VGA
    case 0x0d:			// Standard VGA
    case 0x0e:			// Standard VGA
    case 0x0f:			// Standard VGA
    case 0x10:			// Standard VGA
    case 0x11:			// Standard VGA
    case 0x12:			// Standard VGA
    case 0x13:			// Standard VGA
    case 0x14:			// Standard VGA
    case 0x15:			// Standard VGA
    case 0x16:			// Standard VGA
    case 0x17:			// Standard VGA
    case 0x18:			// Standard VGA
	return CIRRUS_HOOK_NOT_HANDLED;
    case 0x24:			// Attribute Controller Toggle Readback (R)
        *reg_value = (s->vga.ar_flip_flop << 7);
        break;
    case 0x19:			// Interlace End
    case 0x1a:			// Miscellaneous Control
    case 0x1b:			// Extended Display Control
    case 0x1c:			// Sync Adjust and Genlock
    case 0x1d:			// Overlay Extended Control
    case 0x22:			// Graphics Data Latches Readback (R)
    case 0x25:			// Part Status
    case 0x27:			// Part ID (R)
	*reg_value = s->vga.cr[reg_index];
	break;
    case 0x26:			// Attribute Controller Index Readback (R)
	*reg_value = s->vga.ar_index & 0x3f;
	break;
    default:
#ifdef DEBUG_CIRRUS
	printf("cirrus: inport cr_index %02x\n", reg_index);
	*reg_value = 0xff;
#endif
	break;
    }

    return CIRRUS_HOOK_HANDLED;
}

static int
cirrus_hook_write_cr(CirrusVGAState * s, unsigned reg_index, int reg_value)
{
    switch (reg_index) {
    case 0x00:			// Standard VGA
    case 0x01:			// Standard VGA
    case 0x02:			// Standard VGA
    case 0x03:			// Standard VGA
    case 0x04:			// Standard VGA
    case 0x05:			// Standard VGA
    case 0x06:			// Standard VGA
    case 0x07:			// Standard VGA
    case 0x08:			// Standard VGA
    case 0x09:			// Standard VGA
    case 0x0a:			// Standard VGA
    case 0x0b:			// Standard VGA
    case 0x0c:			// Standard VGA
    case 0x0d:			// Standard VGA
    case 0x0e:			// Standard VGA
    case 0x0f:			// Standard VGA
    case 0x10:			// Standard VGA
    case 0x11:			// Standard VGA
    case 0x12:			// Standard VGA
    case 0x13:			// Standard VGA
    case 0x14:			// Standard VGA
    case 0x15:			// Standard VGA
    case 0x16:			// Standard VGA
    case 0x17:			// Standard VGA
    case 0x18:			// Standard VGA
	return CIRRUS_HOOK_NOT_HANDLED;
    case 0x19:			// Interlace End
    case 0x1a:			// Miscellaneous Control
    case 0x1b:			// Extended Display Control
    case 0x1c:			// Sync Adjust and Genlock
    case 0x1d:			// Overlay Extended Control
	s->vga.cr[reg_index] = reg_value;
#ifdef DEBUG_CIRRUS
	printf("cirrus: handled outport cr_index %02x, cr_value %02x\n",
	       reg_index, reg_value);
#endif
	break;
    case 0x22:			// Graphics Data Latches Readback (R)
    case 0x24:			// Attribute Controller Toggle Readback (R)
    case 0x26:			// Attribute Controller Index Readback (R)
    case 0x27:			// Part ID (R)
	break;
    case 0x25:			// Part Status
    default:
#ifdef DEBUG_CIRRUS
	printf("cirrus: outport cr_index %02x, cr_value %02x\n", reg_index,
	       reg_value);
#endif
	break;
    }

    return CIRRUS_HOOK_HANDLED;
}

/***************************************
 *
 *  memory-mapped I/O (bitblt)
 *
 ***************************************/

static uint8_t cirrus_mmio_blt_read(CirrusVGAState * s, unsigned address)
{
    int value = 0xff;

    switch (address) {
    case (CIRRUS_MMIO_BLTBGCOLOR + 0):
	cirrus_hook_read_gr(s, 0x00, &value);
	break;
    case (CIRRUS_MMIO_BLTBGCOLOR + 1):
	cirrus_hook_read_gr(s, 0x10, &value);
	break;
    case (CIRRUS_MMIO_BLTBGCOLOR + 2):
	cirrus_hook_read_gr(s, 0x12, &value);
	break;
    case (CIRRUS_MMIO_BLTBGCOLOR + 3):
	cirrus_hook_read_gr(s, 0x14, &value);
	break;
    case (CIRRUS_MMIO_BLTFGCOLOR + 0):
	cirrus_hook_read_gr(s, 0x01, &value);
	break;
    case (CIRRUS_MMIO_BLTFGCOLOR + 1):
	cirrus_hook_read_gr(s, 0x11, &value);
	break;
    case (CIRRUS_MMIO_BLTFGCOLOR + 2):
	cirrus_hook_read_gr(s, 0x13, &value);
	break;
    case (CIRRUS_MMIO_BLTFGCOLOR + 3):
	cirrus_hook_read_gr(s, 0x15, &value);
	break;
    case (CIRRUS_MMIO_BLTWIDTH + 0):
	cirrus_hook_read_gr(s, 0x20, &value);
	break;
    case (CIRRUS_MMIO_BLTWIDTH + 1):
	cirrus_hook_read_gr(s, 0x21, &value);
	break;
    case (CIRRUS_MMIO_BLTHEIGHT + 0):
	cirrus_hook_read_gr(s, 0x22, &value);
	break;
    case (CIRRUS_MMIO_BLTHEIGHT + 1):
	cirrus_hook_read_gr(s, 0x23, &value);
	break;
    case (CIRRUS_MMIO_BLTDESTPITCH + 0):
	cirrus_hook_read_gr(s, 0x24, &value);
	break;
    case (CIRRUS_MMIO_BLTDESTPITCH + 1):
	cirrus_hook_read_gr(s, 0x25, &value);
	break;
    case (CIRRUS_MMIO_BLTSRCPITCH + 0):
	cirrus_hook_read_gr(s, 0x26, &value);
	break;
    case (CIRRUS_MMIO_BLTSRCPITCH + 1):
	cirrus_hook_read_gr(s, 0x27, &value);
	break;
    case (CIRRUS_MMIO_BLTDESTADDR + 0):
	cirrus_hook_read_gr(s, 0x28, &value);
	break;
    case (CIRRUS_MMIO_BLTDESTADDR + 1):
	cirrus_hook_read_gr(s, 0x29, &value);
	break;
    case (CIRRUS_MMIO_BLTDESTADDR + 2):
	cirrus_hook_read_gr(s, 0x2a, &value);
	break;
    case (CIRRUS_MMIO_BLTSRCADDR + 0):
	cirrus_hook_read_gr(s, 0x2c, &value);
	break;
    case (CIRRUS_MMIO_BLTSRCADDR + 1):
	cirrus_hook_read_gr(s, 0x2d, &value);
	break;
    case (CIRRUS_MMIO_BLTSRCADDR + 2):
	cirrus_hook_read_gr(s, 0x2e, &value);
	break;
    case CIRRUS_MMIO_BLTWRITEMASK:
	cirrus_hook_read_gr(s, 0x2f, &value);
	break;
    case CIRRUS_MMIO_BLTMODE:
	cirrus_hook_read_gr(s, 0x30, &value);
	break;
    case CIRRUS_MMIO_BLTROP:
	cirrus_hook_read_gr(s, 0x32, &value);
	break;
    case CIRRUS_MMIO_BLTMODEEXT:
	cirrus_hook_read_gr(s, 0x33, &value);
	break;
    case (CIRRUS_MMIO_BLTTRANSPARENTCOLOR + 0):
	cirrus_hook_read_gr(s, 0x34, &value);
	break;
    case (CIRRUS_MMIO_BLTTRANSPARENTCOLOR + 1):
	cirrus_hook_read_gr(s, 0x35, &value);
	break;
    case (CIRRUS_MMIO_BLTTRANSPARENTCOLORMASK + 0):
	cirrus_hook_read_gr(s, 0x38, &value);
	break;
    case (CIRRUS_MMIO_BLTTRANSPARENTCOLORMASK + 1):
	cirrus_hook_read_gr(s, 0x39, &value);
	break;
    case CIRRUS_MMIO_BLTSTATUS:
	cirrus_hook_read_gr(s, 0x31, &value);
	break;
    default:
#ifdef DEBUG_CIRRUS
	printf("cirrus: mmio read - address 0x%04x\n", address);
#endif
	break;
    }

    return (uint8_t) value;
}

static void cirrus_mmio_blt_write(CirrusVGAState * s, unsigned address,
				  uint8_t value)
{
    switch (address) {
    case (CIRRUS_MMIO_BLTBGCOLOR + 0):
	cirrus_hook_write_gr(s, 0x00, value);
	break;
    case (CIRRUS_MMIO_BLTBGCOLOR + 1):
	cirrus_hook_write_gr(s, 0x10, value);
	break;
    case (CIRRUS_MMIO_BLTBGCOLOR + 2):
	cirrus_hook_write_gr(s, 0x12, value);
	break;
    case (CIRRUS_MMIO_BLTBGCOLOR + 3):
	cirrus_hook_write_gr(s, 0x14, value);
	break;
    case (CIRRUS_MMIO_BLTFGCOLOR + 0):
	cirrus_hook_write_gr(s, 0x01, value);
	break;
    case (CIRRUS_MMIO_BLTFGCOLOR + 1):
	cirrus_hook_write_gr(s, 0x11, value);
	break;
    case (CIRRUS_MMIO_BLTFGCOLOR + 2):
	cirrus_hook_write_gr(s, 0x13, value);
	break;
    case (CIRRUS_MMIO_BLTFGCOLOR + 3):
	cirrus_hook_write_gr(s, 0x15, value);
	break;
    case (CIRRUS_MMIO_BLTWIDTH + 0):
	cirrus_hook_write_gr(s, 0x20, value);
	break;
    case (CIRRUS_MMIO_BLTWIDTH + 1):
	cirrus_hook_write_gr(s, 0x21, value);
	break;
    case (CIRRUS_MMIO_BLTHEIGHT + 0):
	cirrus_hook_write_gr(s, 0x22, value);
	break;
    case (CIRRUS_MMIO_BLTHEIGHT + 1):
	cirrus_hook_write_gr(s, 0x23, value);
	break;
    case (CIRRUS_MMIO_BLTDESTPITCH + 0):
	cirrus_hook_write_gr(s, 0x24, value);
	break;
    case (CIRRUS_MMIO_BLTDESTPITCH + 1):
	cirrus_hook_write_gr(s, 0x25, value);
	break;
    case (CIRRUS_MMIO_BLTSRCPITCH + 0):
	cirrus_hook_write_gr(s, 0x26, value);
	break;
    case (CIRRUS_MMIO_BLTSRCPITCH + 1):
	cirrus_hook_write_gr(s, 0x27, value);
	break;
    case (CIRRUS_MMIO_BLTDESTADDR + 0):
	cirrus_hook_write_gr(s, 0x28, value);
	break;
    case (CIRRUS_MMIO_BLTDESTADDR + 1):
	cirrus_hook_write_gr(s, 0x29, value);
	break;
    case (CIRRUS_MMIO_BLTDESTADDR + 2):
	cirrus_hook_write_gr(s, 0x2a, value);
	break;
    case (CIRRUS_MMIO_BLTDESTADDR + 3):
	/* ignored */
	break;
    case (CIRRUS_MMIO_BLTSRCADDR + 0):
	cirrus_hook_write_gr(s, 0x2c, value);
	break;
    case (CIRRUS_MMIO_BLTSRCADDR + 1):
	cirrus_hook_write_gr(s, 0x2d, value);
	break;
    case (CIRRUS_MMIO_BLTSRCADDR + 2):
	cirrus_hook_write_gr(s, 0x2e, value);
	break;
    case CIRRUS_MMIO_BLTWRITEMASK:
	cirrus_hook_write_gr(s, 0x2f, value);
	break;
    case CIRRUS_MMIO_BLTMODE:
	cirrus_hook_write_gr(s, 0x30, value);
	break;
    case CIRRUS_MMIO_BLTROP:
	cirrus_hook_write_gr(s, 0x32, value);
	break;
    case CIRRUS_MMIO_BLTMODEEXT:
	cirrus_hook_write_gr(s, 0x33, value);
	break;
    case (CIRRUS_MMIO_BLTTRANSPARENTCOLOR + 0):
	cirrus_hook_write_gr(s, 0x34, value);
	break;
    case (CIRRUS_MMIO_BLTTRANSPARENTCOLOR + 1):
	cirrus_hook_write_gr(s, 0x35, value);
	break;
    case (CIRRUS_MMIO_BLTTRANSPARENTCOLORMASK + 0):
	cirrus_hook_write_gr(s, 0x38, value);
	break;
    case (CIRRUS_MMIO_BLTTRANSPARENTCOLORMASK + 1):
	cirrus_hook_write_gr(s, 0x39, value);
	break;
    case CIRRUS_MMIO_BLTSTATUS:
	cirrus_hook_write_gr(s, 0x31, value);
	break;
    default:
#ifdef DEBUG_CIRRUS
	printf("cirrus: mmio write - addr 0x%04x val 0x%02x (ignored)\n",
	       address, value);
#endif
	break;
    }
}

/***************************************
 *
 *  write mode 4/5
 *
 * assume TARGET_PAGE_SIZE >= 16
 *
 ***************************************/

static void cirrus_mem_writeb_mode4and5_8bpp(CirrusVGAState * s,
					     unsigned mode,
					     unsigned offset,
					     uint32_t mem_value)
{
    int x;
    unsigned val = mem_value;
    uint8_t *dst;

    dst = s->vga.vram_ptr + (offset &= s->cirrus_addr_mask);
    for (x = 0; x < 8; x++) {
	if (val & 0x80) {
	    *dst = s->cirrus_shadow_gr1;
	} else if (mode == 5) {
	    *dst = s->cirrus_shadow_gr0;
	}
	val <<= 1;
	dst++;
    }
    cpu_physical_memory_set_dirty(s->vga.vram_offset + offset);
    cpu_physical_memory_set_dirty(s->vga.vram_offset + offset + 7);
}

static void cirrus_mem_writeb_mode4and5_16bpp(CirrusVGAState * s,
					      unsigned mode,
					      unsigned offset,
					      uint32_t mem_value)
{
    int x;
    unsigned val = mem_value;
    uint8_t *dst;

    dst = s->vga.vram_ptr + (offset &= s->cirrus_addr_mask);
    for (x = 0; x < 8; x++) {
	if (val & 0x80) {
	    *dst = s->cirrus_shadow_gr1;
	    *(dst + 1) = s->vga.gr[0x11];
	} else if (mode == 5) {
	    *dst = s->cirrus_shadow_gr0;
	    *(dst + 1) = s->vga.gr[0x10];
	}
	val <<= 1;
	dst += 2;
    }
    cpu_physical_memory_set_dirty(s->vga.vram_offset + offset);
    cpu_physical_memory_set_dirty(s->vga.vram_offset + offset + 15);
}

/***************************************
 *
 *  memory access between 0xa0000-0xbffff
 *
 ***************************************/

static uint32_t cirrus_vga_mem_readb(void *opaque, target_phys_addr_t addr)
{
    CirrusVGAState *s = opaque;
    unsigned bank_index;
    unsigned bank_offset;
    uint32_t val;

    if ((s->vga.sr[0x07] & 0x01) == 0) {
	return vga_mem_readb(s, addr);
    }

    addr &= 0x1ffff;

    if (addr < 0x10000) {
	/* XXX handle bitblt */
	/* video memory */
	bank_index = addr >> 15;
	bank_offset = addr & 0x7fff;
	if (bank_offset < s->cirrus_bank_limit[bank_index]) {
	    bank_offset += s->cirrus_bank_base[bank_index];
	    if ((s->vga.gr[0x0B] & 0x14) == 0x14) {
		bank_offset <<= 4;
	    } else if (s->vga.gr[0x0B] & 0x02) {
		bank_offset <<= 3;
	    }
	    bank_offset &= s->cirrus_addr_mask;
	    val = *(s->vga.vram_ptr + bank_offset);
	} else
	    val = 0xff;
    } else if (addr >= 0x18000 && addr < 0x18100) {
	/* memory-mapped I/O */
	val = 0xff;
	if ((s->vga.sr[0x17] & 0x44) == 0x04) {
	    val = cirrus_mmio_blt_read(s, addr & 0xff);
	}
    } else {
	val = 0xff;
#ifdef DEBUG_CIRRUS
	printf("cirrus: mem_readb %06x\n", addr);
#endif
    }
    return val;
}

static uint32_t cirrus_vga_mem_readw(void *opaque, target_phys_addr_t addr)
{
    uint32_t v;
#ifdef TARGET_WORDS_BIGENDIAN
    v = cirrus_vga_mem_readb(opaque, addr) << 8;
    v |= cirrus_vga_mem_readb(opaque, addr + 1);
#else
    v = cirrus_vga_mem_readb(opaque, addr);
    v |= cirrus_vga_mem_readb(opaque, addr + 1) << 8;
#endif
    return v;
}

static uint32_t cirrus_vga_mem_readl(void *opaque, target_phys_addr_t addr)
{
    uint32_t v;
#ifdef TARGET_WORDS_BIGENDIAN
    v = cirrus_vga_mem_readb(opaque, addr) << 24;
    v |= cirrus_vga_mem_readb(opaque, addr + 1) << 16;
    v |= cirrus_vga_mem_readb(opaque, addr + 2) << 8;
    v |= cirrus_vga_mem_readb(opaque, addr + 3);
#else
    v = cirrus_vga_mem_readb(opaque, addr);
    v |= cirrus_vga_mem_readb(opaque, addr + 1) << 8;
    v |= cirrus_vga_mem_readb(opaque, addr + 2) << 16;
    v |= cirrus_vga_mem_readb(opaque, addr + 3) << 24;
#endif
    return v;
}

static void cirrus_vga_mem_writeb(void *opaque, target_phys_addr_t addr,
                                  uint32_t mem_value)
{
    CirrusVGAState *s = opaque;
    unsigned bank_index;
    unsigned bank_offset;
    unsigned mode;

    if ((s->vga.sr[0x07] & 0x01) == 0) {
	vga_mem_writeb(s, addr, mem_value);
        return;
    }

    addr &= 0x1ffff;

    if (addr < 0x10000) {
	if (s->cirrus_srcptr != s->cirrus_srcptr_end) {
	    /* bitblt */
	    *s->cirrus_srcptr++ = (uint8_t) mem_value;
	    if (s->cirrus_srcptr >= s->cirrus_srcptr_end) {
		cirrus_bitblt_cputovideo_next(s);
	    }
	} else {
	    /* video memory */
	    bank_index = addr >> 15;
	    bank_offset = addr & 0x7fff;
	    if (bank_offset < s->cirrus_bank_limit[bank_index]) {
		bank_offset += s->cirrus_bank_base[bank_index];
		if ((s->vga.gr[0x0B] & 0x14) == 0x14) {
		    bank_offset <<= 4;
		} else if (s->vga.gr[0x0B] & 0x02) {
		    bank_offset <<= 3;
		}
		bank_offset &= s->cirrus_addr_mask;
		mode = s->vga.gr[0x05] & 0x7;
		if (mode < 4 || mode > 5 || ((s->vga.gr[0x0B] & 0x4) == 0)) {
		    *(s->vga.vram_ptr + bank_offset) = mem_value;
		    cpu_physical_memory_set_dirty(s->vga.vram_offset +
						  bank_offset);
		} else {
		    if ((s->vga.gr[0x0B] & 0x14) != 0x14) {
			cirrus_mem_writeb_mode4and5_8bpp(s, mode,
							 bank_offset,
							 mem_value);
		    } else {
			cirrus_mem_writeb_mode4and5_16bpp(s, mode,
							  bank_offset,
							  mem_value);
		    }
		}
	    }
	}
    } else if (addr >= 0x18000 && addr < 0x18100) {
	/* memory-mapped I/O */
	if ((s->vga.sr[0x17] & 0x44) == 0x04) {
	    cirrus_mmio_blt_write(s, addr & 0xff, mem_value);
	}
    } else {
#ifdef DEBUG_CIRRUS
	printf("cirrus: mem_writeb %06x value %02x\n", addr, mem_value);
#endif
    }
}

static void cirrus_vga_mem_writew(void *opaque, target_phys_addr_t addr, uint32_t val)
{
#ifdef TARGET_WORDS_BIGENDIAN
    cirrus_vga_mem_writeb(opaque, addr, (val >> 8) & 0xff);
    cirrus_vga_mem_writeb(opaque, addr + 1, val & 0xff);
#else
    cirrus_vga_mem_writeb(opaque, addr, val & 0xff);
    cirrus_vga_mem_writeb(opaque, addr + 1, (val >> 8) & 0xff);
#endif
}

static void cirrus_vga_mem_writel(void *opaque, target_phys_addr_t addr, uint32_t val)
{
#ifdef TARGET_WORDS_BIGENDIAN
    cirrus_vga_mem_writeb(opaque, addr, (val >> 24) & 0xff);
    cirrus_vga_mem_writeb(opaque, addr + 1, (val >> 16) & 0xff);
    cirrus_vga_mem_writeb(opaque, addr + 2, (val >> 8) & 0xff);
    cirrus_vga_mem_writeb(opaque, addr + 3, val & 0xff);
#else
    cirrus_vga_mem_writeb(opaque, addr, val & 0xff);
    cirrus_vga_mem_writeb(opaque, addr + 1, (val >> 8) & 0xff);
    cirrus_vga_mem_writeb(opaque, addr + 2, (val >> 16) & 0xff);
    cirrus_vga_mem_writeb(opaque, addr + 3, (val >> 24) & 0xff);
#endif
}

static CPUReadMemoryFunc *cirrus_vga_mem_read[3] = {
    cirrus_vga_mem_readb,
    cirrus_vga_mem_readw,
    cirrus_vga_mem_readl,
};

static CPUWriteMemoryFunc *cirrus_vga_mem_write[3] = {
    cirrus_vga_mem_writeb,
    cirrus_vga_mem_writew,
    cirrus_vga_mem_writel,
};

/***************************************
 *
 *  hardware cursor
 *
 ***************************************/

static inline void invalidate_cursor1(CirrusVGAState *s)
{
    if (s->last_hw_cursor_size) {
        vga_invalidate_scanlines(&s->vga,
                                 s->last_hw_cursor_y + s->last_hw_cursor_y_start,
                                 s->last_hw_cursor_y + s->last_hw_cursor_y_end);
    }
}

static inline void cirrus_cursor_compute_yrange(CirrusVGAState *s)
{
    const uint8_t *src;
    uint32_t content;
    int y, y_min, y_max;

    src = s->vga.vram_ptr + s->real_vram_size - 16 * 1024;
    if (s->vga.sr[0x12] & CIRRUS_CURSOR_LARGE) {
        src += (s->vga.sr[0x13] & 0x3c) * 256;
        y_min = 64;
        y_max = -1;
        for(y = 0; y < 64; y++) {
            content = ((uint32_t *)src)[0] |
                ((uint32_t *)src)[1] |
                ((uint32_t *)src)[2] |
                ((uint32_t *)src)[3];
            if (content) {
                if (y < y_min)
                    y_min = y;
                if (y > y_max)
                    y_max = y;
            }
            src += 16;
        }
    } else {
        src += (s->vga.sr[0x13] & 0x3f) * 256;
        y_min = 32;
        y_max = -1;
        for(y = 0; y < 32; y++) {
            content = ((uint32_t *)src)[0] |
                ((uint32_t *)(src + 128))[0];
            if (content) {
                if (y < y_min)
                    y_min = y;
                if (y > y_max)
                    y_max = y;
            }
            src += 4;
        }
    }
    if (y_min > y_max) {
        s->last_hw_cursor_y_start = 0;
        s->last_hw_cursor_y_end = 0;
    } else {
        s->last_hw_cursor_y_start = y_min;
        s->last_hw_cursor_y_end = y_max + 1;
    }
}

/* NOTE: we do not currently handle the cursor bitmap change, so we
   update the cursor only if it moves. */
static void cirrus_cursor_invalidate(VGAState *s1)
{
    CirrusVGAState *s = container_of(s1, CirrusVGAState, vga);
    int size;

    if (!(s->vga.sr[0x12] & CIRRUS_CURSOR_SHOW)) {
        size = 0;
    } else {
        if (s->vga.sr[0x12] & CIRRUS_CURSOR_LARGE)
            size = 64;
        else
            size = 32;
    }
    /* invalidate last cursor and new cursor if any change */
    if (s->last_hw_cursor_size != size ||
        s->last_hw_cursor_x != s->hw_cursor_x ||
        s->last_hw_cursor_y != s->hw_cursor_y) {

        invalidate_cursor1(s);

        s->last_hw_cursor_size = size;
        s->last_hw_cursor_x = s->hw_cursor_x;
        s->last_hw_cursor_y = s->hw_cursor_y;
        /* compute the real cursor min and max y */
        cirrus_cursor_compute_yrange(s);
        invalidate_cursor1(s);
    }
}

static void cirrus_cursor_draw_line(VGAState *s1, uint8_t *d1, int scr_y)
{
    CirrusVGAState *s = container_of(s1, CirrusVGAState, vga);
    int w, h, bpp, x1, x2, poffset;
    unsigned int color0, color1;
    const uint8_t *palette, *src;
    uint32_t content;

    if (!(s->vga.sr[0x12] & CIRRUS_CURSOR_SHOW))
        return;
    /* fast test to see if the cursor intersects with the scan line */
    if (s->vga.sr[0x12] & CIRRUS_CURSOR_LARGE) {
        h = 64;
    } else {
        h = 32;
    }
    if (scr_y < s->hw_cursor_y ||
        scr_y >= (s->hw_cursor_y + h))
        return;

    src = s->vga.vram_ptr + s->real_vram_size - 16 * 1024;
    if (s->vga.sr[0x12] & CIRRUS_CURSOR_LARGE) {
        src += (s->vga.sr[0x13] & 0x3c) * 256;
        src += (scr_y - s->hw_cursor_y) * 16;
        poffset = 8;
        content = ((uint32_t *)src)[0] |
            ((uint32_t *)src)[1] |
            ((uint32_t *)src)[2] |
            ((uint32_t *)src)[3];
    } else {
        src += (s->vga.sr[0x13] & 0x3f) * 256;
        src += (scr_y - s->hw_cursor_y) * 4;
        poffset = 128;
        content = ((uint32_t *)src)[0] |
            ((uint32_t *)(src + 128))[0];
    }
    /* if nothing to draw, no need to continue */
    if (!content)
        return;
    w = h;

    x1 = s->hw_cursor_x;
    if (x1 >= s->vga.last_scr_width)
        return;
    x2 = s->hw_cursor_x + w;
    if (x2 > s->vga.last_scr_width)
        x2 = s->vga.last_scr_width;
    w = x2 - x1;
    palette = s->cirrus_hidden_palette;
    color0 = s->vga.rgb_to_pixel(c6_to_8(palette[0x0 * 3]),
                                 c6_to_8(palette[0x0 * 3 + 1]),
                                 c6_to_8(palette[0x0 * 3 + 2]));
    color1 = s->vga.rgb_to_pixel(c6_to_8(palette[0xf * 3]),
                                 c6_to_8(palette[0xf * 3 + 1]),
                                 c6_to_8(palette[0xf * 3 + 2]));
    bpp = ((ds_get_bits_per_pixel(s->vga.ds) + 7) >> 3);
    d1 += x1 * bpp;
    switch(ds_get_bits_per_pixel(s->vga.ds)) {
    default:
        break;
    case 8:
        vga_draw_cursor_line_8(d1, src, poffset, w, color0, color1, 0xff);
        break;
    case 15:
        vga_draw_cursor_line_16(d1, src, poffset, w, color0, color1, 0x7fff);
        break;
    case 16:
        vga_draw_cursor_line_16(d1, src, poffset, w, color0, color1, 0xffff);
        break;
    case 32:
        vga_draw_cursor_line_32(d1, src, poffset, w, color0, color1, 0xffffff);
        break;
    }
}

/***************************************
 *
 *  LFB memory access
 *
 ***************************************/

static uint32_t cirrus_linear_readb(void *opaque, target_phys_addr_t addr)
{
    CirrusVGAState *s = (CirrusVGAState *) opaque;
    uint32_t ret;

    addr &= s->cirrus_addr_mask;

    if (((s->vga.sr[0x17] & 0x44) == 0x44) &&
        ((addr & s->linear_mmio_mask) == s->linear_mmio_mask)) {
	/* memory-mapped I/O */
	ret = cirrus_mmio_blt_read(s, addr & 0xff);
    } else if (0) {
	/* XXX handle bitblt */
	ret = 0xff;
    } else {
	/* video memory */
	if ((s->vga.gr[0x0B] & 0x14) == 0x14) {
	    addr <<= 4;
	} else if (s->vga.gr[0x0B] & 0x02) {
	    addr <<= 3;
	}
	addr &= s->cirrus_addr_mask;
	ret = *(s->vga.vram_ptr + addr);
    }

    return ret;
}

static uint32_t cirrus_linear_readw(void *opaque, target_phys_addr_t addr)
{
    uint32_t v;
#ifdef TARGET_WORDS_BIGENDIAN
    v = cirrus_linear_readb(opaque, addr) << 8;
    v |= cirrus_linear_readb(opaque, addr + 1);
#else
    v = cirrus_linear_readb(opaque, addr);
    v |= cirrus_linear_readb(opaque, addr + 1) << 8;
#endif
    return v;
}

static uint32_t cirrus_linear_readl(void *opaque, target_phys_addr_t addr)
{
    uint32_t v;
#ifdef TARGET_WORDS_BIGENDIAN
    v = cirrus_linear_readb(opaque, addr) << 24;
    v |= cirrus_linear_readb(opaque, addr + 1) << 16;
    v |= cirrus_linear_readb(opaque, addr + 2) << 8;
    v |= cirrus_linear_readb(opaque, addr + 3);
#else
    v = cirrus_linear_readb(opaque, addr);
    v |= cirrus_linear_readb(opaque, addr + 1) << 8;
    v |= cirrus_linear_readb(opaque, addr + 2) << 16;
    v |= cirrus_linear_readb(opaque, addr + 3) << 24;
#endif
    return v;
}

static void cirrus_linear_writeb(void *opaque, target_phys_addr_t addr,
				 uint32_t val)
{
    CirrusVGAState *s = (CirrusVGAState *) opaque;
    unsigned mode;

    addr &= s->cirrus_addr_mask;

    if (((s->vga.sr[0x17] & 0x44) == 0x44) &&
        ((addr & s->linear_mmio_mask) ==  s->linear_mmio_mask)) {
	/* memory-mapped I/O */
	cirrus_mmio_blt_write(s, addr & 0xff, val);
    } else if (s->cirrus_srcptr != s->cirrus_srcptr_end) {
	/* bitblt */
	*s->cirrus_srcptr++ = (uint8_t) val;
	if (s->cirrus_srcptr >= s->cirrus_srcptr_end) {
	    cirrus_bitblt_cputovideo_next(s);
	}
    } else {
	/* video memory */
	if ((s->vga.gr[0x0B] & 0x14) == 0x14) {
	    addr <<= 4;
	} else if (s->vga.gr[0x0B] & 0x02) {
	    addr <<= 3;
	}
	addr &= s->cirrus_addr_mask;

	mode = s->vga.gr[0x05] & 0x7;
	if (mode < 4 || mode > 5 || ((s->vga.gr[0x0B] & 0x4) == 0)) {
	    *(s->vga.vram_ptr + addr) = (uint8_t) val;
	    cpu_physical_memory_set_dirty(s->vga.vram_offset + addr);
	} else {
	    if ((s->vga.gr[0x0B] & 0x14) != 0x14) {
		cirrus_mem_writeb_mode4and5_8bpp(s, mode, addr, val);
	    } else {
		cirrus_mem_writeb_mode4and5_16bpp(s, mode, addr, val);
	    }
	}
    }
}

static void cirrus_linear_writew(void *opaque, target_phys_addr_t addr,
				 uint32_t val)
{
#ifdef TARGET_WORDS_BIGENDIAN
    cirrus_linear_writeb(opaque, addr, (val >> 8) & 0xff);
    cirrus_linear_writeb(opaque, addr + 1, val & 0xff);
#else
    cirrus_linear_writeb(opaque, addr, val & 0xff);
    cirrus_linear_writeb(opaque, addr + 1, (val >> 8) & 0xff);
#endif
}

static void cirrus_linear_writel(void *opaque, target_phys_addr_t addr,
				 uint32_t val)
{
#ifdef TARGET_WORDS_BIGENDIAN
    cirrus_linear_writeb(opaque, addr, (val >> 24) & 0xff);
    cirrus_linear_writeb(opaque, addr + 1, (val >> 16) & 0xff);
    cirrus_linear_writeb(opaque, addr + 2, (val >> 8) & 0xff);
    cirrus_linear_writeb(opaque, addr + 3, val & 0xff);
#else
    cirrus_linear_writeb(opaque, addr, val & 0xff);
    cirrus_linear_writeb(opaque, addr + 1, (val >> 8) & 0xff);
    cirrus_linear_writeb(opaque, addr + 2, (val >> 16) & 0xff);
    cirrus_linear_writeb(opaque, addr + 3, (val >> 24) & 0xff);
#endif
}


static CPUReadMemoryFunc *cirrus_linear_read[3] = {
    cirrus_linear_readb,
    cirrus_linear_readw,
    cirrus_linear_readl,
};

static CPUWriteMemoryFunc *cirrus_linear_write[3] = {
    cirrus_linear_writeb,
    cirrus_linear_writew,
    cirrus_linear_writel,
};

/***************************************
 *
 *  system to screen memory access
 *
 ***************************************/


static uint32_t cirrus_linear_bitblt_readb(void *opaque, target_phys_addr_t addr)
{
    uint32_t ret;

    /* XXX handle bitblt */
    ret = 0xff;
    return ret;
}

static uint32_t cirrus_linear_bitblt_readw(void *opaque, target_phys_addr_t addr)
{
    uint32_t v;
#ifdef TARGET_WORDS_BIGENDIAN
    v = cirrus_linear_bitblt_readb(opaque, addr) << 8;
    v |= cirrus_linear_bitblt_readb(opaque, addr + 1);
#else
    v = cirrus_linear_bitblt_readb(opaque, addr);
    v |= cirrus_linear_bitblt_readb(opaque, addr + 1) << 8;
#endif
    return v;
}

static uint32_t cirrus_linear_bitblt_readl(void *opaque, target_phys_addr_t addr)
{
    uint32_t v;
#ifdef TARGET_WORDS_BIGENDIAN
    v = cirrus_linear_bitblt_readb(opaque, addr) << 24;
    v |= cirrus_linear_bitblt_readb(opaque, addr + 1) << 16;
    v |= cirrus_linear_bitblt_readb(opaque, addr + 2) << 8;
    v |= cirrus_linear_bitblt_readb(opaque, addr + 3);
#else
    v = cirrus_linear_bitblt_readb(opaque, addr);
    v |= cirrus_linear_bitblt_readb(opaque, addr + 1) << 8;
    v |= cirrus_linear_bitblt_readb(opaque, addr + 2) << 16;
    v |= cirrus_linear_bitblt_readb(opaque, addr + 3) << 24;
#endif
    return v;
}

static void cirrus_linear_bitblt_writeb(void *opaque, target_phys_addr_t addr,
				 uint32_t val)
{
    CirrusVGAState *s = (CirrusVGAState *) opaque;

    if (s->cirrus_srcptr != s->cirrus_srcptr_end) {
	/* bitblt */
	*s->cirrus_srcptr++ = (uint8_t) val;
	if (s->cirrus_srcptr >= s->cirrus_srcptr_end) {
	    cirrus_bitblt_cputovideo_next(s);
	}
    }
}

static void cirrus_linear_bitblt_writew(void *opaque, target_phys_addr_t addr,
				 uint32_t val)
{
#ifdef TARGET_WORDS_BIGENDIAN
    cirrus_linear_bitblt_writeb(opaque, addr, (val >> 8) & 0xff);
    cirrus_linear_bitblt_writeb(opaque, addr + 1, val & 0xff);
#else
    cirrus_linear_bitblt_writeb(opaque, addr, val & 0xff);
    cirrus_linear_bitblt_writeb(opaque, addr + 1, (val >> 8) & 0xff);
#endif
}

static void cirrus_linear_bitblt_writel(void *opaque, target_phys_addr_t addr,
				 uint32_t val)
{
#ifdef TARGET_WORDS_BIGENDIAN
    cirrus_linear_bitblt_writeb(opaque, addr, (val >> 24) & 0xff);
    cirrus_linear_bitblt_writeb(opaque, addr + 1, (val >> 16) & 0xff);
    cirrus_linear_bitblt_writeb(opaque, addr + 2, (val >> 8) & 0xff);
    cirrus_linear_bitblt_writeb(opaque, addr + 3, val & 0xff);
#else
    cirrus_linear_bitblt_writeb(opaque, addr, val & 0xff);
    cirrus_linear_bitblt_writeb(opaque, addr + 1, (val >> 8) & 0xff);
    cirrus_linear_bitblt_writeb(opaque, addr + 2, (val >> 16) & 0xff);
    cirrus_linear_bitblt_writeb(opaque, addr + 3, (val >> 24) & 0xff);
#endif
}


static CPUReadMemoryFunc *cirrus_linear_bitblt_read[3] = {
    cirrus_linear_bitblt_readb,
    cirrus_linear_bitblt_readw,
    cirrus_linear_bitblt_readl,
};

static CPUWriteMemoryFunc *cirrus_linear_bitblt_write[3] = {
    cirrus_linear_bitblt_writeb,
    cirrus_linear_bitblt_writew,
    cirrus_linear_bitblt_writel,
};

static void map_linear_vram(CirrusVGAState *s)
{
<<<<<<< HEAD
    vga_dirty_log_stop((VGAState *)s);
    if (!s->map_addr && s->lfb_addr && s->lfb_end) {
        s->map_addr = s->lfb_addr;
        s->map_end = s->lfb_end;
        cpu_register_physical_memory(s->map_addr, s->map_end - s->map_addr, s->vram_offset);
=======
    if (!s->vga.map_addr && s->vga.lfb_addr && s->vga.lfb_end) {
        s->vga.map_addr = s->vga.lfb_addr;
        s->vga.map_end = s->vga.lfb_end;
        cpu_register_physical_memory(s->vga.map_addr, s->vga.map_end - s->vga.map_addr, s->vga.vram_offset);
>>>>>>> 39b6efc8
    }

    if (!s->vga.map_addr)
        return;

<<<<<<< HEAD
#ifndef TARGET_IA64
    s->lfb_vram_mapped = 0;
=======
    s->vga.lfb_vram_mapped = 0;
>>>>>>> 39b6efc8

    cpu_register_physical_memory(isa_mem_base + 0xa0000, 0x8000,
                                (s->vram_offset + s->cirrus_bank_base[0]) | IO_MEM_UNASSIGNED);
    cpu_register_physical_memory(isa_mem_base + 0xa8000, 0x8000,
                                (s->vram_offset + s->cirrus_bank_base[1]) | IO_MEM_UNASSIGNED);
    if (!(s->cirrus_srcptr != s->cirrus_srcptr_end)
        && !((s->vga.sr[0x07] & 0x01) == 0)
        && !((s->vga.gr[0x0B] & 0x14) == 0x14)
        && !(s->vga.gr[0x0B] & 0x02)) {

        vga_dirty_log_stop((VGAState *)s);
        cpu_register_physical_memory(isa_mem_base + 0xa0000, 0x8000,
                                    (s->vga.vram_offset + s->cirrus_bank_base[0]) | IO_MEM_RAM);
        cpu_register_physical_memory(isa_mem_base + 0xa8000, 0x8000,
                                    (s->vga.vram_offset + s->cirrus_bank_base[1]) | IO_MEM_RAM);

        s->vga.lfb_vram_mapped = 1;
    }
    else {
        cpu_register_physical_memory(isa_mem_base + 0xa0000, 0x20000,
                                     s->vga.vga_io_memory);
    }
#endif

    vga_dirty_log_start(&s->vga);
}

static void unmap_linear_vram(CirrusVGAState *s)
{
<<<<<<< HEAD
    vga_dirty_log_stop((VGAState *)s);
    if (s->map_addr && s->lfb_addr && s->lfb_end)
        s->map_addr = s->map_end = 0;

    cpu_register_physical_memory(isa_mem_base + 0xa0000, 0x20000,
                                 s->vga_io_memory);

    vga_dirty_log_start((VGAState *)s);
=======
    if (s->vga.map_addr && s->vga.lfb_addr && s->vga.lfb_end)
        s->vga.map_addr = s->vga.map_end = 0;

    cpu_register_physical_memory(isa_mem_base + 0xa0000, 0x20000,
                                 s->vga.vga_io_memory);
>>>>>>> 39b6efc8
}

/* Compute the memory access functions */
static void cirrus_update_memory_access(CirrusVGAState *s)
{
    unsigned mode;

    if ((s->vga.sr[0x17] & 0x44) == 0x44) {
        goto generic_io;
    } else if (s->cirrus_srcptr != s->cirrus_srcptr_end) {
        goto generic_io;
    } else {
	if ((s->vga.gr[0x0B] & 0x14) == 0x14) {
            goto generic_io;
	} else if (s->vga.gr[0x0B] & 0x02) {
            goto generic_io;
        }

	mode = s->vga.gr[0x05] & 0x7;
	if (mode < 4 || mode > 5 || ((s->vga.gr[0x0B] & 0x4) == 0)) {
            map_linear_vram(s);
        } else {
        generic_io:
            unmap_linear_vram(s);
        }
    }
}


/* I/O ports */

static uint32_t vga_ioport_read(void *opaque, uint32_t addr)
{
    CirrusVGAState *s = opaque;
    int val, index;

    /* check port range access depending on color/monochrome mode */
    if ((addr >= 0x3b0 && addr <= 0x3bf && (s->vga.msr & MSR_COLOR_EMULATION))
	|| (addr >= 0x3d0 && addr <= 0x3df
	    && !(s->vga.msr & MSR_COLOR_EMULATION))) {
	val = 0xff;
    } else {
	switch (addr) {
	case 0x3c0:
	    if (s->vga.ar_flip_flop == 0) {
		val = s->vga.ar_index;
	    } else {
		val = 0;
	    }
	    break;
	case 0x3c1:
	    index = s->vga.ar_index & 0x1f;
	    if (index < 21)
		val = s->vga.ar[index];
	    else
		val = 0;
	    break;
	case 0x3c2:
	    val = s->vga.st00;
	    break;
	case 0x3c4:
	    val = s->vga.sr_index;
	    break;
	case 0x3c5:
	    if (cirrus_hook_read_sr(s, s->vga.sr_index, &val))
		break;
	    val = s->vga.sr[s->vga.sr_index];
#ifdef DEBUG_VGA_REG
	    printf("vga: read SR%x = 0x%02x\n", s->vga.sr_index, val);
#endif
	    break;
	case 0x3c6:
	    cirrus_read_hidden_dac(s, &val);
	    break;
	case 0x3c7:
	    val = s->vga.dac_state;
	    break;
	case 0x3c8:
	    val = s->vga.dac_write_index;
	    s->cirrus_hidden_dac_lockindex = 0;
	    break;
        case 0x3c9:
	    if (cirrus_hook_read_palette(s, &val))
		break;
	    val = s->vga.palette[s->vga.dac_read_index * 3 + s->vga.dac_sub_index];
	    if (++s->vga.dac_sub_index == 3) {
		s->vga.dac_sub_index = 0;
		s->vga.dac_read_index++;
	    }
	    break;
	case 0x3ca:
	    val = s->vga.fcr;
	    break;
	case 0x3cc:
	    val = s->vga.msr;
	    break;
	case 0x3ce:
	    val = s->vga.gr_index;
	    break;
	case 0x3cf:
	    if (cirrus_hook_read_gr(s, s->vga.gr_index, &val))
		break;
	    val = s->vga.gr[s->vga.gr_index];
#ifdef DEBUG_VGA_REG
	    printf("vga: read GR%x = 0x%02x\n", s->vga.gr_index, val);
#endif
	    break;
	case 0x3b4:
	case 0x3d4:
	    val = s->vga.cr_index;
	    break;
	case 0x3b5:
	case 0x3d5:
	    if (cirrus_hook_read_cr(s, s->vga.cr_index, &val))
		break;
	    val = s->vga.cr[s->vga.cr_index];
#ifdef DEBUG_VGA_REG
	    printf("vga: read CR%x = 0x%02x\n", s->vga.cr_index, val);
#endif
	    break;
	case 0x3ba:
	case 0x3da:
	    /* just toggle to fool polling */
	    val = s->vga.st01 = s->vga.retrace(&s->vga);
	    s->vga.ar_flip_flop = 0;
	    break;
	default:
	    val = 0x00;
	    break;
	}
    }
#if defined(DEBUG_VGA)
    printf("VGA: read addr=0x%04x data=0x%02x\n", addr, val);
#endif
    return val;
}

static void vga_ioport_write(void *opaque, uint32_t addr, uint32_t val)
{
    CirrusVGAState *s = opaque;
    int index;

    /* check port range access depending on color/monochrome mode */
    if ((addr >= 0x3b0 && addr <= 0x3bf && (s->vga.msr & MSR_COLOR_EMULATION))
	|| (addr >= 0x3d0 && addr <= 0x3df
	    && !(s->vga.msr & MSR_COLOR_EMULATION)))
	return;

#ifdef DEBUG_VGA
    printf("VGA: write addr=0x%04x data=0x%02x\n", addr, val);
#endif

    switch (addr) {
    case 0x3c0:
	if (s->vga.ar_flip_flop == 0) {
	    val &= 0x3f;
	    s->vga.ar_index = val;
	} else {
	    index = s->vga.ar_index & 0x1f;
	    switch (index) {
	    case 0x00 ... 0x0f:
		s->vga.ar[index] = val & 0x3f;
		break;
	    case 0x10:
		s->vga.ar[index] = val & ~0x10;
		break;
	    case 0x11:
		s->vga.ar[index] = val;
		break;
	    case 0x12:
		s->vga.ar[index] = val & ~0xc0;
		break;
	    case 0x13:
		s->vga.ar[index] = val & ~0xf0;
		break;
	    case 0x14:
		s->vga.ar[index] = val & ~0xf0;
		break;
	    default:
		break;
	    }
	}
	s->vga.ar_flip_flop ^= 1;
	break;
    case 0x3c2:
	s->vga.msr = val & ~0x10;
	s->vga.update_retrace_info(&s->vga);
	break;
    case 0x3c4:
	s->vga.sr_index = val;
	break;
    case 0x3c5:
	if (cirrus_hook_write_sr(s, s->vga.sr_index, val))
	    break;
#ifdef DEBUG_VGA_REG
	printf("vga: write SR%x = 0x%02x\n", s->vga.sr_index, val);
#endif
	s->vga.sr[s->vga.sr_index] = val & sr_mask[s->vga.sr_index];
	if (s->vga.sr_index == 1) s->vga.update_retrace_info(&s->vga);
	break;
    case 0x3c6:
	cirrus_write_hidden_dac(s, val);
	break;
    case 0x3c7:
	s->vga.dac_read_index = val;
	s->vga.dac_sub_index = 0;
	s->vga.dac_state = 3;
	break;
    case 0x3c8:
	s->vga.dac_write_index = val;
	s->vga.dac_sub_index = 0;
	s->vga.dac_state = 0;
	break;
    case 0x3c9:
	if (cirrus_hook_write_palette(s, val))
	    break;
	s->vga.dac_cache[s->vga.dac_sub_index] = val;
	if (++s->vga.dac_sub_index == 3) {
	    memcpy(&s->vga.palette[s->vga.dac_write_index * 3], s->vga.dac_cache, 3);
	    s->vga.dac_sub_index = 0;
	    s->vga.dac_write_index++;
	}
	break;
    case 0x3ce:
	s->vga.gr_index = val;
	break;
    case 0x3cf:
	if (cirrus_hook_write_gr(s, s->vga.gr_index, val))
	    break;
#ifdef DEBUG_VGA_REG
	printf("vga: write GR%x = 0x%02x\n", s->vga.gr_index, val);
#endif
	s->vga.gr[s->vga.gr_index] = val & gr_mask[s->vga.gr_index];
	break;
    case 0x3b4:
    case 0x3d4:
	s->vga.cr_index = val;
	break;
    case 0x3b5:
    case 0x3d5:
	if (cirrus_hook_write_cr(s, s->vga.cr_index, val))
	    break;
#ifdef DEBUG_VGA_REG
	printf("vga: write CR%x = 0x%02x\n", s->vga.cr_index, val);
#endif
	/* handle CR0-7 protection */
	if ((s->vga.cr[0x11] & 0x80) && s->vga.cr_index <= 7) {
	    /* can always write bit 4 of CR7 */
	    if (s->vga.cr_index == 7)
		s->vga.cr[7] = (s->vga.cr[7] & ~0x10) | (val & 0x10);
	    return;
	}
	switch (s->vga.cr_index) {
	case 0x01:		/* horizontal display end */
	case 0x07:
	case 0x09:
	case 0x0c:
	case 0x0d:
	case 0x12:		/* vertical display end */
	    s->vga.cr[s->vga.cr_index] = val;
	    break;

	default:
	    s->vga.cr[s->vga.cr_index] = val;
	    break;
	}

	switch(s->vga.cr_index) {
	case 0x00:
	case 0x04:
	case 0x05:
	case 0x06:
	case 0x07:
	case 0x11:
	case 0x17:
	    s->vga.update_retrace_info(&s->vga);
	    break;
	}
	break;
    case 0x3ba:
    case 0x3da:
	s->vga.fcr = val & 0x10;
	break;
    }
}

/***************************************
 *
 *  memory-mapped I/O access
 *
 ***************************************/

static uint32_t cirrus_mmio_readb(void *opaque, target_phys_addr_t addr)
{
    CirrusVGAState *s = (CirrusVGAState *) opaque;

    addr &= CIRRUS_PNPMMIO_SIZE - 1;

    if (addr >= 0x100) {
        return cirrus_mmio_blt_read(s, addr - 0x100);
    } else {
        return vga_ioport_read(s, addr + 0x3c0);
    }
}

static uint32_t cirrus_mmio_readw(void *opaque, target_phys_addr_t addr)
{
    uint32_t v;
#ifdef TARGET_WORDS_BIGENDIAN
    v = cirrus_mmio_readb(opaque, addr) << 8;
    v |= cirrus_mmio_readb(opaque, addr + 1);
#else
    v = cirrus_mmio_readb(opaque, addr);
    v |= cirrus_mmio_readb(opaque, addr + 1) << 8;
#endif
    return v;
}

static uint32_t cirrus_mmio_readl(void *opaque, target_phys_addr_t addr)
{
    uint32_t v;
#ifdef TARGET_WORDS_BIGENDIAN
    v = cirrus_mmio_readb(opaque, addr) << 24;
    v |= cirrus_mmio_readb(opaque, addr + 1) << 16;
    v |= cirrus_mmio_readb(opaque, addr + 2) << 8;
    v |= cirrus_mmio_readb(opaque, addr + 3);
#else
    v = cirrus_mmio_readb(opaque, addr);
    v |= cirrus_mmio_readb(opaque, addr + 1) << 8;
    v |= cirrus_mmio_readb(opaque, addr + 2) << 16;
    v |= cirrus_mmio_readb(opaque, addr + 3) << 24;
#endif
    return v;
}

static void cirrus_mmio_writeb(void *opaque, target_phys_addr_t addr,
			       uint32_t val)
{
    CirrusVGAState *s = (CirrusVGAState *) opaque;

    addr &= CIRRUS_PNPMMIO_SIZE - 1;

    if (addr >= 0x100) {
	cirrus_mmio_blt_write(s, addr - 0x100, val);
    } else {
        vga_ioport_write(s, addr + 0x3c0, val);
    }
}

static void cirrus_mmio_writew(void *opaque, target_phys_addr_t addr,
			       uint32_t val)
{
#ifdef TARGET_WORDS_BIGENDIAN
    cirrus_mmio_writeb(opaque, addr, (val >> 8) & 0xff);
    cirrus_mmio_writeb(opaque, addr + 1, val & 0xff);
#else
    cirrus_mmio_writeb(opaque, addr, val & 0xff);
    cirrus_mmio_writeb(opaque, addr + 1, (val >> 8) & 0xff);
#endif
}

static void cirrus_mmio_writel(void *opaque, target_phys_addr_t addr,
			       uint32_t val)
{
#ifdef TARGET_WORDS_BIGENDIAN
    cirrus_mmio_writeb(opaque, addr, (val >> 24) & 0xff);
    cirrus_mmio_writeb(opaque, addr + 1, (val >> 16) & 0xff);
    cirrus_mmio_writeb(opaque, addr + 2, (val >> 8) & 0xff);
    cirrus_mmio_writeb(opaque, addr + 3, val & 0xff);
#else
    cirrus_mmio_writeb(opaque, addr, val & 0xff);
    cirrus_mmio_writeb(opaque, addr + 1, (val >> 8) & 0xff);
    cirrus_mmio_writeb(opaque, addr + 2, (val >> 16) & 0xff);
    cirrus_mmio_writeb(opaque, addr + 3, (val >> 24) & 0xff);
#endif
}


static CPUReadMemoryFunc *cirrus_mmio_read[3] = {
    cirrus_mmio_readb,
    cirrus_mmio_readw,
    cirrus_mmio_readl,
};

static CPUWriteMemoryFunc *cirrus_mmio_write[3] = {
    cirrus_mmio_writeb,
    cirrus_mmio_writew,
    cirrus_mmio_writel,
};

/* load/save state */

static void cirrus_vga_save(QEMUFile *f, void *opaque)
{
    CirrusVGAState *s = opaque;

    if (s->vga.pci_dev)
        pci_device_save(s->vga.pci_dev, f);

    qemu_put_be32s(f, &s->vga.latch);
    qemu_put_8s(f, &s->vga.sr_index);
    qemu_put_buffer(f, s->vga.sr, 256);
    qemu_put_8s(f, &s->vga.gr_index);
    qemu_put_8s(f, &s->cirrus_shadow_gr0);
    qemu_put_8s(f, &s->cirrus_shadow_gr1);
    qemu_put_buffer(f, s->vga.gr + 2, 254);
    qemu_put_8s(f, &s->vga.ar_index);
    qemu_put_buffer(f, s->vga.ar, 21);
    qemu_put_be32(f, s->vga.ar_flip_flop);
    qemu_put_8s(f, &s->vga.cr_index);
    qemu_put_buffer(f, s->vga.cr, 256);
    qemu_put_8s(f, &s->vga.msr);
    qemu_put_8s(f, &s->vga.fcr);
    qemu_put_8s(f, &s->vga.st00);
    qemu_put_8s(f, &s->vga.st01);

    qemu_put_8s(f, &s->vga.dac_state);
    qemu_put_8s(f, &s->vga.dac_sub_index);
    qemu_put_8s(f, &s->vga.dac_read_index);
    qemu_put_8s(f, &s->vga.dac_write_index);
    qemu_put_buffer(f, s->vga.dac_cache, 3);
    qemu_put_buffer(f, s->vga.palette, 768);

    qemu_put_be32(f, s->vga.bank_offset);

    qemu_put_8s(f, &s->cirrus_hidden_dac_lockindex);
    qemu_put_8s(f, &s->cirrus_hidden_dac_data);

    qemu_put_be32s(f, &s->hw_cursor_x);
    qemu_put_be32s(f, &s->hw_cursor_y);
    /* XXX: we do not save the bitblt state - we assume we do not save
       the state when the blitter is active */
}

static int cirrus_vga_load(QEMUFile *f, void *opaque, int version_id)
{
    CirrusVGAState *s = opaque;
    int ret;

    if (version_id > 2)
        return -EINVAL;

    if (s->vga.pci_dev && version_id >= 2) {
        ret = pci_device_load(s->vga.pci_dev, f);
        if (ret < 0)
            return ret;
    }

    qemu_get_be32s(f, &s->vga.latch);
    qemu_get_8s(f, &s->vga.sr_index);
    qemu_get_buffer(f, s->vga.sr, 256);
    qemu_get_8s(f, &s->vga.gr_index);
    qemu_get_8s(f, &s->cirrus_shadow_gr0);
    qemu_get_8s(f, &s->cirrus_shadow_gr1);
    s->vga.gr[0x00] = s->cirrus_shadow_gr0 & 0x0f;
    s->vga.gr[0x01] = s->cirrus_shadow_gr1 & 0x0f;
    qemu_get_buffer(f, s->vga.gr + 2, 254);
    qemu_get_8s(f, &s->vga.ar_index);
    qemu_get_buffer(f, s->vga.ar, 21);
    s->vga.ar_flip_flop=qemu_get_be32(f);
    qemu_get_8s(f, &s->vga.cr_index);
    qemu_get_buffer(f, s->vga.cr, 256);
    qemu_get_8s(f, &s->vga.msr);
    qemu_get_8s(f, &s->vga.fcr);
    qemu_get_8s(f, &s->vga.st00);
    qemu_get_8s(f, &s->vga.st01);

    qemu_get_8s(f, &s->vga.dac_state);
    qemu_get_8s(f, &s->vga.dac_sub_index);
    qemu_get_8s(f, &s->vga.dac_read_index);
    qemu_get_8s(f, &s->vga.dac_write_index);
    qemu_get_buffer(f, s->vga.dac_cache, 3);
    qemu_get_buffer(f, s->vga.palette, 768);

    s->vga.bank_offset = qemu_get_be32(f);

    qemu_get_8s(f, &s->cirrus_hidden_dac_lockindex);
    qemu_get_8s(f, &s->cirrus_hidden_dac_data);

    qemu_get_be32s(f, &s->hw_cursor_x);
    qemu_get_be32s(f, &s->hw_cursor_y);

    cirrus_update_memory_access(s);
    /* force refresh */
    s->vga.graphic_mode = -1;
    cirrus_update_bank_ptr(s, 0);
    cirrus_update_bank_ptr(s, 1);
    return 0;
}

/***************************************
 *
 *  initialize
 *
 ***************************************/

static void cirrus_reset(void *opaque)
{
    CirrusVGAState *s = opaque;

    vga_reset(s);
    unmap_linear_vram(s);
    s->vga.sr[0x06] = 0x0f;
    if (s->device_id == CIRRUS_ID_CLGD5446) {
        /* 4MB 64 bit memory config, always PCI */
        s->vga.sr[0x1F] = 0x2d;		// MemClock
        s->vga.gr[0x18] = 0x0f;             // fastest memory configuration
        s->vga.sr[0x0f] = 0x98;
        s->vga.sr[0x17] = 0x20;
        s->vga.sr[0x15] = 0x04; /* memory size, 3=2MB, 4=4MB */
    } else {
        s->vga.sr[0x1F] = 0x22;		// MemClock
        s->vga.sr[0x0F] = CIRRUS_MEMSIZE_2M;
        s->vga.sr[0x17] = s->bustype;
        s->vga.sr[0x15] = 0x03; /* memory size, 3=2MB, 4=4MB */
    }
    s->vga.cr[0x27] = s->device_id;

    /* Win2K seems to assume that the pattern buffer is at 0xff
       initially ! */
    memset(s->vga.vram_ptr, 0xff, s->real_vram_size);

    s->cirrus_hidden_dac_lockindex = 5;
    s->cirrus_hidden_dac_data = 0;
}

static void cirrus_init_common(CirrusVGAState * s, int device_id, int is_pci)
{
    int i;
    static int inited;

    if (!inited) {
        inited = 1;
        for(i = 0;i < 256; i++)
            rop_to_index[i] = CIRRUS_ROP_NOP_INDEX; /* nop rop */
        rop_to_index[CIRRUS_ROP_0] = 0;
        rop_to_index[CIRRUS_ROP_SRC_AND_DST] = 1;
        rop_to_index[CIRRUS_ROP_NOP] = 2;
        rop_to_index[CIRRUS_ROP_SRC_AND_NOTDST] = 3;
        rop_to_index[CIRRUS_ROP_NOTDST] = 4;
        rop_to_index[CIRRUS_ROP_SRC] = 5;
        rop_to_index[CIRRUS_ROP_1] = 6;
        rop_to_index[CIRRUS_ROP_NOTSRC_AND_DST] = 7;
        rop_to_index[CIRRUS_ROP_SRC_XOR_DST] = 8;
        rop_to_index[CIRRUS_ROP_SRC_OR_DST] = 9;
        rop_to_index[CIRRUS_ROP_NOTSRC_OR_NOTDST] = 10;
        rop_to_index[CIRRUS_ROP_SRC_NOTXOR_DST] = 11;
        rop_to_index[CIRRUS_ROP_SRC_OR_NOTDST] = 12;
        rop_to_index[CIRRUS_ROP_NOTSRC] = 13;
        rop_to_index[CIRRUS_ROP_NOTSRC_OR_DST] = 14;
        rop_to_index[CIRRUS_ROP_NOTSRC_AND_NOTDST] = 15;
        s->device_id = device_id;
        if (is_pci)
            s->bustype = CIRRUS_BUSTYPE_PCI;
        else
            s->bustype = CIRRUS_BUSTYPE_ISA;
    }

    register_ioport_write(0x3c0, 16, 1, vga_ioport_write, s);

    register_ioport_write(0x3b4, 2, 1, vga_ioport_write, s);
    register_ioport_write(0x3d4, 2, 1, vga_ioport_write, s);
    register_ioport_write(0x3ba, 1, 1, vga_ioport_write, s);
    register_ioport_write(0x3da, 1, 1, vga_ioport_write, s);

    register_ioport_read(0x3c0, 16, 1, vga_ioport_read, s);

    register_ioport_read(0x3b4, 2, 1, vga_ioport_read, s);
    register_ioport_read(0x3d4, 2, 1, vga_ioport_read, s);
    register_ioport_read(0x3ba, 1, 1, vga_ioport_read, s);
    register_ioport_read(0x3da, 1, 1, vga_ioport_read, s);

    s->vga.vga_io_memory = cpu_register_io_memory(0, cirrus_vga_mem_read,
                                                  cirrus_vga_mem_write, s);
    cpu_register_physical_memory(isa_mem_base + 0x000a0000, 0x20000,
                                 s->vga.vga_io_memory);
    qemu_register_coalesced_mmio(isa_mem_base + 0x000a0000, 0x20000);

    /* I/O handler for LFB */
    s->cirrus_linear_io_addr =
        cpu_register_io_memory(0, cirrus_linear_read, cirrus_linear_write, s);

    /* I/O handler for LFB */
    s->cirrus_linear_bitblt_io_addr =
        cpu_register_io_memory(0, cirrus_linear_bitblt_read,
                               cirrus_linear_bitblt_write, s);

    /* I/O handler for memory-mapped I/O */
    s->cirrus_mmio_io_addr =
        cpu_register_io_memory(0, cirrus_mmio_read, cirrus_mmio_write, s);

    s->real_vram_size =
        (s->device_id == CIRRUS_ID_CLGD5446) ? 4096 * 1024 : 2048 * 1024;

    /* XXX: s->vga.vram_size must be a power of two */
    s->cirrus_addr_mask = s->real_vram_size - 1;
    s->linear_mmio_mask = s->real_vram_size - 256;

    s->vga.get_bpp = cirrus_get_bpp;
    s->vga.get_offsets = cirrus_get_offsets;
    s->vga.get_resolution = cirrus_get_resolution;
    s->vga.cursor_invalidate = cirrus_cursor_invalidate;
    s->vga.cursor_draw_line = cirrus_cursor_draw_line;

    qemu_register_reset(cirrus_reset, s);
    cirrus_reset(s);
    register_savevm("cirrus_vga", 0, 2, cirrus_vga_save, cirrus_vga_load, s);
}

/***************************************
 *
 *  ISA bus support
 *
 ***************************************/

void isa_cirrus_vga_init(int vga_ram_size)
{
    CirrusVGAState *s;

    s = qemu_mallocz(sizeof(CirrusVGAState));

    vga_common_init(&s->vga, vga_ram_size);
    cirrus_init_common(s, CIRRUS_ID_CLGD5430, 0);
    s->vga.ds = graphic_console_init(s->vga.update, s->vga.invalidate,
                                     s->vga.screen_dump, s->vga.text_update,
                                     &s->vga);
    /* XXX ISA-LFB support */
}

/***************************************
 *
 *  PCI bus support
 *
 ***************************************/

static void cirrus_pci_lfb_map(PCIDevice *d, int region_num,
			       uint32_t addr, uint32_t size, int type)
{
    CirrusVGAState *s = &((PCICirrusVGAState *)d)->cirrus_vga;

    vga_dirty_log_stop((VGAState *)s);

    /* XXX: add byte swapping apertures */
    cpu_register_physical_memory(addr, s->vga.vram_size,
				 s->cirrus_linear_io_addr);
    cpu_register_physical_memory(addr + 0x1000000, 0x400000,
				 s->cirrus_linear_bitblt_io_addr);

    s->vga.map_addr = s->vga.map_end = 0;
    s->vga.lfb_addr = addr & TARGET_PAGE_MASK;
    s->vga.lfb_end = ((addr + VGA_RAM_SIZE) + TARGET_PAGE_SIZE - 1) & TARGET_PAGE_MASK;
    /* account for overflow */
    if (s->vga.lfb_end < addr + VGA_RAM_SIZE)
        s->vga.lfb_end = addr + VGA_RAM_SIZE;

    vga_dirty_log_start(&s->vga);
}

static void cirrus_pci_mmio_map(PCIDevice *d, int region_num,
				uint32_t addr, uint32_t size, int type)
{
    CirrusVGAState *s = &((PCICirrusVGAState *)d)->cirrus_vga;

    cpu_register_physical_memory(addr, CIRRUS_PNPMMIO_SIZE,
				 s->cirrus_mmio_io_addr);
}

static void pci_cirrus_write_config(PCIDevice *d,
                                    uint32_t address, uint32_t val, int len)
{
    PCICirrusVGAState *pvs = container_of(d, PCICirrusVGAState, dev);
    CirrusVGAState *s = &pvs->cirrus_vga;

    vga_dirty_log_stop((VGAState *)s);

    pci_default_write_config(d, address, val, len);
    if (s->vga.map_addr && pvs->dev.io_regions[0].addr == -1)
        s->vga.map_addr = 0;
    cirrus_update_memory_access(s);

    vga_dirty_log_start((VGAState *)s);
}

void pci_cirrus_vga_init(PCIBus *bus, int vga_ram_size)
{
    PCICirrusVGAState *d;
    uint8_t *pci_conf;
    CirrusVGAState *s;
    int device_id;

    device_id = CIRRUS_ID_CLGD5446;

    /* setup PCI configuration registers */
    d = (PCICirrusVGAState *)pci_register_device(bus, "Cirrus VGA",
                                                 sizeof(PCICirrusVGAState),
                                                 -1, NULL, pci_cirrus_write_config);
    pci_conf = d->dev.config;
    pci_config_set_vendor_id(pci_conf, PCI_VENDOR_ID_CIRRUS);
    pci_config_set_device_id(pci_conf, device_id);
    pci_conf[0x04] = PCI_COMMAND_IOACCESS | PCI_COMMAND_MEMACCESS;
    pci_config_set_class(pci_conf, PCI_CLASS_DISPLAY_VGA);
    pci_conf[PCI_HEADER_TYPE] = PCI_HEADER_TYPE_NORMAL;

    /* setup VGA */
    s = &d->cirrus_vga;
    vga_common_init(&s->vga, vga_ram_size);
    cirrus_init_common(s, device_id, 1);

    s->vga.ds = graphic_console_init(s->vga.update, s->vga.invalidate,
                                     s->vga.screen_dump, s->vga.text_update,
                                     &s->vga);

    s->vga.pci_dev = (PCIDevice *)d;

    /* setup memory space */
    /* memory #0 LFB */
    /* memory #1 memory-mapped I/O */
    /* XXX: s->vga.vram_size must be a power of two */
    pci_register_io_region((PCIDevice *)d, 0, 0x2000000,
			   PCI_ADDRESS_SPACE_MEM_PREFETCH, cirrus_pci_lfb_map);
    if (device_id == CIRRUS_ID_CLGD5446) {
        pci_register_io_region((PCIDevice *)d, 1, CIRRUS_PNPMMIO_SIZE,
                               PCI_ADDRESS_SPACE_MEM, cirrus_pci_mmio_map);
    }
    /* XXX: ROM BIOS */
}<|MERGE_RESOLUTION|>--- conflicted
+++ resolved
@@ -2587,34 +2587,23 @@
 
 static void map_linear_vram(CirrusVGAState *s)
 {
-<<<<<<< HEAD
-    vga_dirty_log_stop((VGAState *)s);
-    if (!s->map_addr && s->lfb_addr && s->lfb_end) {
-        s->map_addr = s->lfb_addr;
-        s->map_end = s->lfb_end;
-        cpu_register_physical_memory(s->map_addr, s->map_end - s->map_addr, s->vram_offset);
-=======
+    vga_dirty_log_stop(&s->vga);
     if (!s->vga.map_addr && s->vga.lfb_addr && s->vga.lfb_end) {
         s->vga.map_addr = s->vga.lfb_addr;
         s->vga.map_end = s->vga.lfb_end;
         cpu_register_physical_memory(s->vga.map_addr, s->vga.map_end - s->vga.map_addr, s->vga.vram_offset);
->>>>>>> 39b6efc8
     }
 
     if (!s->vga.map_addr)
         return;
 
-<<<<<<< HEAD
 #ifndef TARGET_IA64
-    s->lfb_vram_mapped = 0;
-=======
     s->vga.lfb_vram_mapped = 0;
->>>>>>> 39b6efc8
 
     cpu_register_physical_memory(isa_mem_base + 0xa0000, 0x8000,
-                                (s->vram_offset + s->cirrus_bank_base[0]) | IO_MEM_UNASSIGNED);
+                                (s->vga.vram_offset + s->cirrus_bank_base[0]) | IO_MEM_UNASSIGNED);
     cpu_register_physical_memory(isa_mem_base + 0xa8000, 0x8000,
-                                (s->vram_offset + s->cirrus_bank_base[1]) | IO_MEM_UNASSIGNED);
+                                (s->vga.vram_offset + s->cirrus_bank_base[1]) | IO_MEM_UNASSIGNED);
     if (!(s->cirrus_srcptr != s->cirrus_srcptr_end)
         && !((s->vga.sr[0x07] & 0x01) == 0)
         && !((s->vga.gr[0x0B] & 0x14) == 0x14)
@@ -2639,22 +2628,14 @@
 
 static void unmap_linear_vram(CirrusVGAState *s)
 {
-<<<<<<< HEAD
-    vga_dirty_log_stop((VGAState *)s);
-    if (s->map_addr && s->lfb_addr && s->lfb_end)
-        s->map_addr = s->map_end = 0;
-
-    cpu_register_physical_memory(isa_mem_base + 0xa0000, 0x20000,
-                                 s->vga_io_memory);
-
-    vga_dirty_log_start((VGAState *)s);
-=======
+    vga_dirty_log_stop(&s->vga);
     if (s->vga.map_addr && s->vga.lfb_addr && s->vga.lfb_end)
         s->vga.map_addr = s->vga.map_end = 0;
 
     cpu_register_physical_memory(isa_mem_base + 0xa0000, 0x20000,
                                  s->vga.vga_io_memory);
->>>>>>> 39b6efc8
+
+    vga_dirty_log_start(&s->vga);
 }
 
 /* Compute the memory access functions */
