--- conflicted
+++ resolved
@@ -225,7 +225,6 @@
                             pcibus_t size, int type,
                             PCIMapIORegionFunc *map_func);
 
-<<<<<<< HEAD
 void pci_map_option_rom(PCIDevice *pdev, int region_num, pcibus_t addr,
                         pcibus_t size, int type);
 
@@ -237,13 +236,8 @@
 
 int pci_map_irq(PCIDevice *pci_dev, int pin);
 
-int pci_add_capability(PCIDevice *pci_dev, uint8_t cap_id, uint8_t cap_size);
-int pci_add_capability_at_offset(PCIDevice *pci_dev, uint8_t cap_id,
-                                 uint8_t cap_offset, uint8_t cap_size);
-=======
 int pci_add_capability(PCIDevice *pdev, uint8_t cap_id,
                        uint8_t offset, uint8_t size);
->>>>>>> ca77089d
 
 void pci_del_capability(PCIDevice *pci_dev, uint8_t cap_id, uint8_t cap_size);
 
