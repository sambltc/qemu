--- conflicted
+++ resolved
@@ -271,7 +271,7 @@
     /* Location of option rom */
     char *romfile;
     ram_addr_t rom_offset;
-<<<<<<< HEAD
+    uint32_t rom_bar;
 
     /* How much space does an MSIX table need. */
     /* The spec requires giving the table structure
@@ -289,9 +289,6 @@
         PCICapConfigReadFunc *config_read;
         PCICapConfigWriteFunc *config_write;
     } cap;
-=======
-    uint32_t rom_bar;
->>>>>>> e389e937
 };
 
 PCIDevice *pci_register_device(PCIBus *bus, const char *name,
