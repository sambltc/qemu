/*
 * MSI-X device support
 *
 * This module includes support for MSI-X in pci devices.
 *
 * Author: Michael S. Tsirkin <mst@redhat.com>
 *
 *  Copyright (c) 2009, Red Hat Inc, Michael S. Tsirkin (mst@redhat.com)
 *
 * This work is licensed under the terms of the GNU GPL, version 2.  See
 * the COPYING file in the top-level directory.
 *
 * Contributions after 2012-01-13 are licensed under the terms of the
 * GNU GPL, version 2 or (at your option) any later version.
 */

#include "hw.h"
#include "msi.h"
#include "msix.h"
#include "pci.h"
#include "range.h"
#include "kvm.h"

#define MSIX_CAP_LENGTH 12

/* MSI enable bit and maskall bit are in byte 1 in FLAGS register */
#define MSIX_CONTROL_OFFSET (PCI_MSIX_FLAGS + 1)
#define MSIX_ENABLE_MASK (PCI_MSIX_FLAGS_ENABLE >> 8)
#define MSIX_MASKALL_MASK (PCI_MSIX_FLAGS_MASKALL >> 8)

/* How much space does an MSIX table need. */
/* The spec requires giving the table structure
 * a 4K aligned region all by itself. */
#define MSIX_PAGE_SIZE 0x1000
/* Reserve second half of the page for pending bits */
#define MSIX_PAGE_PENDING (MSIX_PAGE_SIZE / 2)
#define MSIX_MAX_ENTRIES 32

static MSIMessage msix_get_message(PCIDevice *dev, unsigned vector)
{
    uint8_t *table_entry = dev->msix_table_page + vector * PCI_MSIX_ENTRY_SIZE;
    MSIMessage msg;

    msg.address = pci_get_quad(table_entry + PCI_MSIX_ENTRY_LOWER_ADDR);
    msg.data = pci_get_long(table_entry + PCI_MSIX_ENTRY_DATA);
    return msg;
}

/* KVM specific MSIX helpers */
static void kvm_msix_free(PCIDevice *dev)
{
    int vector, changed = 0;

    for (vector = 0; vector < dev->msix_entries_nr; ++vector) {
        if (dev->msix_entry_used[vector]) {
            kvm_msi_message_del(&dev->msix_irq_entries[vector]);
            changed = 1;
        }
    }
    if (changed) {
        kvm_irqchip_commit_routes(kvm_state);
    }
}

static void kvm_msix_message_from_vector(PCIDevice *dev, unsigned vector,
                                         KVMMsiMessage *kmm)
{
    uint8_t *table_entry = dev->msix_table_page + vector * PCI_MSIX_ENTRY_SIZE;

    kmm->addr_lo = pci_get_long(table_entry + PCI_MSIX_ENTRY_LOWER_ADDR);
    kmm->addr_hi = pci_get_long(table_entry + PCI_MSIX_ENTRY_UPPER_ADDR);
    kmm->data = pci_get_long(table_entry + PCI_MSIX_ENTRY_DATA);
}

static void kvm_msix_update(PCIDevice *dev, int vector,
                            int was_masked, int is_masked)
{
    KVMMsiMessage new_entry, *entry;
    int mask_cleared = was_masked && !is_masked;
    int r;

    /* It is only legal to change an entry when it is masked. Therefore, it is
     * enough to update the routing in kernel when mask is being cleared. */
    if (!mask_cleared) {
        return;
    }
    if (!dev->msix_entry_used[vector]) {
        return;
    }

    entry = dev->msix_irq_entries + vector;
    kvm_msix_message_from_vector(dev, vector, &new_entry);
    r = kvm_msi_message_update(entry, &new_entry);
    if (r < 0) {
        fprintf(stderr, "%s: kvm_update_msix failed: %s\n", __func__,
                strerror(-r));
        exit(1);
    }
    if (r > 0) {
        *entry = new_entry;
        r = kvm_irqchip_commit_routes(kvm_state);
        if (r) {
            fprintf(stderr, "%s: kvm_commit_irq_routes failed: %s\n", __func__,
		    strerror(-r));
            exit(1);
        }
    }
}

static int kvm_msix_vector_add(PCIDevice *dev, unsigned vector)
{
    KVMMsiMessage *kmm = dev->msix_irq_entries + vector;
    int r;

    kvm_msix_message_from_vector(dev, vector, kmm);
    r = kvm_msi_message_add(kmm);
    if (r < 0) {
        fprintf(stderr, "%s: kvm_add_msix failed: %s\n", __func__, strerror(-r));
        return r;
    }

    r = kvm_irqchip_commit_routes(kvm_state);
    if (r < 0) {
        fprintf(stderr, "%s: kvm_commit_irq_routes failed: %s\n", __func__, strerror(-r));
        return r;
    }
    return 0;
}

static void kvm_msix_vector_del(PCIDevice *dev, unsigned vector)
{
    kvm_msi_message_del(&dev->msix_irq_entries[vector]);
    kvm_irqchip_commit_routes(kvm_state);
}

/* Add MSI-X capability to the config space for the device. */
/* Given a bar and its size, add MSI-X table on top of it
 * and fill MSI-X capability in the config space.
 * Original bar size must be a power of 2 or 0.
 * New bar size is returned. */
static int msix_add_config(struct PCIDevice *pdev, unsigned short nentries,
                           unsigned bar_nr, unsigned bar_size)
{
    int config_offset;
    uint8_t *config;
    uint32_t new_size;

    if (nentries < 1 || nentries > PCI_MSIX_FLAGS_QSIZE + 1)
        return -EINVAL;
    if (bar_size > 0x80000000)
        return -ENOSPC;

    /* Add space for MSI-X structures */
    if (!bar_size) {
        new_size = MSIX_PAGE_SIZE;
    } else if (bar_size < MSIX_PAGE_SIZE) {
        bar_size = MSIX_PAGE_SIZE;
        new_size = MSIX_PAGE_SIZE * 2;
    } else {
        new_size = bar_size * 2;
    }

    pdev->msix_bar_size = new_size;
    config_offset = pci_add_capability(pdev, PCI_CAP_ID_MSIX,
                                       0, MSIX_CAP_LENGTH);
    if (config_offset < 0)
        return config_offset;
    config = pdev->config + config_offset;

    pci_set_word(config + PCI_MSIX_FLAGS, nentries - 1);
    /* Table on top of BAR */
    pci_set_long(config + PCI_MSIX_TABLE, bar_size | bar_nr);
    /* Pending bits on top of that */
    pci_set_long(config + PCI_MSIX_PBA, (bar_size + MSIX_PAGE_PENDING) |
                 bar_nr);
    pdev->msix_cap = config_offset;
    /* Make flags bit writable. */
    pdev->wmask[config_offset + MSIX_CONTROL_OFFSET] |= MSIX_ENABLE_MASK |
	    MSIX_MASKALL_MASK;
    pdev->msix_function_masked = true;
    return 0;
}

static uint64_t msix_mmio_read(void *opaque, target_phys_addr_t addr,
                               unsigned size)
{
    PCIDevice *dev = opaque;
    unsigned int offset = addr & (MSIX_PAGE_SIZE - 1) & ~0x3;
    void *page = dev->msix_table_page;

    return pci_get_long(page + offset);
}

static uint8_t msix_pending_mask(int vector)
{
    return 1 << (vector % 8);
}

static uint8_t *msix_pending_byte(PCIDevice *dev, int vector)
{
    return dev->msix_table_page + MSIX_PAGE_PENDING + vector / 8;
}

static int msix_is_pending(PCIDevice *dev, int vector)
{
    return *msix_pending_byte(dev, vector) & msix_pending_mask(vector);
}

static void msix_set_pending(PCIDevice *dev, int vector)
{
    *msix_pending_byte(dev, vector) |= msix_pending_mask(vector);
}

static void msix_clr_pending(PCIDevice *dev, int vector)
{
    *msix_pending_byte(dev, vector) &= ~msix_pending_mask(vector);
}

static bool msix_vector_masked(PCIDevice *dev, int vector, bool fmask)
{
    unsigned offset = vector * PCI_MSIX_ENTRY_SIZE + PCI_MSIX_ENTRY_VECTOR_CTRL;
    return fmask || dev->msix_table_page[offset] & PCI_MSIX_ENTRY_CTRL_MASKBIT;
}

static bool msix_is_masked(PCIDevice *dev, int vector)
{
    return msix_vector_masked(dev, vector, dev->msix_function_masked);
}

static void msix_fire_vector_notifier(PCIDevice *dev,
                                      unsigned int vector, bool is_masked)
{
    MSIMessage msg;
    int ret;

    if (!dev->msix_vector_use_notifier) {
        return;
    }
    if (is_masked) {
        dev->msix_vector_release_notifier(dev, vector);
    } else {
        msg = msix_get_message(dev, vector);
        ret = dev->msix_vector_use_notifier(dev, vector, msg);
        assert(ret >= 0);
    }
}

static void msix_handle_mask_update(PCIDevice *dev, int vector, bool was_masked)
{
    bool is_masked = msix_is_masked(dev, vector);

    if (is_masked == was_masked) {
        return;
    }

<<<<<<< HEAD
    if (dev->msix_mask_notifier) {
        int ret;
        ret = dev->msix_mask_notifier(dev, vector, is_masked);
        assert(ret >= 0);
    }
=======
    msix_fire_vector_notifier(dev, vector, is_masked);
>>>>>>> 7d37d351

    if (!is_masked && msix_is_pending(dev, vector)) {
        msix_clr_pending(dev, vector);
        msix_notify(dev, vector);
    }
}

static void msix_update_function_masked(PCIDevice *dev)
{
    dev->msix_function_masked = !msix_enabled(dev) ||
        (dev->config[dev->msix_cap + MSIX_CONTROL_OFFSET] & MSIX_MASKALL_MASK);
}

/* Handle MSI-X capability config write. */
void msix_write_config(PCIDevice *dev, uint32_t addr,
                       uint32_t val, int len)
{
    unsigned enable_pos = dev->msix_cap + MSIX_CONTROL_OFFSET;
    int vector;
    bool was_masked;

    if (!range_covers_byte(addr, len, enable_pos)) {
        return;
    }

    was_masked = dev->msix_function_masked;
    msix_update_function_masked(dev);

    if (!msix_enabled(dev)) {
        return;
    }

    pci_device_deassert_intx(dev);

    if (dev->msix_function_masked == was_masked) {
        return;
    }

    for (vector = 0; vector < dev->msix_entries_nr; ++vector) {
        msix_handle_mask_update(dev, vector,
                                msix_vector_masked(dev, vector, was_masked));
    }
}

static void msix_mmio_write(void *opaque, target_phys_addr_t addr,
                            uint64_t val, unsigned size)
{
    PCIDevice *dev = opaque;
    unsigned int offset = addr & (MSIX_PAGE_SIZE - 1) & ~0x3;
    int vector = offset / PCI_MSIX_ENTRY_SIZE;
    bool was_masked;

    /* MSI-X page includes a read-only PBA and a writeable Vector Control. */
    if (vector >= dev->msix_entries_nr) {
        return;
    }

    was_masked = msix_is_masked(dev, vector);
    pci_set_long(dev->msix_table_page + offset, val);
    if (kvm_enabled() && kvm_irqchip_in_kernel()) {
        kvm_msix_update(dev, vector, was_masked, msix_is_masked(dev, vector));
    }
    msix_handle_mask_update(dev, vector, was_masked);
}

static const MemoryRegionOps msix_mmio_ops = {
    .read = msix_mmio_read,
    .write = msix_mmio_write,
    .endianness = DEVICE_NATIVE_ENDIAN,
    .valid = {
        .min_access_size = 4,
        .max_access_size = 4,
    },
};

static void msix_mmio_setup(PCIDevice *d, MemoryRegion *bar)
{
    uint8_t *config = d->config + d->msix_cap;
    uint32_t table = pci_get_long(config + PCI_MSIX_TABLE);
    uint32_t offset = table & ~(MSIX_PAGE_SIZE - 1);
    /* TODO: for assigned devices, we'll want to make it possible to map
     * pending bits separately in case they are in a separate bar. */

    memory_region_add_subregion(bar, offset, &d->msix_mmio);
}

static void msix_mask_all(struct PCIDevice *dev, unsigned nentries)
{
    int vector;

    for (vector = 0; vector < nentries; ++vector) {
        unsigned offset =
            vector * PCI_MSIX_ENTRY_SIZE + PCI_MSIX_ENTRY_VECTOR_CTRL;
        bool was_masked = msix_is_masked(dev, vector);

        dev->msix_table_page[offset] |= PCI_MSIX_ENTRY_CTRL_MASKBIT;
        msix_handle_mask_update(dev, vector, was_masked);
    }
}

/* Initialize the MSI-X structures. Note: if MSI-X is supported, BAR size is
 * modified, it should be retrieved with msix_bar_size. */
int msix_init(struct PCIDevice *dev, unsigned short nentries,
              MemoryRegion *bar,
              unsigned bar_nr, unsigned bar_size)
{
    int ret;

    /* Nothing to do if MSI is not supported by interrupt controller */
    if (!msi_supported) {
        return -ENOTSUP;
    }
    if (nentries > MSIX_MAX_ENTRIES)
        return -EINVAL;

    dev->msix_mask_notifier = NULL;
    dev->msix_entry_used = g_malloc0(MSIX_MAX_ENTRIES *
                                        sizeof *dev->msix_entry_used);

    dev->msix_table_page = g_malloc0(MSIX_PAGE_SIZE);
    msix_mask_all(dev, nentries);

    memory_region_init_io(&dev->msix_mmio, &msix_mmio_ops, dev,
                          "msix", MSIX_PAGE_SIZE);

    dev->msix_entries_nr = nentries;
    ret = msix_add_config(dev, nentries, bar_nr, bar_size);
    if (ret)
        goto err_config;

    if (kvm_enabled() && kvm_irqchip_in_kernel()) {
        dev->msix_irq_entries = g_malloc(nentries *
                                         sizeof *dev->msix_irq_entries);
    }

    dev->cap_present |= QEMU_PCI_CAP_MSIX;
    msix_mmio_setup(dev, bar);
    return 0;

err_config:
    dev->msix_entries_nr = 0;
    memory_region_destroy(&dev->msix_mmio);
    g_free(dev->msix_table_page);
    dev->msix_table_page = NULL;
    g_free(dev->msix_entry_used);
    dev->msix_entry_used = NULL;
    return ret;
}

static void msix_free_irq_entries(PCIDevice *dev)
{
    int vector;

    if (kvm_enabled() && kvm_irqchip_in_kernel()) {
        kvm_msix_free(dev);
    }

    for (vector = 0; vector < dev->msix_entries_nr; ++vector) {
        dev->msix_entry_used[vector] = 0;
        msix_clr_pending(dev, vector);
    }
}

/* Clean up resources for the device. */
int msix_uninit(PCIDevice *dev, MemoryRegion *bar)
{
    if (!(dev->cap_present & QEMU_PCI_CAP_MSIX))
        return 0;
    pci_del_capability(dev, PCI_CAP_ID_MSIX, MSIX_CAP_LENGTH);
    dev->msix_cap = 0;
    msix_free_irq_entries(dev);
    dev->msix_entries_nr = 0;
    memory_region_del_subregion(bar, &dev->msix_mmio);
    memory_region_destroy(&dev->msix_mmio);
    g_free(dev->msix_table_page);
    dev->msix_table_page = NULL;
    g_free(dev->msix_entry_used);
    dev->msix_entry_used = NULL;
    g_free(dev->msix_irq_entries);
    dev->msix_irq_entries = NULL;
    dev->cap_present &= ~QEMU_PCI_CAP_MSIX;
    return 0;
}

void msix_save(PCIDevice *dev, QEMUFile *f)
{
    unsigned n = dev->msix_entries_nr;

    if (!(dev->cap_present & QEMU_PCI_CAP_MSIX)) {
        return;
    }
    qemu_put_buffer(f, dev->msix_table_page, n * PCI_MSIX_ENTRY_SIZE);
    qemu_put_buffer(f, dev->msix_table_page + MSIX_PAGE_PENDING, (n + 7) / 8);
}

/* Should be called after restoring the config space. */
void msix_load(PCIDevice *dev, QEMUFile *f)
{
    unsigned n = dev->msix_entries_nr;
    unsigned int vector;

    if (!(dev->cap_present & QEMU_PCI_CAP_MSIX)) {
        return;
    }

    msix_free_irq_entries(dev);
    qemu_get_buffer(f, dev->msix_table_page, n * PCI_MSIX_ENTRY_SIZE);
    qemu_get_buffer(f, dev->msix_table_page + MSIX_PAGE_PENDING, (n + 7) / 8);
    msix_update_function_masked(dev);

    for (vector = 0; vector < n; vector++) {
        msix_handle_mask_update(dev, vector, true);
    }
}

/* Does device support MSI-X? */
int msix_present(PCIDevice *dev)
{
    return dev->cap_present & QEMU_PCI_CAP_MSIX;
}

/* Is MSI-X enabled? */
int msix_enabled(PCIDevice *dev)
{
    return (dev->cap_present & QEMU_PCI_CAP_MSIX) &&
        (dev->config[dev->msix_cap + MSIX_CONTROL_OFFSET] &
         MSIX_ENABLE_MASK);
}

/* Size of bar where MSI-X table resides, or 0 if MSI-X not supported. */
uint32_t msix_bar_size(PCIDevice *dev)
{
    return (dev->cap_present & QEMU_PCI_CAP_MSIX) ?
        dev->msix_bar_size : 0;
}

/* Send an MSI-X message */
void msix_notify(PCIDevice *dev, unsigned vector)
{
    MSIMessage msg;

    if (vector >= dev->msix_entries_nr || !dev->msix_entry_used[vector])
        return;
    if (msix_is_masked(dev, vector)) {
        msix_set_pending(dev, vector);
        return;
    }

    if (kvm_enabled() && kvm_irqchip_in_kernel()) {
        kvm_irqchip_set_irq(kvm_state, dev->msix_irq_entries[vector].gsi, 1);
        return;
    }

    msg = msix_get_message(dev, vector);

    stl_le_phys(msg.address, msg.data);
}

void msix_reset(PCIDevice *dev)
{
    if (!(dev->cap_present & QEMU_PCI_CAP_MSIX))
        return;
    msix_free_irq_entries(dev);
    dev->config[dev->msix_cap + MSIX_CONTROL_OFFSET] &=
	    ~dev->wmask[dev->msix_cap + MSIX_CONTROL_OFFSET];
    memset(dev->msix_table_page, 0, MSIX_PAGE_SIZE);
    msix_mask_all(dev, dev->msix_entries_nr);
}

/* PCI spec suggests that devices make it possible for software to configure
 * less vectors than supported by the device, but does not specify a standard
 * mechanism for devices to do so.
 *
 * We support this by asking devices to declare vectors software is going to
 * actually use, and checking this on the notification path. Devices that
 * don't want to follow the spec suggestion can declare all vectors as used. */

/* Mark vector as used. */
int msix_vector_use(PCIDevice *dev, unsigned vector)
{
    int ret;
    if (vector >= dev->msix_entries_nr)
        return -EINVAL;
    if (kvm_enabled() && kvm_irqchip_in_kernel() &&
        !dev->msix_entry_used[vector]) {
        ret = kvm_msix_vector_add(dev, vector);
        if (ret) {
            return ret;
        }
    }
    ++dev->msix_entry_used[vector];
    return 0;
}

/* Mark vector as unused. */
void msix_vector_unuse(PCIDevice *dev, unsigned vector)
{
    if (vector >= dev->msix_entries_nr || !dev->msix_entry_used[vector]) {
        return;
    }
    if (--dev->msix_entry_used[vector]) {
        return;
    }
    if (kvm_enabled() && kvm_irqchip_in_kernel()) {
        kvm_msix_vector_del(dev, vector);
    }
    msix_clr_pending(dev, vector);
}

void msix_unuse_all_vectors(PCIDevice *dev)
{
    if (!(dev->cap_present & QEMU_PCI_CAP_MSIX))
        return;
    msix_free_irq_entries(dev);
}

<<<<<<< HEAD
/* Invoke the notifier if vector entry is used and unmasked. */
static int msix_notify_if_unmasked(PCIDevice *dev, unsigned vector, int masked)
{
    assert(dev->msix_mask_notifier);
    if (!dev->msix_entry_used[vector] || msix_is_masked(dev, vector)) {
        return 0;
    }
    return dev->msix_mask_notifier(dev, vector, masked);
}

static int msix_set_mask_notifier_for_vector(PCIDevice *dev, unsigned vector)
{
	/* Notifier has been set. Invoke it on unmasked vectors. */
	return msix_notify_if_unmasked(dev, vector, 0);
}

static int msix_unset_mask_notifier_for_vector(PCIDevice *dev, unsigned vector)
{
	/* Notifier will be unset. Invoke it to mask unmasked entries. */
	return msix_notify_if_unmasked(dev, vector, 1);
}

int msix_set_mask_notifier(PCIDevice *dev, msix_mask_notifier_func f)
{
    int r, n;
    assert(!dev->msix_mask_notifier);
    dev->msix_mask_notifier = f;
    for (n = 0; n < dev->msix_entries_nr; ++n) {
        r = msix_set_mask_notifier_for_vector(dev, n);
        if (r < 0) {
            goto undo;
=======
unsigned int msix_nr_vectors_allocated(const PCIDevice *dev)
{
    return dev->msix_entries_nr;
}

static int msix_set_notifier_for_vector(PCIDevice *dev, unsigned int vector)
{
    MSIMessage msg;

    if (msix_is_masked(dev, vector)) {
        return 0;
    }
    msg = msix_get_message(dev, vector);
    return dev->msix_vector_use_notifier(dev, vector, msg);
}

static void msix_unset_notifier_for_vector(PCIDevice *dev, unsigned int vector)
{
    if (msix_is_masked(dev, vector)) {
        return;
    }
    dev->msix_vector_release_notifier(dev, vector);
}

int msix_set_vector_notifiers(PCIDevice *dev,
                              MSIVectorUseNotifier use_notifier,
                              MSIVectorReleaseNotifier release_notifier)
{
    int vector, ret;

    assert(use_notifier && release_notifier);

    dev->msix_vector_use_notifier = use_notifier;
    dev->msix_vector_release_notifier = release_notifier;

    if ((dev->config[dev->msix_cap + MSIX_CONTROL_OFFSET] &
        (MSIX_ENABLE_MASK | MSIX_MASKALL_MASK)) == MSIX_ENABLE_MASK) {
        for (vector = 0; vector < dev->msix_entries_nr; vector++) {
            ret = msix_set_notifier_for_vector(dev, vector);
            if (ret < 0) {
                goto undo;
            }
>>>>>>> 7d37d351
        }
    }
    return 0;

undo:
<<<<<<< HEAD
    while (--n >= 0) {
        msix_unset_mask_notifier_for_vector(dev, n);
    }
    dev->msix_mask_notifier = NULL;
    return r;
}

int msix_unset_mask_notifier(PCIDevice *dev)
{
    int r, n;
    assert(dev->msix_mask_notifier);
    for (n = 0; n < dev->msix_entries_nr; ++n) {
        r = msix_unset_mask_notifier_for_vector(dev, n);
        if (r < 0) {
            goto undo;
        }
    }
    dev->msix_mask_notifier = NULL;
    return 0;

undo:
    while (--n >= 0) {
        msix_set_mask_notifier_for_vector(dev, n);
    }
    return r;
=======
    while (--vector >= 0) {
        msix_unset_notifier_for_vector(dev, vector);
    }
    dev->msix_vector_use_notifier = NULL;
    dev->msix_vector_release_notifier = NULL;
    return ret;
}

void msix_unset_vector_notifiers(PCIDevice *dev)
{
    int vector;

    assert(dev->msix_vector_use_notifier &&
           dev->msix_vector_release_notifier);

    if ((dev->config[dev->msix_cap + MSIX_CONTROL_OFFSET] &
        (MSIX_ENABLE_MASK | MSIX_MASKALL_MASK)) == MSIX_ENABLE_MASK) {
        for (vector = 0; vector < dev->msix_entries_nr; vector++) {
            msix_unset_notifier_for_vector(dev, vector);
        }
    }
    dev->msix_vector_use_notifier = NULL;
    dev->msix_vector_release_notifier = NULL;
>>>>>>> 7d37d351
}<|MERGE_RESOLUTION|>--- conflicted
+++ resolved
@@ -98,12 +98,7 @@
     }
     if (r > 0) {
         *entry = new_entry;
-        r = kvm_irqchip_commit_routes(kvm_state);
-        if (r) {
-            fprintf(stderr, "%s: kvm_commit_irq_routes failed: %s\n", __func__,
-		    strerror(-r));
-            exit(1);
-        }
+        kvm_irqchip_commit_routes(kvm_state);
     }
 }
 
@@ -119,11 +114,7 @@
         return r;
     }
 
-    r = kvm_irqchip_commit_routes(kvm_state);
-    if (r < 0) {
-        fprintf(stderr, "%s: kvm_commit_irq_routes failed: %s\n", __func__, strerror(-r));
-        return r;
-    }
+    kvm_irqchip_commit_routes(kvm_state);
     return 0;
 }
 
@@ -253,15 +244,7 @@
         return;
     }
 
-<<<<<<< HEAD
-    if (dev->msix_mask_notifier) {
-        int ret;
-        ret = dev->msix_mask_notifier(dev, vector, is_masked);
-        assert(ret >= 0);
-    }
-=======
     msix_fire_vector_notifier(dev, vector, is_masked);
->>>>>>> 7d37d351
 
     if (!is_masked && msix_is_pending(dev, vector)) {
         msix_clr_pending(dev, vector);
@@ -377,7 +360,6 @@
     if (nentries > MSIX_MAX_ENTRIES)
         return -EINVAL;
 
-    dev->msix_mask_notifier = NULL;
     dev->msix_entry_used = g_malloc0(MSIX_MAX_ENTRIES *
                                         sizeof *dev->msix_entry_used);
 
@@ -578,39 +560,6 @@
     msix_free_irq_entries(dev);
 }
 
-<<<<<<< HEAD
-/* Invoke the notifier if vector entry is used and unmasked. */
-static int msix_notify_if_unmasked(PCIDevice *dev, unsigned vector, int masked)
-{
-    assert(dev->msix_mask_notifier);
-    if (!dev->msix_entry_used[vector] || msix_is_masked(dev, vector)) {
-        return 0;
-    }
-    return dev->msix_mask_notifier(dev, vector, masked);
-}
-
-static int msix_set_mask_notifier_for_vector(PCIDevice *dev, unsigned vector)
-{
-	/* Notifier has been set. Invoke it on unmasked vectors. */
-	return msix_notify_if_unmasked(dev, vector, 0);
-}
-
-static int msix_unset_mask_notifier_for_vector(PCIDevice *dev, unsigned vector)
-{
-	/* Notifier will be unset. Invoke it to mask unmasked entries. */
-	return msix_notify_if_unmasked(dev, vector, 1);
-}
-
-int msix_set_mask_notifier(PCIDevice *dev, msix_mask_notifier_func f)
-{
-    int r, n;
-    assert(!dev->msix_mask_notifier);
-    dev->msix_mask_notifier = f;
-    for (n = 0; n < dev->msix_entries_nr; ++n) {
-        r = msix_set_mask_notifier_for_vector(dev, n);
-        if (r < 0) {
-            goto undo;
-=======
 unsigned int msix_nr_vectors_allocated(const PCIDevice *dev)
 {
     return dev->msix_entries_nr;
@@ -653,39 +602,11 @@
             if (ret < 0) {
                 goto undo;
             }
->>>>>>> 7d37d351
         }
     }
     return 0;
 
 undo:
-<<<<<<< HEAD
-    while (--n >= 0) {
-        msix_unset_mask_notifier_for_vector(dev, n);
-    }
-    dev->msix_mask_notifier = NULL;
-    return r;
-}
-
-int msix_unset_mask_notifier(PCIDevice *dev)
-{
-    int r, n;
-    assert(dev->msix_mask_notifier);
-    for (n = 0; n < dev->msix_entries_nr; ++n) {
-        r = msix_unset_mask_notifier_for_vector(dev, n);
-        if (r < 0) {
-            goto undo;
-        }
-    }
-    dev->msix_mask_notifier = NULL;
-    return 0;
-
-undo:
-    while (--n >= 0) {
-        msix_set_mask_notifier_for_vector(dev, n);
-    }
-    return r;
-=======
     while (--vector >= 0) {
         msix_unset_notifier_for_vector(dev, vector);
     }
@@ -709,5 +630,4 @@
     }
     dev->msix_vector_use_notifier = NULL;
     dev->msix_vector_release_notifier = NULL;
->>>>>>> 7d37d351
 }