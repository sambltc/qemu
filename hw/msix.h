--- conflicted
+++ resolved
@@ -31,13 +31,8 @@
 
 void msix_reset(PCIDevice *dev);
 
-<<<<<<< HEAD
-int msix_set_mask_notifier(PCIDevice *dev, msix_mask_notifier_func);
-int msix_unset_mask_notifier(PCIDevice *dev);
-=======
 int msix_set_vector_notifiers(PCIDevice *dev,
                               MSIVectorUseNotifier use_notifier,
                               MSIVectorReleaseNotifier release_notifier);
 void msix_unset_vector_notifiers(PCIDevice *dev);
->>>>>>> 7d37d351
 #endif