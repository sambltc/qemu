--- conflicted
+++ resolved
@@ -936,11 +936,7 @@
     env->halted = !cpu_is_bsp(env);
 }
 
-<<<<<<< HEAD
-CPUState *pc_new_cpu(const char *cpu_model)
-=======
-static CPUX86State *pc_new_cpu(const char *cpu_model)
->>>>>>> 4a8fa5dc
+CPUX86State *pc_new_cpu(const char *cpu_model)
 {
     CPUX86State *env;
 
