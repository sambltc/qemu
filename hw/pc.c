/*
 * QEMU PC System Emulator
 *
 * Copyright (c) 2003-2004 Fabrice Bellard
 *
 * Permission is hereby granted, free of charge, to any person obtaining a copy
 * of this software and associated documentation files (the "Software"), to deal
 * in the Software without restriction, including without limitation the rights
 * to use, copy, modify, merge, publish, distribute, sublicense, and/or sell
 * copies of the Software, and to permit persons to whom the Software is
 * furnished to do so, subject to the following conditions:
 *
 * The above copyright notice and this permission notice shall be included in
 * all copies or substantial portions of the Software.
 *
 * THE SOFTWARE IS PROVIDED "AS IS", WITHOUT WARRANTY OF ANY KIND, EXPRESS OR
 * IMPLIED, INCLUDING BUT NOT LIMITED TO THE WARRANTIES OF MERCHANTABILITY,
 * FITNESS FOR A PARTICULAR PURPOSE AND NONINFRINGEMENT. IN NO EVENT SHALL
 * THE AUTHORS OR COPYRIGHT HOLDERS BE LIABLE FOR ANY CLAIM, DAMAGES OR OTHER
 * LIABILITY, WHETHER IN AN ACTION OF CONTRACT, TORT OR OTHERWISE, ARISING FROM,
 * OUT OF OR IN CONNECTION WITH THE SOFTWARE OR THE USE OR OTHER DEALINGS IN
 * THE SOFTWARE.
 */
#include "hw.h"
#include "pc.h"
#include "apic.h"
#include "fdc.h"
#include "ide.h"
#include "pci.h"
#include "vmware_vga.h"
#include "monitor.h"
#include "fw_cfg.h"
#include "hpet_emul.h"
#include "smbios.h"
#include "loader.h"
#include "elf.h"
#include "multiboot.h"
#include "mc146818rtc.h"
#include "i8254.h"
#include "pcspk.h"
#include "msi.h"
#include "sysbus.h"
#include "sysemu.h"
#include "kvm.h"
#include "xen.h"
#include "blockdev.h"
#include "ui/qemu-spice.h"
#include "memory.h"
#include "exec-memory.h"
#include "arch_init.h"

/* output Bochs bios info messages */
//#define DEBUG_BIOS

/* debug PC/ISA interrupts */
//#define DEBUG_IRQ

#ifdef DEBUG_IRQ
#define DPRINTF(fmt, ...)                                       \
    do { printf("CPUIRQ: " fmt , ## __VA_ARGS__); } while (0)
#else
#define DPRINTF(fmt, ...)
#endif

/* Leave a chunk of memory at the top of RAM for the BIOS ACPI tables.  */
#define ACPI_DATA_SIZE       0x10000
#define BIOS_CFG_IOPORT 0x510
#define FW_CFG_ACPI_TABLES (FW_CFG_ARCH_LOCAL + 0)
#define FW_CFG_SMBIOS_ENTRIES (FW_CFG_ARCH_LOCAL + 1)
#define FW_CFG_IRQ0_OVERRIDE (FW_CFG_ARCH_LOCAL + 2)
#define FW_CFG_E820_TABLE (FW_CFG_ARCH_LOCAL + 3)
#define FW_CFG_HPET (FW_CFG_ARCH_LOCAL + 4)

#define MSI_ADDR_BASE 0xfee00000

#define E820_NR_ENTRIES		16

struct e820_entry {
    uint64_t address;
    uint64_t length;
    uint32_t type;
} QEMU_PACKED __attribute((__aligned__(4)));

struct e820_table {
    uint32_t count;
    struct e820_entry entry[E820_NR_ENTRIES];
} QEMU_PACKED __attribute((__aligned__(4)));

static struct e820_table e820_table;
struct hpet_fw_config hpet_cfg = {.count = UINT8_MAX};

void gsi_handler(void *opaque, int n, int level)
{
    GSIState *s = opaque;

    DPRINTF("pc: %s GSI %d\n", level ? "raising" : "lowering", n);
    if (n < ISA_NUM_IRQS) {
        qemu_set_irq(s->i8259_irq[n], level);
    }
    qemu_set_irq(s->ioapic_irq[n], level);
}

static void ioport80_write(void *opaque, uint32_t addr, uint32_t data)
{
}

/* MSDOS compatibility mode FPU exception support */
static qemu_irq ferr_irq;

void pc_register_ferr_irq(qemu_irq irq)
{
    ferr_irq = irq;
}

/* XXX: add IGNNE support */
void cpu_set_ferr(CPUX86State *s)
{
    qemu_irq_raise(ferr_irq);
}

static void ioportF0_write(void *opaque, uint32_t addr, uint32_t data)
{
    qemu_irq_lower(ferr_irq);
}

/* TSC handling */
uint64_t cpu_get_tsc(CPUX86State *env)
{
    return cpu_get_ticks();
}

/* SMM support */

static cpu_set_smm_t smm_set;
static void *smm_arg;

void cpu_smm_register(cpu_set_smm_t callback, void *arg)
{
    assert(smm_set == NULL);
    assert(smm_arg == NULL);
    smm_set = callback;
    smm_arg = arg;
}

void cpu_smm_update(CPUX86State *env)
{
    if (smm_set && smm_arg && env == first_cpu)
        smm_set(!!(env->hflags & HF_SMM_MASK), smm_arg);
}


/* IRQ handling */
int cpu_get_pic_interrupt(CPUX86State *env)
{
    int intno;

    intno = apic_get_interrupt(env->apic_state);
    if (intno >= 0) {
        return intno;
    }
    /* read the irq from the PIC */
    if (!apic_accept_pic_intr(env->apic_state)) {
        return -1;
    }

    intno = pic_read_irq(isa_pic);
    return intno;
}

static void pic_irq_request(void *opaque, int irq, int level)
{
    CPUX86State *env = first_cpu;

    DPRINTF("pic_irqs: %s irq %d\n", level? "raise" : "lower", irq);
    if (env->apic_state) {
        while (env) {
            if (apic_accept_pic_intr(env->apic_state)) {
                apic_deliver_pic_intr(env->apic_state, level);
            }
            env = env->next_cpu;
        }
    } else {
        if (level)
            cpu_interrupt(env, CPU_INTERRUPT_HARD);
        else
            cpu_reset_interrupt(env, CPU_INTERRUPT_HARD);
    }
}

/* PC cmos mappings */

#define REG_EQUIPMENT_BYTE          0x14

static int cmos_get_fd_drive_type(FDriveType fd0)
{
    int val;

    switch (fd0) {
    case FDRIVE_DRV_144:
        /* 1.44 Mb 3"5 drive */
        val = 4;
        break;
    case FDRIVE_DRV_288:
        /* 2.88 Mb 3"5 drive */
        val = 5;
        break;
    case FDRIVE_DRV_120:
        /* 1.2 Mb 5"5 drive */
        val = 2;
        break;
    case FDRIVE_DRV_NONE:
    default:
        val = 0;
        break;
    }
    return val;
}

static void cmos_init_hd(int type_ofs, int info_ofs, BlockDriverState *hd,
                         ISADevice *s)
{
    int cylinders, heads, sectors;
    bdrv_get_geometry_hint(hd, &cylinders, &heads, &sectors);
    rtc_set_memory(s, type_ofs, 47);
    rtc_set_memory(s, info_ofs, cylinders);
    rtc_set_memory(s, info_ofs + 1, cylinders >> 8);
    rtc_set_memory(s, info_ofs + 2, heads);
    rtc_set_memory(s, info_ofs + 3, 0xff);
    rtc_set_memory(s, info_ofs + 4, 0xff);
    rtc_set_memory(s, info_ofs + 5, 0xc0 | ((heads > 8) << 3));
    rtc_set_memory(s, info_ofs + 6, cylinders);
    rtc_set_memory(s, info_ofs + 7, cylinders >> 8);
    rtc_set_memory(s, info_ofs + 8, sectors);
}

/* convert boot_device letter to something recognizable by the bios */
static int boot_device2nibble(char boot_device)
{
    switch(boot_device) {
    case 'a':
    case 'b':
        return 0x01; /* floppy boot */
    case 'c':
        return 0x02; /* hard drive boot */
    case 'd':
        return 0x03; /* CD-ROM boot */
    case 'n':
        return 0x04; /* Network boot */
    }
    return 0;
}

static int set_boot_dev(ISADevice *s, const char *boot_device, int fd_bootchk)
{
#define PC_MAX_BOOT_DEVICES 3
    int nbds, bds[3] = { 0, };
    int i;

    nbds = strlen(boot_device);
    if (nbds > PC_MAX_BOOT_DEVICES) {
        error_report("Too many boot devices for PC");
        return(1);
    }
    for (i = 0; i < nbds; i++) {
        bds[i] = boot_device2nibble(boot_device[i]);
        if (bds[i] == 0) {
            error_report("Invalid boot device for PC: '%c'",
                         boot_device[i]);
            return(1);
        }
    }
    rtc_set_memory(s, 0x3d, (bds[1] << 4) | bds[0]);
    rtc_set_memory(s, 0x38, (bds[2] << 4) | (fd_bootchk ? 0x0 : 0x1));
    return(0);
}

static int pc_boot_set(void *opaque, const char *boot_device)
{
    return set_boot_dev(opaque, boot_device, 0);
}

typedef struct pc_cmos_init_late_arg {
    ISADevice *rtc_state;
    BusState *idebus0, *idebus1;
} pc_cmos_init_late_arg;

static void pc_cmos_init_late(void *opaque)
{
    pc_cmos_init_late_arg *arg = opaque;
    ISADevice *s = arg->rtc_state;
    int val;
    BlockDriverState *hd_table[4];
    int i;

    ide_get_bs(hd_table, arg->idebus0);
    ide_get_bs(hd_table + 2, arg->idebus1);

    rtc_set_memory(s, 0x12, (hd_table[0] ? 0xf0 : 0) | (hd_table[1] ? 0x0f : 0));
    if (hd_table[0])
        cmos_init_hd(0x19, 0x1b, hd_table[0], s);
    if (hd_table[1])
        cmos_init_hd(0x1a, 0x24, hd_table[1], s);

    val = 0;
    for (i = 0; i < 4; i++) {
        if (hd_table[i]) {
            int cylinders, heads, sectors, translation;
            /* NOTE: bdrv_get_geometry_hint() returns the physical
                geometry.  It is always such that: 1 <= sects <= 63, 1
                <= heads <= 16, 1 <= cylinders <= 16383. The BIOS
                geometry can be different if a translation is done. */
            translation = bdrv_get_translation_hint(hd_table[i]);
            if (translation == BIOS_ATA_TRANSLATION_AUTO) {
                bdrv_get_geometry_hint(hd_table[i], &cylinders, &heads, &sectors);
                if (cylinders <= 1024 && heads <= 16 && sectors <= 63) {
                    /* No translation. */
                    translation = 0;
                } else {
                    /* LBA translation. */
                    translation = 1;
                }
            } else {
                translation--;
            }
            val |= translation << (i * 2);
        }
    }
    rtc_set_memory(s, 0x39, val);

    qemu_unregister_reset(pc_cmos_init_late, opaque);
}

void pc_cmos_init(ram_addr_t ram_size, ram_addr_t above_4g_mem_size,
                  const char *boot_device,
                  ISADevice *floppy, BusState *idebus0, BusState *idebus1,
                  ISADevice *s)
{
    int val, nb, nb_heads, max_track, last_sect, i;
    FDriveType fd_type[2] = { FDRIVE_DRV_NONE, FDRIVE_DRV_NONE };
    FDriveRate rate;
    BlockDriverState *fd[MAX_FD];
    static pc_cmos_init_late_arg arg;

    /* various important CMOS locations needed by PC/Bochs bios */

    /* memory size */
    val = 640; /* base memory in K */
    rtc_set_memory(s, 0x15, val);
    rtc_set_memory(s, 0x16, val >> 8);

    val = (ram_size / 1024) - 1024;
    if (val > 65535)
        val = 65535;
    rtc_set_memory(s, 0x17, val);
    rtc_set_memory(s, 0x18, val >> 8);
    rtc_set_memory(s, 0x30, val);
    rtc_set_memory(s, 0x31, val >> 8);

    if (above_4g_mem_size) {
        rtc_set_memory(s, 0x5b, (unsigned int)above_4g_mem_size >> 16);
        rtc_set_memory(s, 0x5c, (unsigned int)above_4g_mem_size >> 24);
        rtc_set_memory(s, 0x5d, (uint64_t)above_4g_mem_size >> 32);
    }

    if (ram_size > (16 * 1024 * 1024))
        val = (ram_size / 65536) - ((16 * 1024 * 1024) / 65536);
    else
        val = 0;
    if (val > 65535)
        val = 65535;
    rtc_set_memory(s, 0x34, val);
    rtc_set_memory(s, 0x35, val >> 8);

    /* set the number of CPU */
    rtc_set_memory(s, 0x5f, smp_cpus - 1);

    /* set boot devices, and disable floppy signature check if requested */
    if (set_boot_dev(s, boot_device, fd_bootchk)) {
        exit(1);
    }

    /* floppy type */
    if (floppy) {
        fdc_get_bs(fd, floppy);
        for (i = 0; i < 2; i++) {
            if (fd[i]) {
                bdrv_get_floppy_geometry_hint(fd[i], &nb_heads, &max_track,
                                              &last_sect, FDRIVE_DRV_NONE,
                                              &fd_type[i], &rate);
            }
        }
    }
    val = (cmos_get_fd_drive_type(fd_type[0]) << 4) |
        cmos_get_fd_drive_type(fd_type[1]);
    rtc_set_memory(s, 0x10, val);

    val = 0;
    nb = 0;
    if (fd_type[0] < FDRIVE_DRV_NONE) {
        nb++;
    }
    if (fd_type[1] < FDRIVE_DRV_NONE) {
        nb++;
    }
    switch (nb) {
    case 0:
        break;
    case 1:
        val |= 0x01; /* 1 drive, ready for boot */
        break;
    case 2:
        val |= 0x41; /* 2 drives, ready for boot */
        break;
    }
    val |= 0x02; /* FPU is there */
    val |= 0x04; /* PS/2 mouse installed */
    rtc_set_memory(s, REG_EQUIPMENT_BYTE, val);

    /* hard drives */
    arg.rtc_state = s;
    arg.idebus0 = idebus0;
    arg.idebus1 = idebus1;
    qemu_register_reset(pc_cmos_init_late, &arg);
}

/* port 92 stuff: could be split off */
typedef struct Port92State {
    ISADevice dev;
    MemoryRegion io;
    uint8_t outport;
    qemu_irq *a20_out;
} Port92State;

static void port92_write(void *opaque, uint32_t addr, uint32_t val)
{
    Port92State *s = opaque;

    DPRINTF("port92: write 0x%02x\n", val);
    s->outport = val;
    qemu_set_irq(*s->a20_out, (val >> 1) & 1);
    if (val & 1) {
        qemu_system_reset_request();
    }
}

static uint32_t port92_read(void *opaque, uint32_t addr)
{
    Port92State *s = opaque;
    uint32_t ret;

    ret = s->outport;
    DPRINTF("port92: read 0x%02x\n", ret);
    return ret;
}

static void port92_init(ISADevice *dev, qemu_irq *a20_out)
{
    Port92State *s = DO_UPCAST(Port92State, dev, dev);

    s->a20_out = a20_out;
}

static const VMStateDescription vmstate_port92_isa = {
    .name = "port92",
    .version_id = 1,
    .minimum_version_id = 1,
    .minimum_version_id_old = 1,
    .fields      = (VMStateField []) {
        VMSTATE_UINT8(outport, Port92State),
        VMSTATE_END_OF_LIST()
    }
};

static void port92_reset(DeviceState *d)
{
    Port92State *s = container_of(d, Port92State, dev.qdev);

    s->outport &= ~1;
}

static const MemoryRegionPortio port92_portio[] = {
    { 0, 1, 1, .read = port92_read, .write = port92_write },
    PORTIO_END_OF_LIST(),
};

static const MemoryRegionOps port92_ops = {
    .old_portio = port92_portio
};

static int port92_initfn(ISADevice *dev)
{
    Port92State *s = DO_UPCAST(Port92State, dev, dev);

    memory_region_init_io(&s->io, &port92_ops, s, "port92", 1);
    isa_register_ioport(dev, &s->io, 0x92);

    s->outport = 0;
    return 0;
}

static void port92_class_initfn(ObjectClass *klass, void *data)
{
    DeviceClass *dc = DEVICE_CLASS(klass);
    ISADeviceClass *ic = ISA_DEVICE_CLASS(klass);
    ic->init = port92_initfn;
    dc->no_user = 1;
    dc->reset = port92_reset;
    dc->vmsd = &vmstate_port92_isa;
}

static TypeInfo port92_info = {
    .name          = "port92",
    .parent        = TYPE_ISA_DEVICE,
    .instance_size = sizeof(Port92State),
    .class_init    = port92_class_initfn,
};

static void port92_register_types(void)
{
    type_register_static(&port92_info);
}

type_init(port92_register_types)

static void handle_a20_line_change(void *opaque, int irq, int level)
{
    CPUX86State *cpu = opaque;

    /* XXX: send to all CPUs ? */
    /* XXX: add logic to handle multiple A20 line sources */
    cpu_x86_set_a20(cpu, level);
}

/***********************************************************/
/* Bochs BIOS debug ports */

static void bochs_bios_write(void *opaque, uint32_t addr, uint32_t val)
{
    static const char shutdown_str[8] = "Shutdown";
    static int shutdown_index = 0;

    switch(addr) {
        /* Bochs BIOS messages */
    case 0x400:
    case 0x401:
        /* used to be panic, now unused */
        break;
    case 0x402:
    case 0x403:
#ifdef DEBUG_BIOS
        fprintf(stderr, "%c", val);
#endif
        break;
    case 0x8900:
        /* same as Bochs power off */
        if (val == shutdown_str[shutdown_index]) {
            shutdown_index++;
            if (shutdown_index == 8) {
                shutdown_index = 0;
                qemu_system_shutdown_request();
            }
        } else {
            shutdown_index = 0;
        }
        break;

        /* LGPL'ed VGA BIOS messages */
    case 0x501:
    case 0x502:
        exit((val << 1) | 1);
    case 0x500:
    case 0x503:
#ifdef DEBUG_BIOS
        fprintf(stderr, "%c", val);
#endif
        break;
    }
}

int e820_add_entry(uint64_t address, uint64_t length, uint32_t type)
{
    int index = le32_to_cpu(e820_table.count);
    struct e820_entry *entry;

    if (index >= E820_NR_ENTRIES)
        return -EBUSY;
    entry = &e820_table.entry[index++];

    entry->address = cpu_to_le64(address);
    entry->length = cpu_to_le64(length);
    entry->type = cpu_to_le32(type);

    e820_table.count = cpu_to_le32(index);
    return index;
}

static void *bochs_bios_init(void)
{
    void *fw_cfg;
    uint8_t *smbios_table;
    size_t smbios_len;
    uint64_t *numa_fw_cfg;
    int i, j;

    register_ioport_write(0x400, 1, 2, bochs_bios_write, NULL);
    register_ioport_write(0x401, 1, 2, bochs_bios_write, NULL);
    register_ioport_write(0x402, 1, 1, bochs_bios_write, NULL);
    register_ioport_write(0x403, 1, 1, bochs_bios_write, NULL);
    register_ioport_write(0x8900, 1, 1, bochs_bios_write, NULL);

    register_ioport_write(0x501, 1, 1, bochs_bios_write, NULL);
    register_ioport_write(0x501, 1, 2, bochs_bios_write, NULL);
    register_ioport_write(0x502, 1, 2, bochs_bios_write, NULL);
    register_ioport_write(0x500, 1, 1, bochs_bios_write, NULL);
    register_ioport_write(0x503, 1, 1, bochs_bios_write, NULL);

    fw_cfg = fw_cfg_init(BIOS_CFG_IOPORT, BIOS_CFG_IOPORT + 1, 0, 0);

    fw_cfg_add_i32(fw_cfg, FW_CFG_ID, 1);
    fw_cfg_add_i64(fw_cfg, FW_CFG_RAM_SIZE, (uint64_t)ram_size);
    fw_cfg_add_bytes(fw_cfg, FW_CFG_ACPI_TABLES, (uint8_t *)acpi_tables,
                     acpi_tables_len);
    fw_cfg_add_i32(fw_cfg, FW_CFG_IRQ0_OVERRIDE, kvm_allows_irq0_override());

    smbios_table = smbios_get_table(&smbios_len);
    if (smbios_table)
        fw_cfg_add_bytes(fw_cfg, FW_CFG_SMBIOS_ENTRIES,
                         smbios_table, smbios_len);
    fw_cfg_add_bytes(fw_cfg, FW_CFG_E820_TABLE, (uint8_t *)&e820_table,
                     sizeof(struct e820_table));

    fw_cfg_add_bytes(fw_cfg, FW_CFG_HPET, (uint8_t *)&hpet_cfg,
                     sizeof(struct hpet_fw_config));
    /* allocate memory for the NUMA channel: one (64bit) word for the number
     * of nodes, one word for each VCPU->node and one word for each node to
     * hold the amount of memory.
     */
    numa_fw_cfg = g_malloc0((1 + max_cpus + nb_numa_nodes) * 8);
    numa_fw_cfg[0] = cpu_to_le64(nb_numa_nodes);
    for (i = 0; i < max_cpus; i++) {
        for (j = 0; j < nb_numa_nodes; j++) {
            if (node_cpumask[j] & (1 << i)) {
                numa_fw_cfg[i + 1] = cpu_to_le64(j);
                break;
            }
        }
    }
    for (i = 0; i < nb_numa_nodes; i++) {
        numa_fw_cfg[max_cpus + 1 + i] = cpu_to_le64(node_mem[i]);
    }
    fw_cfg_add_bytes(fw_cfg, FW_CFG_NUMA, (uint8_t *)numa_fw_cfg,
                     (1 + max_cpus + nb_numa_nodes) * 8);

    return fw_cfg;
}

static long get_file_size(FILE *f)
{
    long where, size;

    /* XXX: on Unix systems, using fstat() probably makes more sense */

    where = ftell(f);
    fseek(f, 0, SEEK_END);
    size = ftell(f);
    fseek(f, where, SEEK_SET);

    return size;
}

static void load_linux(void *fw_cfg,
                       const char *kernel_filename,
		       const char *initrd_filename,
		       const char *kernel_cmdline,
                       target_phys_addr_t max_ram_size)
{
    uint16_t protocol;
    int setup_size, kernel_size, initrd_size = 0, cmdline_size;
    uint32_t initrd_max;
    uint8_t header[8192], *setup, *kernel, *initrd_data;
    target_phys_addr_t real_addr, prot_addr, cmdline_addr, initrd_addr = 0;
    FILE *f;
    char *vmode;

    /* Align to 16 bytes as a paranoia measure */
    cmdline_size = (strlen(kernel_cmdline)+16) & ~15;

    /* load the kernel header */
    f = fopen(kernel_filename, "rb");
    if (!f || !(kernel_size = get_file_size(f)) ||
	fread(header, 1, MIN(ARRAY_SIZE(header), kernel_size), f) !=
	MIN(ARRAY_SIZE(header), kernel_size)) {
	fprintf(stderr, "qemu: could not load kernel '%s': %s\n",
		kernel_filename, strerror(errno));
	exit(1);
    }

    /* kernel protocol version */
#if 0
    fprintf(stderr, "header magic: %#x\n", ldl_p(header+0x202));
#endif
    if (ldl_p(header+0x202) == 0x53726448)
	protocol = lduw_p(header+0x206);
    else {
	/* This looks like a multiboot kernel. If it is, let's stop
	   treating it like a Linux kernel. */
        if (load_multiboot(fw_cfg, f, kernel_filename, initrd_filename,
                           kernel_cmdline, kernel_size, header))
            return;
	protocol = 0;
    }

    if (protocol < 0x200 || !(header[0x211] & 0x01)) {
	/* Low kernel */
	real_addr    = 0x90000;
	cmdline_addr = 0x9a000 - cmdline_size;
	prot_addr    = 0x10000;
    } else if (protocol < 0x202) {
	/* High but ancient kernel */
	real_addr    = 0x90000;
	cmdline_addr = 0x9a000 - cmdline_size;
	prot_addr    = 0x100000;
    } else {
	/* High and recent kernel */
	real_addr    = 0x10000;
	cmdline_addr = 0x20000;
	prot_addr    = 0x100000;
    }

#if 0
    fprintf(stderr,
	    "qemu: real_addr     = 0x" TARGET_FMT_plx "\n"
	    "qemu: cmdline_addr  = 0x" TARGET_FMT_plx "\n"
	    "qemu: prot_addr     = 0x" TARGET_FMT_plx "\n",
	    real_addr,
	    cmdline_addr,
	    prot_addr);
#endif

    /* highest address for loading the initrd */
    if (protocol >= 0x203)
	initrd_max = ldl_p(header+0x22c);
    else
	initrd_max = 0x37ffffff;

    if (initrd_max >= max_ram_size-ACPI_DATA_SIZE)
    	initrd_max = max_ram_size-ACPI_DATA_SIZE-1;

    fw_cfg_add_i32(fw_cfg, FW_CFG_CMDLINE_ADDR, cmdline_addr);
    fw_cfg_add_i32(fw_cfg, FW_CFG_CMDLINE_SIZE, strlen(kernel_cmdline)+1);
    fw_cfg_add_bytes(fw_cfg, FW_CFG_CMDLINE_DATA,
                     (uint8_t*)strdup(kernel_cmdline),
                     strlen(kernel_cmdline)+1);

    if (protocol >= 0x202) {
	stl_p(header+0x228, cmdline_addr);
    } else {
	stw_p(header+0x20, 0xA33F);
	stw_p(header+0x22, cmdline_addr-real_addr);
    }

    /* handle vga= parameter */
    vmode = strstr(kernel_cmdline, "vga=");
    if (vmode) {
        unsigned int video_mode;
        /* skip "vga=" */
        vmode += 4;
        if (!strncmp(vmode, "normal", 6)) {
            video_mode = 0xffff;
        } else if (!strncmp(vmode, "ext", 3)) {
            video_mode = 0xfffe;
        } else if (!strncmp(vmode, "ask", 3)) {
            video_mode = 0xfffd;
        } else {
            video_mode = strtol(vmode, NULL, 0);
        }
        stw_p(header+0x1fa, video_mode);
    }

    /* loader type */
    /* High nybble = B reserved for QEMU; low nybble is revision number.
       If this code is substantially changed, you may want to consider
       incrementing the revision. */
    if (protocol >= 0x200)
	header[0x210] = 0xB0;

    /* heap */
    if (protocol >= 0x201) {
	header[0x211] |= 0x80;	/* CAN_USE_HEAP */
	stw_p(header+0x224, cmdline_addr-real_addr-0x200);
    }

    /* load initrd */
    if (initrd_filename) {
	if (protocol < 0x200) {
	    fprintf(stderr, "qemu: linux kernel too old to load a ram disk\n");
	    exit(1);
	}

	initrd_size = get_image_size(initrd_filename);
        if (initrd_size < 0) {
            fprintf(stderr, "qemu: error reading initrd %s\n",
                    initrd_filename);
            exit(1);
        }

        initrd_addr = (initrd_max-initrd_size) & ~4095;

        initrd_data = g_malloc(initrd_size);
        load_image(initrd_filename, initrd_data);

        fw_cfg_add_i32(fw_cfg, FW_CFG_INITRD_ADDR, initrd_addr);
        fw_cfg_add_i32(fw_cfg, FW_CFG_INITRD_SIZE, initrd_size);
        fw_cfg_add_bytes(fw_cfg, FW_CFG_INITRD_DATA, initrd_data, initrd_size);

	stl_p(header+0x218, initrd_addr);
	stl_p(header+0x21c, initrd_size);
    }

    /* load kernel and setup */
    setup_size = header[0x1f1];
    if (setup_size == 0)
	setup_size = 4;
    setup_size = (setup_size+1)*512;
    kernel_size -= setup_size;

    setup  = g_malloc(setup_size);
    kernel = g_malloc(kernel_size);
    fseek(f, 0, SEEK_SET);
    if (fread(setup, 1, setup_size, f) != setup_size) {
        fprintf(stderr, "fread() failed\n");
        exit(1);
    }
    if (fread(kernel, 1, kernel_size, f) != kernel_size) {
        fprintf(stderr, "fread() failed\n");
        exit(1);
    }
    fclose(f);
    memcpy(setup, header, MIN(sizeof(header), setup_size));

    fw_cfg_add_i32(fw_cfg, FW_CFG_KERNEL_ADDR, prot_addr);
    fw_cfg_add_i32(fw_cfg, FW_CFG_KERNEL_SIZE, kernel_size);
    fw_cfg_add_bytes(fw_cfg, FW_CFG_KERNEL_DATA, kernel, kernel_size);

    fw_cfg_add_i32(fw_cfg, FW_CFG_SETUP_ADDR, real_addr);
    fw_cfg_add_i32(fw_cfg, FW_CFG_SETUP_SIZE, setup_size);
    fw_cfg_add_bytes(fw_cfg, FW_CFG_SETUP_DATA, setup, setup_size);

    option_rom[nb_option_roms].name = "linuxboot.bin";
    option_rom[nb_option_roms].bootindex = 0;
    nb_option_roms++;
}

#define NE2000_NB_MAX 6

static const int ne2000_io[NE2000_NB_MAX] = { 0x300, 0x320, 0x340, 0x360,
                                              0x280, 0x380 };
static const int ne2000_irq[NE2000_NB_MAX] = { 9, 10, 11, 3, 4, 5 };

static const int parallel_io[MAX_PARALLEL_PORTS] = { 0x378, 0x278, 0x3bc };
static const int parallel_irq[MAX_PARALLEL_PORTS] = { 7, 7, 7 };

void pc_init_ne2k_isa(ISABus *bus, NICInfo *nd)
{
    static int nb_ne2k = 0;

    if (nb_ne2k == NE2000_NB_MAX)
        return;
    isa_ne2000_init(bus, ne2000_io[nb_ne2k],
                    ne2000_irq[nb_ne2k], nd);
    nb_ne2k++;
}

int cpu_is_bsp(CPUX86State *env)
{
    /* We hard-wire the BSP to the first CPU. */
    return env->cpu_index == 0;
}

DeviceState *cpu_get_current_apic(void)
{
    if (cpu_single_env) {
        return cpu_single_env->apic_state;
    } else {
        return NULL;
    }
}

static DeviceState *apic_init(void *env, uint8_t apic_id)
{
    DeviceState *dev;
    static int apic_mapped;

    if (kvm_irqchip_in_kernel()) {
        dev = qdev_create(NULL, "kvm-apic");
    } else if (xen_enabled()) {
        dev = qdev_create(NULL, "xen-apic");
    } else {
        dev = qdev_create(NULL, "apic");
    }

    qdev_prop_set_uint8(dev, "id", apic_id);
    qdev_prop_set_ptr(dev, "cpu_env", env);
    qdev_init_nofail(dev);

    /* XXX: mapping more APICs at the same memory location */
    if (apic_mapped == 0) {
        /* NOTE: the APIC is directly connected to the CPU - it is not
           on the global memory bus. */
        /* XXX: what if the base changes? */
        sysbus_mmio_map(sysbus_from_qdev(dev), 0, MSI_ADDR_BASE);
        apic_mapped = 1;
    }

    return dev;
}

void pc_acpi_smi_interrupt(void *opaque, int irq, int level)
{
    CPUX86State *s = opaque;

    if (level) {
        cpu_interrupt(s, CPU_INTERRUPT_SMI);
    }
}

static void pc_cpu_reset(void *opaque)
{
    CPUX86State *env = opaque;

    cpu_state_reset(env);
    env->halted = !cpu_is_bsp(env);
}

<<<<<<< HEAD
CPUX86State *pc_new_cpu(const char *cpu_model)
=======
static X86CPU *pc_new_cpu(const char *cpu_model)
>>>>>>> 608911ac
{
    X86CPU *cpu;
    CPUX86State *env;

<<<<<<< HEAD
    if (cpu_model == NULL) {
#ifdef TARGET_X86_64
        cpu_model = "qemu64";
#else
        cpu_model = "qemu32";
#endif
    }

    env = cpu_init(cpu_model);
    if (!env) {
=======
    cpu = cpu_x86_init(cpu_model);
    if (cpu == NULL) {
>>>>>>> 608911ac
        fprintf(stderr, "Unable to find x86 CPU definition\n");
        exit(1);
    }
    env = &cpu->env;
    if ((env->cpuid_features & CPUID_APIC) || smp_cpus > 1) {
        env->apic_state = apic_init(env, env->cpuid_apic_id);
    }
    qemu_register_reset(pc_cpu_reset, env);
    pc_cpu_reset(env);
    return cpu;
}

void pc_cpus_init(const char *cpu_model)
{
    int i;

    /* init CPUs */
    for(i = 0; i < smp_cpus; i++) {
        pc_new_cpu(cpu_model);
    }
}

void pc_memory_init(MemoryRegion *system_memory,
                    const char *kernel_filename,
                    const char *kernel_cmdline,
                    const char *initrd_filename,
                    ram_addr_t below_4g_mem_size,
                    ram_addr_t above_4g_mem_size,
                    MemoryRegion *rom_memory,
                    MemoryRegion **ram_memory)
{
    int linux_boot, i;
    MemoryRegion *ram, *option_rom_mr;
    MemoryRegion *ram_below_4g, *ram_above_4g;
    void *fw_cfg;

    linux_boot = (kernel_filename != NULL);

    /* Allocate RAM.  We allocate it as a single memory region and use
     * aliases to address portions of it, mostly for backwards compatibility
     * with older qemus that used qemu_ram_alloc().
     */
    ram = g_malloc(sizeof(*ram));
    memory_region_init_ram(ram, "pc.ram",
                           below_4g_mem_size + above_4g_mem_size);
    vmstate_register_ram_global(ram);
    *ram_memory = ram;
    ram_below_4g = g_malloc(sizeof(*ram_below_4g));
    memory_region_init_alias(ram_below_4g, "ram-below-4g", ram,
                             0, below_4g_mem_size);
    memory_region_add_subregion(system_memory, 0, ram_below_4g);
    if (above_4g_mem_size > 0) {
        ram_above_4g = g_malloc(sizeof(*ram_above_4g));
        memory_region_init_alias(ram_above_4g, "ram-above-4g", ram,
                                 below_4g_mem_size, above_4g_mem_size);
        memory_region_add_subregion(system_memory, 0x100000000ULL,
                                    ram_above_4g);
    }


    /* Initialize PC system firmware */
    pc_system_firmware_init(rom_memory);

    option_rom_mr = g_malloc(sizeof(*option_rom_mr));
    memory_region_init_ram(option_rom_mr, "pc.rom", PC_ROM_SIZE);
    vmstate_register_ram_global(option_rom_mr);
    memory_region_add_subregion_overlap(rom_memory,
                                        PC_ROM_MIN_VGA,
                                        option_rom_mr,
                                        1);

    fw_cfg = bochs_bios_init();
    rom_set_fw(fw_cfg);

    if (linux_boot) {
        load_linux(fw_cfg, kernel_filename, initrd_filename, kernel_cmdline, below_4g_mem_size);
    }

    for (i = 0; i < nb_option_roms; i++) {
        rom_add_option(option_rom[i].name, option_rom[i].bootindex);
    }
}

qemu_irq *pc_allocate_cpu_irq(void)
{
    return qemu_allocate_irqs(pic_irq_request, NULL, 1);
}

DeviceState *pc_vga_init(ISABus *isa_bus, PCIBus *pci_bus)
{
    DeviceState *dev = NULL;

    if (cirrus_vga_enabled) {
        if (pci_bus) {
            dev = pci_cirrus_vga_init(pci_bus);
        } else {
            dev = &isa_create_simple(isa_bus, "isa-cirrus-vga")->qdev;
        }
    } else if (vmsvga_enabled) {
        if (pci_bus) {
            dev = pci_vmsvga_init(pci_bus);
        } else {
            fprintf(stderr, "%s: vmware_vga: no PCI bus\n", __FUNCTION__);
        }
#ifdef CONFIG_SPICE
    } else if (qxl_enabled) {
        if (pci_bus) {
            dev = &pci_create_simple(pci_bus, -1, "qxl-vga")->qdev;
        } else {
            fprintf(stderr, "%s: qxl: no PCI bus\n", __FUNCTION__);
        }
#endif
    } else if (std_vga_enabled) {
        if (pci_bus) {
            dev = pci_vga_init(pci_bus);
        } else {
            dev = isa_vga_init(isa_bus);
        }
    }

    return dev;
}

static void cpu_request_exit(void *opaque, int irq, int level)
{
    CPUX86State *env = cpu_single_env;

    if (env && level) {
        cpu_exit(env);
    }
}

void pc_basic_device_init(ISABus *isa_bus, qemu_irq *gsi,
                          ISADevice **rtc_state,
                          ISADevice **floppy,
                          bool no_vmport)
{
    int i;
    DriveInfo *fd[MAX_FD];
    DeviceState *hpet = NULL;
    int pit_isa_irq = 0;
    qemu_irq pit_alt_irq = NULL;
    qemu_irq rtc_irq = NULL;
    qemu_irq *a20_line;
    ISADevice *i8042, *port92, *vmmouse, *pit = NULL;
    qemu_irq *cpu_exit_irq;

    register_ioport_write(0x80, 1, 1, ioport80_write, NULL);

    register_ioport_write(0xf0, 1, 1, ioportF0_write, NULL);

    /*
     * Check if an HPET shall be created.
     *
     * Without KVM_CAP_PIT_STATE2, we cannot switch off the in-kernel PIT
     * when the HPET wants to take over. Thus we have to disable the latter.
     */
    if (!no_hpet && (!kvm_irqchip_in_kernel() || kvm_has_pit_state2())) {
        hpet = sysbus_try_create_simple("hpet", HPET_BASE, NULL);

        if (hpet) {
            for (i = 0; i < GSI_NUM_PINS; i++) {
                sysbus_connect_irq(sysbus_from_qdev(hpet), i, gsi[i]);
            }
            pit_isa_irq = -1;
            pit_alt_irq = qdev_get_gpio_in(hpet, HPET_LEGACY_PIT_INT);
            rtc_irq = qdev_get_gpio_in(hpet, HPET_LEGACY_RTC_INT);
        }
    }
    *rtc_state = rtc_init(isa_bus, 2000, rtc_irq);

    qemu_register_boot_set(pc_boot_set, *rtc_state);

    if (!xen_enabled()) {
        if (kvm_irqchip_in_kernel()) {
            pit = kvm_pit_init(isa_bus, 0x40);
        } else {
            pit = pit_init(isa_bus, 0x40, pit_isa_irq, pit_alt_irq);
        }
        if (hpet) {
            /* connect PIT to output control line of the HPET */
            qdev_connect_gpio_out(hpet, 0, qdev_get_gpio_in(&pit->qdev, 0));
        }
        pcspk_init(isa_bus, pit);
    }

    for(i = 0; i < MAX_SERIAL_PORTS; i++) {
        if (serial_hds[i]) {
            serial_isa_init(isa_bus, i, serial_hds[i]);
        }
    }

    for(i = 0; i < MAX_PARALLEL_PORTS; i++) {
        if (parallel_hds[i]) {
            parallel_init(isa_bus, i, parallel_hds[i]);
        }
    }

    a20_line = qemu_allocate_irqs(handle_a20_line_change, first_cpu, 2);
    i8042 = isa_create_simple(isa_bus, "i8042");
    i8042_setup_a20_line(i8042, &a20_line[0]);
    if (!no_vmport) {
        vmport_init(isa_bus);
        vmmouse = isa_try_create(isa_bus, "vmmouse");
    } else {
        vmmouse = NULL;
    }
    if (vmmouse) {
        qdev_prop_set_ptr(&vmmouse->qdev, "ps2_mouse", i8042);
        qdev_init_nofail(&vmmouse->qdev);
    }
    port92 = isa_create_simple(isa_bus, "port92");
    port92_init(port92, &a20_line[1]);

    cpu_exit_irq = qemu_allocate_irqs(cpu_request_exit, NULL, 1);
    DMA_init(0, cpu_exit_irq);

    for(i = 0; i < MAX_FD; i++) {
        fd[i] = drive_get(IF_FLOPPY, 0, i);
    }
    *floppy = fdctrl_init_isa(isa_bus, fd);
}

void pc_pci_device_init(PCIBus *pci_bus)
{
    int max_bus;
    int bus;

    max_bus = drive_get_max_bus(IF_SCSI);
    for (bus = 0; bus <= max_bus; bus++) {
        pci_create_simple(pci_bus, -1, "lsi53c895a");
    }
}<|MERGE_RESOLUTION|>--- conflicted
+++ resolved
@@ -932,16 +932,11 @@
     env->halted = !cpu_is_bsp(env);
 }
 
-<<<<<<< HEAD
-CPUX86State *pc_new_cpu(const char *cpu_model)
-=======
-static X86CPU *pc_new_cpu(const char *cpu_model)
->>>>>>> 608911ac
+X86CPU *pc_new_cpu(const char *cpu_model)
 {
     X86CPU *cpu;
     CPUX86State *env;
 
-<<<<<<< HEAD
     if (cpu_model == NULL) {
 #ifdef TARGET_X86_64
         cpu_model = "qemu64";
@@ -950,12 +945,8 @@
 #endif
     }
 
-    env = cpu_init(cpu_model);
-    if (!env) {
-=======
     cpu = cpu_x86_init(cpu_model);
     if (cpu == NULL) {
->>>>>>> 608911ac
         fprintf(stderr, "Unable to find x86 CPU definition\n");
         exit(1);
     }
