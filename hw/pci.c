--- conflicted
+++ resolved
@@ -452,11 +452,7 @@
     }
 }
 
-<<<<<<< HEAD
-int pci_unregister_device(PCIDevice *pci_dev, int assigned)
-=======
 static int pci_unregister_device(DeviceState *dev)
->>>>>>> a36a344d
 {
     PCIDevice *pci_dev = DO_UPCAST(PCIDevice, qdev, dev);
     int ret = 0;
@@ -470,14 +466,6 @@
 
     qemu_free_irqs(pci_dev->irq);
     pci_dev->bus->devices[pci_dev->devfn] = NULL;
-<<<<<<< HEAD
-
-    if (assigned)
-        qemu_free(pci_dev);
-    else
-        qdev_free(&pci_dev->qdev);
-=======
->>>>>>> a36a344d
     return 0;
 }
 
