--- conflicted
+++ resolved
@@ -517,67 +517,10 @@
     return ret;
 }
 
-<<<<<<< HEAD
-static coroutine_fn int do_co_req(int sockfd, SheepdogReq *hdr, void *data,
-                                  unsigned int *wlen, unsigned int *rlen);
-
-static int do_req(int sockfd, SheepdogReq *hdr, void *data,
-                  unsigned int *wlen, unsigned int *rlen)
-=======
 static void restart_co_req(void *opaque)
->>>>>>> 50497292
 {
     Coroutine *co = opaque;
 
-<<<<<<< HEAD
-    if (qemu_in_coroutine()) {
-        return do_co_req(sockfd, hdr, data, wlen, rlen);
-    }
-
-    socket_set_block(sockfd);
-    ret = send_req(sockfd, hdr, data, wlen);
-    if (ret < 0) {
-        goto out;
-    }
-
-    ret = qemu_recv_full(sockfd, hdr, sizeof(*hdr), 0);
-    if (ret < sizeof(*hdr)) {
-        error_report("failed to get a rsp, %s", strerror(errno));
-        ret = -errno;
-        goto out;
-    }
-
-    if (*rlen > hdr->data_length) {
-        *rlen = hdr->data_length;
-    }
-
-    if (*rlen) {
-        ret = qemu_recv_full(sockfd, data, *rlen, 0);
-        if (ret < *rlen) {
-            error_report("failed to get the data, %s", strerror(errno));
-            ret = -errno;
-            goto out;
-        }
-    }
-    ret = 0;
-out:
-    socket_set_nonblock(sockfd);
-    return ret;
-}
-
-static void restart_co_req(void *opaque)
-{
-    Coroutine *co = opaque;
-
-    qemu_coroutine_enter(co, NULL);
-}
-
-static coroutine_fn int do_co_req(int sockfd, SheepdogReq *hdr, void *data,
-                                  unsigned int *wlen, unsigned int *rlen)
-{
-    int ret;
-    Coroutine *co;
-=======
     qemu_coroutine_enter(co, NULL);
 }
 
@@ -601,7 +544,6 @@
     void *data = srco->data;
     unsigned int *wlen = srco->wlen;
     unsigned int *rlen = srco->rlen;
->>>>>>> 50497292
 
     co = qemu_coroutine_self();
     qemu_aio_set_fd_handler(sockfd, NULL, restart_co_req, NULL, co);
