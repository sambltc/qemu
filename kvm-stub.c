/*
 * QEMU KVM stub
 *
 * Copyright Red Hat, Inc. 2010
 *
 * Author: Paolo Bonzini     <pbonzini@redhat.com>
 *
 * This work is licensed under the terms of the GNU GPL, version 2 or later.
 * See the COPYING file in the top-level directory.
 *
 */

#include "qemu-common.h"
#include "sysemu.h"
#include "hw/hw.h"
#include "exec-all.h"
#include "gdbstub.h"
#include "kvm.h"

int kvm_irqchip_in_kernel(void)
{
    return 0;
}

int kvm_pit_in_kernel(void)
{
    return 0;
}


int kvm_init_vcpu(CPUState *env)
{
    return -ENOSYS;
}

int kvm_log_start(target_phys_addr_t phys_addr, ram_addr_t size)
{
    return -ENOSYS;
}

int kvm_log_stop(target_phys_addr_t phys_addr, ram_addr_t size)
{
    return -ENOSYS;
}

int kvm_coalesce_mmio_region(target_phys_addr_t start, ram_addr_t size)
{
    return -ENOSYS;
}

int kvm_uncoalesce_mmio_region(target_phys_addr_t start, ram_addr_t size)
{
    return -ENOSYS;
}

int kvm_check_extension(KVMState *s, unsigned int extension)
{
    return 0;
}

int kvm_init(int smp_cpus)
{
    return -ENOSYS;
}

void kvm_flush_coalesced_mmio_buffer(void)
{
}

void kvm_cpu_synchronize_state(CPUState *env)
{
}

void kvm_cpu_synchronize_post_reset(CPUState *env)
{
}

void kvm_cpu_synchronize_post_init(CPUState *env)
{
}

int kvm_cpu_exec(CPUState *env)
{
    abort ();
}

int kvm_has_sync_mmu(void)
{
    return 0;
}

int kvm_has_vcpu_events(void)
{
    return 0;
}

int kvm_has_robust_singlestep(void)
{
    return 0;
}

void kvm_setup_guest_memory(void *start, size_t size)
{
}

int kvm_update_guest_debug(CPUState *env, unsigned long reinject_trap)
{
    tb_flush(env);
    return 0;
}

int kvm_insert_breakpoint(CPUState *current_env, target_ulong addr,
                          target_ulong len, int type)
{
    return -EINVAL;
}

int kvm_remove_breakpoint(CPUState *current_env, target_ulong addr,
                          target_ulong len, int type)
{
    return -EINVAL;
}

void kvm_remove_all_breakpoints(CPUState *current_env)
{
}

#ifndef _WIN32
int kvm_set_signal_mask(CPUState *env, const sigset_t *sigset)
{
    abort();
}
#endif

int kvm_set_ioeventfd_pio_word(int fd, uint16_t addr, uint16_t val, bool assign)
{
    return -ENOSYS;
}

int kvm_set_ioeventfd_mmio_long(int fd, uint32_t adr, uint32_t val, bool assign)
{
    return -ENOSYS;
}

<<<<<<< HEAD
int kvm_has_gsi_routing(void)
{
    return 0;
}

int kvm_get_irq_route_gsi(void)
{
    return -ENOSYS;
}

int kvm_add_msix(uint32_t gsi, uint32_t addr_lo,
                 uint32_t addr_hi, uint32_t data)
{
    return -ENOSYS;
}

int kvm_del_msix(uint32_t gsi, uint32_t addr_lo,
                 uint32_t addr_hi, uint32_t data)
{
    return -ENOSYS;
}

int kvm_update_msix(uint32_t old_gsi, uint32_t old_addr_lo,
                    uint32_t old_addr_hi, uint32_t old_data,
                    uint32_t new_gsi, uint32_t new_addr_lo,
                    uint32_t new_addr_hi, uint32_t new_data)
{
    return -ENOSYS;
}

int kvm_commit_irq_routes(void)
{
    return -ENOSYS;
}

int kvm_set_irq(int irq, int level, int *status)
{
    assert(0);
    return -ENOSYS;
=======
int kvm_on_sigbus(int code, void *addr)
{
    return 1;
>>>>>>> c0532a76
}<|MERGE_RESOLUTION|>--- conflicted
+++ resolved
@@ -142,7 +142,6 @@
     return -ENOSYS;
 }
 
-<<<<<<< HEAD
 int kvm_has_gsi_routing(void)
 {
     return 0;
@@ -182,9 +181,8 @@
 {
     assert(0);
     return -ENOSYS;
-=======
+}
 int kvm_on_sigbus(int code, void *addr)
 {
     return 1;
->>>>>>> c0532a76
-}+{